--- conflicted
+++ resolved
@@ -283,14 +283,6 @@
 	/* use endpoint/port reg if exist */
 	ret = of_graph_parse_endpoint(ep, &info);
 	if (ret == 0) {
-<<<<<<< HEAD
-		if (info.id)
-			return info.id;
-		if (info.port)
-			return info.port;
-	}
-
-=======
 		/*
 		 * Because it will count port/endpoint if it doesn't have "reg".
 		 * But, we can't judge whether it has "no reg", or "reg = <0>"
@@ -305,7 +297,6 @@
 		if (of_get_property(node, "reg", NULL))
 			return info.port;
 	}
->>>>>>> 2f4c8cb2
 	node = of_graph_get_port_parent(ep);
 
 	/*
