// SPDX-License-Identifier: GPL-2.0
//
// ASoC audio graph sound card support
//
// Copyright (C) 2016 Renesas Solutions Corp.
// Kuninori Morimoto <kuninori.morimoto.gx@renesas.com>
//
// based on ${LINUX}/sound/soc/generic/simple-card.c

#include <linux/clk.h>
#include <linux/device.h>
#include <linux/gpio.h>
#include <linux/gpio/consumer.h>
#include <linux/module.h>
#include <linux/of.h>
#include <linux/of_device.h>
#include <linux/of_gpio.h>
#include <linux/of_graph.h>
#include <linux/platform_device.h>
#include <linux/string.h>
#include <sound/simple_card_utils.h>

struct graph_priv {
	struct snd_soc_card snd_card;
	struct graph_dai_props {
		struct asoc_simple_dai *cpu_dai;
		struct asoc_simple_dai *codec_dai;
		struct snd_soc_dai_link_component codecs; /* single codec */
		struct snd_soc_dai_link_component platform;
		struct asoc_simple_card_data adata;
		struct snd_soc_codec_conf *codec_conf;
		unsigned int mclk_fs;
	} *dai_props;
	struct asoc_simple_jack hp_jack;
	struct asoc_simple_jack mic_jack;
	struct snd_soc_dai_link *dai_link;
	struct asoc_simple_dai *dais;
	struct snd_soc_codec_conf *codec_conf;
	struct gpio_desc *pa_gpio;
};

<<<<<<< HEAD
=======
struct link_info {
	int dais; /* number of dai  */
	int link; /* number of link */
	int conf; /* number of codec_conf */
	int cpu;  /* turn for CPU / Codec */
};

>>>>>>> 2f4c8cb2
#define graph_priv_to_card(priv) (&(priv)->snd_card)
#define graph_priv_to_props(priv, i) ((priv)->dai_props + (i))
#define graph_priv_to_dev(priv) (graph_priv_to_card(priv)->dev)
#define graph_priv_to_link(priv, i) (graph_priv_to_card(priv)->dai_link + (i))

#define PREFIX	"audio-graph-card,"

<<<<<<< HEAD
static int asoc_graph_card_outdrv_event(struct snd_soc_dapm_widget *w,
					struct snd_kcontrol *kcontrol,
					int event)
=======
static int graph_outdrv_event(struct snd_soc_dapm_widget *w,
			      struct snd_kcontrol *kcontrol,
			      int event)
>>>>>>> 2f4c8cb2
{
	struct snd_soc_dapm_context *dapm = w->dapm;
	struct graph_priv *priv = snd_soc_card_get_drvdata(dapm->card);

	switch (event) {
	case SND_SOC_DAPM_POST_PMU:
		gpiod_set_value_cansleep(priv->pa_gpio, 1);
		break;
	case SND_SOC_DAPM_PRE_PMD:
		gpiod_set_value_cansleep(priv->pa_gpio, 0);
		break;
	default:
		return -EINVAL;
	}

	return 0;
}

static const struct snd_soc_dapm_widget graph_dapm_widgets[] = {
	SND_SOC_DAPM_OUT_DRV_E("Amplifier", SND_SOC_NOPM,
			       0, 0, NULL, 0, graph_outdrv_event,
			       SND_SOC_DAPM_POST_PMU | SND_SOC_DAPM_PRE_PMD),
};

<<<<<<< HEAD
static int asoc_graph_card_startup(struct snd_pcm_substream *substream)
=======
static int graph_startup(struct snd_pcm_substream *substream)
>>>>>>> 2f4c8cb2
{
	struct snd_soc_pcm_runtime *rtd = substream->private_data;
	struct graph_priv *priv = snd_soc_card_get_drvdata(rtd->card);
	struct graph_dai_props *dai_props = graph_priv_to_props(priv, rtd->num);
	int ret;

	ret = asoc_simple_card_clk_enable(dai_props->cpu_dai);
	if (ret)
		return ret;

	ret = asoc_simple_card_clk_enable(dai_props->codec_dai);
	if (ret)
		asoc_simple_card_clk_disable(dai_props->cpu_dai);

	return ret;
}

static void graph_shutdown(struct snd_pcm_substream *substream)
{
	struct snd_soc_pcm_runtime *rtd = substream->private_data;
	struct graph_priv *priv = snd_soc_card_get_drvdata(rtd->card);
	struct graph_dai_props *dai_props = graph_priv_to_props(priv, rtd->num);

	asoc_simple_card_clk_disable(dai_props->cpu_dai);

	asoc_simple_card_clk_disable(dai_props->codec_dai);
}

static int graph_hw_params(struct snd_pcm_substream *substream,
			   struct snd_pcm_hw_params *params)
{
	struct snd_soc_pcm_runtime *rtd = substream->private_data;
	struct snd_soc_dai *codec_dai = rtd->codec_dai;
	struct snd_soc_dai *cpu_dai = rtd->cpu_dai;
	struct graph_priv *priv = snd_soc_card_get_drvdata(rtd->card);
	struct graph_dai_props *dai_props = graph_priv_to_props(priv, rtd->num);
	unsigned int mclk, mclk_fs = 0;
	int ret = 0;

	if (dai_props->mclk_fs)
		mclk_fs = dai_props->mclk_fs;

	if (mclk_fs) {
		mclk = params_rate(params) * mclk_fs;
		ret = snd_soc_dai_set_sysclk(codec_dai, 0, mclk,
					     SND_SOC_CLOCK_IN);
		if (ret && ret != -ENOTSUPP)
			goto err;

		ret = snd_soc_dai_set_sysclk(cpu_dai, 0, mclk,
					     SND_SOC_CLOCK_OUT);
		if (ret && ret != -ENOTSUPP)
			goto err;
	}
	return 0;
err:
	return ret;
}

static const struct snd_soc_ops graph_ops = {
	.startup	= graph_startup,
	.shutdown	= graph_shutdown,
	.hw_params	= graph_hw_params,
};

static int graph_dai_init(struct snd_soc_pcm_runtime *rtd)
{
<<<<<<< HEAD
	struct graph_card_data *priv =	snd_soc_card_get_drvdata(rtd->card);
=======
	struct graph_priv *priv = snd_soc_card_get_drvdata(rtd->card);
>>>>>>> 2f4c8cb2
	struct graph_dai_props *dai_props = graph_priv_to_props(priv, rtd->num);
	int ret = 0;

	ret = asoc_simple_card_init_dai(rtd->codec_dai,
					dai_props->codec_dai);
	if (ret < 0)
		return ret;

	ret = asoc_simple_card_init_dai(rtd->cpu_dai,
					dai_props->cpu_dai);
	if (ret < 0)
		return ret;

	return 0;
}

<<<<<<< HEAD
static int asoc_graph_card_be_hw_params_fixup(struct snd_soc_pcm_runtime *rtd,
					      struct snd_pcm_hw_params *params)
{
	struct graph_card_data *priv = snd_soc_card_get_drvdata(rtd->card);
=======
static int graph_be_hw_params_fixup(struct snd_soc_pcm_runtime *rtd,
				    struct snd_pcm_hw_params *params)
{
	struct graph_priv *priv = snd_soc_card_get_drvdata(rtd->card);
>>>>>>> 2f4c8cb2
	struct graph_dai_props *dai_props = graph_priv_to_props(priv, rtd->num);

	asoc_simple_card_convert_fixup(&dai_props->adata, params);

	return 0;
}

<<<<<<< HEAD
static int asoc_graph_card_dai_link_of_dpcm(struct device_node *top,
					    struct device_node *cpu_ep,
					    struct device_node *codec_ep,
					    struct graph_card_data *priv,
					    int *dai_idx, int link_idx,
					    int *conf_idx, int is_cpu)
{
	struct device *dev = graph_priv_to_dev(priv);
	struct snd_soc_dai_link *dai_link = graph_priv_to_link(priv, link_idx);
	struct graph_dai_props *dai_props = graph_priv_to_props(priv, link_idx);
	struct device_node *ep = is_cpu ? cpu_ep : codec_ep;
	struct device_node *port = of_get_parent(ep);
	struct device_node *ports = of_get_parent(port);
	struct device_node *node = of_graph_get_port_parent(ep);
=======
static void graph_get_conversion(struct device *dev,
				 struct device_node *ep,
				 struct asoc_simple_card_data *adata)
{
	struct device_node *top = dev->of_node;
	struct device_node *port = of_get_parent(ep);
	struct device_node *ports = of_get_parent(port);
	struct device_node *node = of_graph_get_port_parent(ep);

	asoc_simple_card_parse_convert(dev, top,   NULL,   adata);
	asoc_simple_card_parse_convert(dev, node,  PREFIX, adata);
	asoc_simple_card_parse_convert(dev, ports, NULL,   adata);
	asoc_simple_card_parse_convert(dev, port,  NULL,   adata);
	asoc_simple_card_parse_convert(dev, ep,    NULL,   adata);
}

static int graph_dai_link_of_dpcm(struct graph_priv *priv,
				  struct device_node *cpu_ep,
				  struct device_node *codec_ep,
				  struct link_info *li,
				  int dup_codec)
{
	struct device *dev = graph_priv_to_dev(priv);
	struct snd_soc_dai_link *dai_link = graph_priv_to_link(priv, li->link);
	struct graph_dai_props *dai_props = graph_priv_to_props(priv, li->link);
	struct device_node *top = dev->of_node;
	struct device_node *ep = li->cpu ? cpu_ep : codec_ep;
	struct device_node *port;
	struct device_node *ports;
	struct device_node *node;
>>>>>>> 2f4c8cb2
	struct asoc_simple_dai *dai;
	struct snd_soc_dai_link_component *codecs = dai_link->codecs;
	int ret;

<<<<<<< HEAD
	dev_dbg(dev, "link_of DPCM (for %s)\n", is_cpu ? "CPU" : "Codec");
=======
	/* Do it all CPU endpoint, and 1st Codec endpoint */
	if (!li->cpu && dup_codec)
		return 0;

	port	= of_get_parent(ep);
	ports	= of_get_parent(port);
	node	= of_graph_get_port_parent(ep);

	li->link++;

	dev_dbg(dev, "link_of DPCM (%pOF)\n", ep);
>>>>>>> 2f4c8cb2

	of_property_read_u32(top,   "mclk-fs", &dai_props->mclk_fs);
	of_property_read_u32(ports, "mclk-fs", &dai_props->mclk_fs);
	of_property_read_u32(port,  "mclk-fs", &dai_props->mclk_fs);
	of_property_read_u32(ep,    "mclk-fs", &dai_props->mclk_fs);

<<<<<<< HEAD
	asoc_simple_card_parse_convert(dev, top,   NULL,   &dai_props->adata);
	asoc_simple_card_parse_convert(dev, node,  PREFIX, &dai_props->adata);
	asoc_simple_card_parse_convert(dev, ports, NULL,   &dai_props->adata);
	asoc_simple_card_parse_convert(dev, port,  NULL,   &dai_props->adata);
	asoc_simple_card_parse_convert(dev, ep,    NULL,   &dai_props->adata);

	of_node_put(ports);
	of_node_put(port);

	if (is_cpu) {
=======
	graph_get_conversion(dev, ep, &dai_props->adata);

	of_node_put(ports);
	of_node_put(port);
	of_node_put(node);

	if (li->cpu) {
>>>>>>> 2f4c8cb2

		/* BE is dummy */
		codecs->of_node		= NULL;
		codecs->dai_name	= "snd-soc-dummy-dai";
		codecs->name		= "snd-soc-dummy";

		/* FE settings */
		dai_link->dynamic		= 1;
		dai_link->dpcm_merged_format	= 1;

		dai =
<<<<<<< HEAD
		dai_props->cpu_dai	= &priv->dais[(*dai_idx)++];
=======
		dai_props->cpu_dai	= &priv->dais[li->dais++];
>>>>>>> 2f4c8cb2

		ret = asoc_simple_card_parse_graph_cpu(ep, dai_link);
		if (ret)
			return ret;

		ret = asoc_simple_card_parse_clk_cpu(dev, ep, dai_link, dai);
		if (ret < 0)
			return ret;

		ret = asoc_simple_card_set_dailink_name(dev, dai_link,
							"fe.%s",
							dai_link->cpu_dai_name);
		if (ret < 0)
			return ret;

		/* card->num_links includes Codec */
		asoc_simple_card_canonicalize_cpu(dai_link,
			of_graph_get_endpoint_count(dai_link->cpu_of_node) == 1);
	} else {
		struct snd_soc_codec_conf *cconf;

		/* FE is dummy */
		dai_link->cpu_of_node		= NULL;
		dai_link->cpu_dai_name		= "snd-soc-dummy-dai";
		dai_link->cpu_name		= "snd-soc-dummy";

		/* BE settings */
		dai_link->no_pcm		= 1;
<<<<<<< HEAD
		dai_link->be_hw_params_fixup	= asoc_graph_card_be_hw_params_fixup;

		dai =
		dai_props->codec_dai	= &priv->dais[(*dai_idx)++];

		cconf =
		dai_props->codec_conf	= &priv->codec_conf[(*conf_idx)++];
=======
		dai_link->be_hw_params_fixup	= graph_be_hw_params_fixup;

		dai =
		dai_props->codec_dai	= &priv->dais[li->dais++];

		cconf =
		dai_props->codec_conf	= &priv->codec_conf[li->conf++];
>>>>>>> 2f4c8cb2

		ret = asoc_simple_card_parse_graph_codec(ep, dai_link);
		if (ret < 0)
			return ret;

		ret = asoc_simple_card_parse_clk_codec(dev, ep, dai_link, dai);
		if (ret < 0)
			return ret;

		ret = asoc_simple_card_set_dailink_name(dev, dai_link,
							"be.%s",
							codecs->dai_name);
		if (ret < 0)
			return ret;

		/* check "prefix" from top node */
		snd_soc_of_parse_node_prefix(top, cconf, codecs->of_node,
					      "prefix");
		snd_soc_of_parse_node_prefix(node, cconf, codecs->of_node,
					     PREFIX "prefix");
		snd_soc_of_parse_node_prefix(ports, cconf, codecs->of_node,
					     "prefix");
		snd_soc_of_parse_node_prefix(port, cconf, codecs->of_node,
					     "prefix");
	}

	ret = asoc_simple_card_of_parse_tdm(ep, dai);
	if (ret)
		return ret;

	ret = asoc_simple_card_canonicalize_dailink(dai_link);
	if (ret < 0)
		return ret;

	ret = asoc_simple_card_parse_daifmt(dev, cpu_ep, codec_ep,
					    NULL, &dai_link->dai_fmt);
	if (ret < 0)
		return ret;

	dai_link->dpcm_playback		= 1;
	dai_link->dpcm_capture		= 1;
<<<<<<< HEAD
	dai_link->ops			= &asoc_graph_card_ops;
	dai_link->init			= asoc_graph_card_dai_init;

	return 0;
}

static int asoc_graph_card_dai_link_of(struct device_node *top,
					struct device_node *cpu_ep,
					struct device_node *codec_ep,
					struct graph_card_data *priv,
					int *dai_idx, int link_idx)
{
	struct device *dev = graph_priv_to_dev(priv);
	struct snd_soc_dai_link *dai_link = graph_priv_to_link(priv, link_idx);
	struct graph_dai_props *dai_props = graph_priv_to_props(priv, link_idx);
	struct device_node *cpu_port = of_get_parent(cpu_ep);
	struct device_node *codec_port = of_get_parent(codec_ep);
	struct device_node *cpu_ports = of_get_parent(cpu_port);
	struct device_node *codec_ports = of_get_parent(codec_port);
	struct asoc_simple_dai *cpu_dai;
	struct asoc_simple_dai *codec_dai;
	int ret;

	dev_dbg(dev, "link_of\n");

	cpu_dai			=
	dai_props->cpu_dai	= &priv->dais[(*dai_idx)++];
	codec_dai		=
	dai_props->codec_dai	= &priv->dais[(*dai_idx)++];

=======
	dai_link->ops			= &graph_ops;
	dai_link->init			= graph_dai_init;

	return 0;
}

static int graph_dai_link_of(struct graph_priv *priv,
			     struct device_node *cpu_ep,
			     struct device_node *codec_ep,
			     struct link_info *li)
{
	struct device *dev = graph_priv_to_dev(priv);
	struct snd_soc_dai_link *dai_link = graph_priv_to_link(priv, li->link);
	struct graph_dai_props *dai_props = graph_priv_to_props(priv, li->link);
	struct device_node *top = dev->of_node;
	struct device_node *cpu_port;
	struct device_node *cpu_ports;
	struct device_node *codec_port;
	struct device_node *codec_ports;
	struct asoc_simple_dai *cpu_dai;
	struct asoc_simple_dai *codec_dai;
	int ret;

	/* Do it only CPU turn */
	if (!li->cpu)
		return 0;

	cpu_port	= of_get_parent(cpu_ep);
	cpu_ports	= of_get_parent(cpu_port);
	codec_port	= of_get_parent(codec_ep);
	codec_ports	= of_get_parent(codec_port);

	dev_dbg(dev, "link_of (%pOF)\n", cpu_ep);

	li->link++;

	cpu_dai			=
	dai_props->cpu_dai	= &priv->dais[li->dais++];
	codec_dai		=
	dai_props->codec_dai	= &priv->dais[li->dais++];

>>>>>>> 2f4c8cb2
	/* Factor to mclk, used in hw_params() */
	of_property_read_u32(top,         "mclk-fs", &dai_props->mclk_fs);
	of_property_read_u32(cpu_ports,   "mclk-fs", &dai_props->mclk_fs);
	of_property_read_u32(codec_ports, "mclk-fs", &dai_props->mclk_fs);
	of_property_read_u32(cpu_port,    "mclk-fs", &dai_props->mclk_fs);
	of_property_read_u32(codec_port,  "mclk-fs", &dai_props->mclk_fs);
	of_property_read_u32(cpu_ep,      "mclk-fs", &dai_props->mclk_fs);
	of_property_read_u32(codec_ep,    "mclk-fs", &dai_props->mclk_fs);
	of_node_put(cpu_port);
	of_node_put(cpu_ports);
	of_node_put(codec_port);
	of_node_put(codec_ports);

	ret = asoc_simple_card_parse_daifmt(dev, cpu_ep, codec_ep,
					    NULL, &dai_link->dai_fmt);
	if (ret < 0)
		return ret;

	ret = asoc_simple_card_parse_graph_cpu(cpu_ep, dai_link);
	if (ret < 0)
		return ret;

	ret = asoc_simple_card_parse_graph_codec(codec_ep, dai_link);
	if (ret < 0)
		return ret;

	ret = asoc_simple_card_of_parse_tdm(cpu_ep, cpu_dai);
	if (ret < 0)
		return ret;

	ret = asoc_simple_card_of_parse_tdm(codec_ep, codec_dai);
	if (ret < 0)
		return ret;

	ret = asoc_simple_card_parse_clk_cpu(dev, cpu_ep, dai_link, cpu_dai);
	if (ret < 0)
		return ret;

	ret = asoc_simple_card_parse_clk_codec(dev, codec_ep, dai_link, codec_dai);
	if (ret < 0)
		return ret;

	ret = asoc_simple_card_canonicalize_dailink(dai_link);
	if (ret < 0)
		return ret;

	ret = asoc_simple_card_set_dailink_name(dev, dai_link,
						"%s-%s",
						dai_link->cpu_dai_name,
						dai_link->codecs->dai_name);
	if (ret < 0)
		return ret;

	dai_link->ops = &graph_ops;
	dai_link->init = graph_dai_init;

	asoc_simple_card_canonicalize_cpu(dai_link,
		of_graph_get_endpoint_count(dai_link->cpu_of_node) == 1);

	return 0;
}

static int graph_for_each_link(struct graph_priv *priv,
			struct link_info *li,
			int (*func_noml)(struct graph_priv *priv,
					 struct device_node *cpu_ep,
					 struct device_node *codec_ep,
					 struct link_info *li),
			int (*func_dpcm)(struct graph_priv *priv,
					 struct device_node *cpu_ep,
					 struct device_node *codec_ep,
					 struct link_info *li, int dup_codec))
{
	struct of_phandle_iterator it;
	struct device *dev = graph_priv_to_dev(priv);
<<<<<<< HEAD
	struct snd_soc_card *card = graph_priv_to_card(priv);
	struct device_node *top = dev->of_node;
	struct device_node *node = top;
	struct device_node *cpu_port;
	struct device_node *cpu_ep		= NULL;
	struct device_node *codec_ep		= NULL;
	struct device_node *codec_port		= NULL;
	struct device_node *codec_port_old	= NULL;
	int rc, ret;
	int link_idx, dai_idx, conf_idx;
	int cpu;
=======
	struct device_node *node = dev->of_node;
	struct device_node *cpu_port;
	struct device_node *cpu_ep;
	struct device_node *codec_ep;
	struct device_node *codec_port;
	struct device_node *codec_port_old = NULL;
	struct asoc_simple_card_data adata;
	int rc, ret;

	/* loop for all listed CPU port */
	of_for_each_phandle(&it, rc, node, "dais", NULL, 0) {
		cpu_port = it.node;
		cpu_ep	 = NULL;

		/* loop for all CPU endpoint */
		while (1) {
			cpu_ep = of_get_next_child(cpu_port, cpu_ep);
			if (!cpu_ep)
				break;

			/* get codec */
			codec_ep = of_graph_get_remote_endpoint(cpu_ep);
			codec_port = of_get_parent(codec_ep);

			of_node_put(codec_ep);
			of_node_put(codec_port);

			/* get convert-xxx property */
			memset(&adata, 0, sizeof(adata));
			graph_get_conversion(dev, codec_ep, &adata);
			graph_get_conversion(dev, cpu_ep,   &adata);

			/*
			 * It is DPCM
			 * if Codec port has many endpoints,
			 * or has convert-xxx property
			 */
			if ((of_get_child_count(codec_port) > 1) ||
			    adata.convert_rate || adata.convert_channels)
				ret = func_dpcm(priv, cpu_ep, codec_ep, li,
						(codec_port_old == codec_port));
			/* else normal sound */
			else
				ret = func_noml(priv, cpu_ep, codec_ep, li);

			if (ret < 0)
				return ret;

			codec_port_old = codec_port;
		}
	}

	return 0;
}

static int graph_parse_of(struct graph_priv *priv)
{
	struct snd_soc_card *card = graph_priv_to_card(priv);
	struct link_info li;
	int ret;
>>>>>>> 2f4c8cb2

	ret = asoc_simple_card_of_parse_widgets(card, NULL);
	if (ret < 0)
		return ret;

	ret = asoc_simple_card_of_parse_routing(card, NULL);
	if (ret < 0)
		return ret;

<<<<<<< HEAD
	link_idx	= 0;
	dai_idx		= 0;
	conf_idx	= 0;
	codec_port_old	= NULL;
	for (cpu = 1; cpu >= 0; cpu--) {
=======
	memset(&li, 0, sizeof(li));
	for (li.cpu = 1; li.cpu >= 0; li.cpu--) {
>>>>>>> 2f4c8cb2
		/*
		 * Detect all CPU first, and Detect all Codec 2nd.
		 *
		 * In Normal sound case, all DAIs are detected
		 * as "CPU-Codec".
		 *
		 * In DPCM sound case,
		 * all CPUs   are detected as "CPU-dummy", and
		 * all Codecs are detected as "dummy-Codec".
		 * To avoid random sub-device numbering,
		 * detect "dummy-Codec" in last;
		 */
<<<<<<< HEAD
		of_for_each_phandle(&it, rc, node, "dais", NULL, 0) {
			cpu_port = it.node;
			cpu_ep	 = NULL;
			while (1) {
				cpu_ep = of_get_next_child(cpu_port, cpu_ep);
				if (!cpu_ep)
					break;

				codec_ep   = of_graph_get_remote_endpoint(cpu_ep);
				codec_port = of_get_parent(codec_ep);

				of_node_put(codec_ep);
				of_node_put(codec_port);

				dev_dbg(dev, "%pOFf <-> %pOFf\n", cpu_ep, codec_ep);

				if (of_get_child_count(codec_port) > 1) {
					/*
					 * for DPCM sound
					 */
					if (!cpu) {
						if (codec_port_old == codec_port)
							continue;
						codec_port_old = codec_port;
					}
					ret = asoc_graph_card_dai_link_of_dpcm(
						top, cpu_ep, codec_ep, priv,
						&dai_idx, link_idx++,
						&conf_idx, cpu);
				} else if (cpu) {
					/*
					 * for Normal sound
					 */
					ret = asoc_graph_card_dai_link_of(
						top, cpu_ep, codec_ep, priv,
						&dai_idx, link_idx++);
				}
				if (ret < 0)
					return ret;
			}
		}
=======
		ret = graph_for_each_link(priv, &li,
					  graph_dai_link_of,
					  graph_dai_link_of_dpcm);
		if (ret < 0)
			return ret;
>>>>>>> 2f4c8cb2
	}

	return asoc_simple_card_parse_card_name(card, NULL);
}

<<<<<<< HEAD
static void asoc_graph_get_dais_count(struct device *dev,
				      int *link_num,
				      int *dais_num,
				      int *ccnf_num)
{
	struct of_phandle_iterator it;
	struct device_node *node = dev->of_node;
	struct device_node *cpu_port;
	struct device_node *cpu_ep;
	struct device_node *codec_ep;
	struct device_node *codec_port;
	struct device_node *codec_port_old;
	struct device_node *codec_port_old2;
	int rc;

	/*
	 * link_num :	number of links.
	 *		CPU-Codec / CPU-dummy / dummy-Codec
	 * dais_num :	number of DAIs
	 * ccnf_num :	number of codec_conf
	 *		same number for "dummy-Codec"
	 *
	 * ex1)
	 * CPU0 --- Codec0	link : 5
	 * CPU1 --- Codec1	dais : 7
	 * CPU2 -/		ccnf : 1
	 * CPU3 --- Codec2
	 *
	 *	=> 5 links = 2xCPU-Codec + 2xCPU-dummy + 1xdummy-Codec
	 *	=> 7 DAIs  = 4xCPU + 3xCodec
	 *	=> 1 ccnf  = 1xdummy-Codec
	 *
	 * ex2)
	 * CPU0 --- Codec0	link : 5
	 * CPU1 --- Codec1	dais : 6
	 * CPU2 -/		ccnf : 1
	 * CPU3 -/
	 *
	 *	=> 5 links = 1xCPU-Codec + 3xCPU-dummy + 1xdummy-Codec
	 *	=> 6 DAIs  = 4xCPU + 2xCodec
	 *	=> 1 ccnf  = 1xdummy-Codec
	 *
	 * ex3)
	 * CPU0 --- Codec0	link : 6
	 * CPU1 -/		dais : 6
	 * CPU2 --- Codec1	ccnf : 2
	 * CPU3 -/
	 *
	 *	=> 6 links = 0xCPU-Codec + 4xCPU-dummy + 2xdummy-Codec
	 *	=> 6 DAIs  = 4xCPU + 2xCodec
	 *	=> 2 ccnf  = 2xdummy-Codec
	 */
	codec_port_old = NULL;
	codec_port_old2 = NULL;
	of_for_each_phandle(&it, rc, node, "dais", NULL, 0) {
		cpu_port = it.node;
		cpu_ep	 = NULL;
		while (1) {
			cpu_ep = of_get_next_child(cpu_port, cpu_ep);
			if (!cpu_ep)
				break;

			codec_ep = of_graph_get_remote_endpoint(cpu_ep);
			codec_port = of_get_parent(codec_ep);

			of_node_put(codec_ep);
			of_node_put(codec_port);

			(*link_num)++;
			(*dais_num)++;

			if (codec_port_old == codec_port) {
				if (codec_port_old2 != codec_port_old) {
					(*link_num)++;
					(*ccnf_num)++;
				}

				codec_port_old2 = codec_port_old;
				continue;
			}

			(*dais_num)++;
			codec_port_old = codec_port;
		}
	}
=======
static int graph_count_noml(struct graph_priv *priv,
			    struct device_node *cpu_ep,
			    struct device_node *codec_ep,
			    struct link_info *li)
{
	struct device *dev = graph_priv_to_dev(priv);

	li->link += 1; /* 1xCPU-Codec */
	li->dais += 2; /* 1xCPU + 1xCodec */

	dev_dbg(dev, "Count As Normal\n");

	return 0;
>>>>>>> 2f4c8cb2
}

static int graph_count_dpcm(struct graph_priv *priv,
			    struct device_node *cpu_ep,
			    struct device_node *codec_ep,
			    struct link_info *li,
			    int dup_codec)
{
	struct device *dev = graph_priv_to_dev(priv);

	li->link++; /* 1xCPU-dummy */
	li->dais++; /* 1xCPU */

	if (!dup_codec) {
		li->link++; /* 1xdummy-Codec */
		li->conf++; /* 1xdummy-Codec */
		li->dais++; /* 1xCodec */
	}

	dev_dbg(dev, "Count As DPCM\n");

	return 0;
}

static void graph_get_dais_count(struct graph_priv *priv,
				 struct link_info *li)
{
	struct device *dev = graph_priv_to_dev(priv);

	/*
	 * link_num :	number of links.
	 *		CPU-Codec / CPU-dummy / dummy-Codec
	 * dais_num :	number of DAIs
	 * ccnf_num :	number of codec_conf
	 *		same number for "dummy-Codec"
	 *
	 * ex1)
	 * CPU0 --- Codec0	link : 5
	 * CPU1 --- Codec1	dais : 7
	 * CPU2 -/		ccnf : 1
	 * CPU3 --- Codec2
	 *
	 *	=> 5 links = 2xCPU-Codec + 2xCPU-dummy + 1xdummy-Codec
	 *	=> 7 DAIs  = 4xCPU + 3xCodec
	 *	=> 1 ccnf  = 1xdummy-Codec
	 *
	 * ex2)
	 * CPU0 --- Codec0	link : 5
	 * CPU1 --- Codec1	dais : 6
	 * CPU2 -/		ccnf : 1
	 * CPU3 -/
	 *
	 *	=> 5 links = 1xCPU-Codec + 3xCPU-dummy + 1xdummy-Codec
	 *	=> 6 DAIs  = 4xCPU + 2xCodec
	 *	=> 1 ccnf  = 1xdummy-Codec
	 *
	 * ex3)
	 * CPU0 --- Codec0	link : 6
	 * CPU1 -/		dais : 6
	 * CPU2 --- Codec1	ccnf : 2
	 * CPU3 -/
	 *
	 *	=> 6 links = 0xCPU-Codec + 4xCPU-dummy + 2xdummy-Codec
	 *	=> 6 DAIs  = 4xCPU + 2xCodec
	 *	=> 2 ccnf  = 2xdummy-Codec
	 *
	 * ex4)
	 * CPU0 --- Codec0 (convert-rate)	link : 3
	 * CPU1 --- Codec1			dais : 4
	 *					ccnf : 1
	 *
	 *	=> 3 links = 1xCPU-Codec + 1xCPU-dummy + 1xdummy-Codec
	 *	=> 4 DAIs  = 2xCPU + 2xCodec
	 *	=> 1 ccnf  = 1xdummy-Codec
	 */
	graph_for_each_link(priv, li,
			    graph_count_noml,
			    graph_count_dpcm);
	dev_dbg(dev, "link %d, dais %d, ccnf %d\n",
		li->link, li->dais, li->conf);
}

static int graph_card_probe(struct snd_soc_card *card)
{
	struct graph_priv *priv = snd_soc_card_get_drvdata(card);
	int ret;

	ret = asoc_simple_card_init_hp(card, &priv->hp_jack, NULL);
	if (ret < 0)
		return ret;

	ret = asoc_simple_card_init_mic(card, &priv->mic_jack, NULL);
	if (ret < 0)
		return ret;

	return 0;
}

static int graph_probe(struct platform_device *pdev)
{
	struct graph_priv *priv;
	struct snd_soc_dai_link *dai_link;
	struct graph_dai_props *dai_props;
	struct asoc_simple_dai *dais;
	struct device *dev = &pdev->dev;
	struct snd_soc_card *card;
	struct snd_soc_codec_conf *cconf;
<<<<<<< HEAD
	int lnum = 0, dnum = 0, cnum = 0;
=======
	struct link_info li;
>>>>>>> 2f4c8cb2
	int ret, i;

	/* Allocate the private data and the DAI link array */
	priv = devm_kzalloc(dev, sizeof(*priv), GFP_KERNEL);
	if (!priv)
		return -ENOMEM;

<<<<<<< HEAD
	asoc_graph_get_dais_count(dev, &lnum, &dnum, &cnum);
	if (!lnum || !dnum)
		return -EINVAL;

	dai_props = devm_kcalloc(dev, lnum, sizeof(*dai_props), GFP_KERNEL);
	dai_link  = devm_kcalloc(dev, lnum, sizeof(*dai_link),  GFP_KERNEL);
	dais      = devm_kcalloc(dev, dnum, sizeof(*dais),      GFP_KERNEL);
	cconf     = devm_kcalloc(dev, cnum, sizeof(*cconf),     GFP_KERNEL);
=======
	card = graph_priv_to_card(priv);
	card->owner		= THIS_MODULE;
	card->dev		= dev;
	card->dapm_widgets	= graph_dapm_widgets;
	card->num_dapm_widgets	= ARRAY_SIZE(graph_dapm_widgets);
	card->probe		= graph_card_probe;

	memset(&li, 0, sizeof(li));
	graph_get_dais_count(priv, &li);
	if (!li.link || !li.dais)
		return -EINVAL;

	dai_props = devm_kcalloc(dev, li.link, sizeof(*dai_props), GFP_KERNEL);
	dai_link  = devm_kcalloc(dev, li.link, sizeof(*dai_link),  GFP_KERNEL);
	dais      = devm_kcalloc(dev, li.dais, sizeof(*dais),      GFP_KERNEL);
	cconf     = devm_kcalloc(dev, li.conf, sizeof(*cconf),     GFP_KERNEL);
>>>>>>> 2f4c8cb2
	if (!dai_props || !dai_link || !dais)
		return -ENOMEM;

	/*
	 * Use snd_soc_dai_link_component instead of legacy style
	 * It is codec only. but cpu/platform will be supported in the future.
	 * see
	 *	soc-core.c :: snd_soc_init_multicodec()
	 */
<<<<<<< HEAD
	for (i = 0; i < lnum; i++) {
=======
	for (i = 0; i < li.link; i++) {
>>>>>>> 2f4c8cb2
		dai_link[i].codecs	= &dai_props[i].codecs;
		dai_link[i].num_codecs	= 1;
		dai_link[i].platform	= &dai_props[i].platform;
	}

	priv->pa_gpio = devm_gpiod_get_optional(dev, "pa", GPIOD_OUT_LOW);
	if (IS_ERR(priv->pa_gpio)) {
		ret = PTR_ERR(priv->pa_gpio);
		dev_err(dev, "failed to get amplifier gpio: %d\n", ret);
		return ret;
	}

<<<<<<< HEAD
	priv->dai_props			= dai_props;
	priv->dai_link			= dai_link;
	priv->dais			= dais;
	priv->codec_conf		= cconf;

	/* Init snd_soc_card */
	card = graph_priv_to_card(priv);
	card->owner		= THIS_MODULE;
	card->dev		= dev;
	card->dai_link		= dai_link;
	card->num_links		= lnum;
	card->dapm_widgets	= asoc_graph_card_dapm_widgets;
	card->num_dapm_widgets	= ARRAY_SIZE(asoc_graph_card_dapm_widgets);
	card->probe		= asoc_graph_soc_card_probe;
	card->codec_conf	= cconf;
	card->num_configs	= cnum;

	ret = asoc_graph_card_parse_of(priv);
=======
	priv->dai_props		= dai_props;
	priv->dai_link		= dai_link;
	priv->dais		= dais;
	priv->codec_conf	= cconf;

	card->dai_link		= dai_link;
	card->num_links		= li.link;
	card->codec_conf	= cconf;
	card->num_configs	= li.conf;

	ret = graph_parse_of(priv);
>>>>>>> 2f4c8cb2
	if (ret < 0) {
		if (ret != -EPROBE_DEFER)
			dev_err(dev, "parse error %d\n", ret);
		goto err;
	}

	snd_soc_card_set_drvdata(card, priv);

	ret = devm_snd_soc_register_card(dev, card);
	if (ret < 0)
		goto err;

	return 0;
err:
	asoc_simple_card_clean_reference(card);

	return ret;
}

static int graph_remove(struct platform_device *pdev)
{
	struct snd_soc_card *card = platform_get_drvdata(pdev);

	return asoc_simple_card_clean_reference(card);
}

static const struct of_device_id graph_of_match[] = {
	{ .compatible = "audio-graph-card", },
	{ .compatible = "audio-graph-scu-card", },
	{},
};
MODULE_DEVICE_TABLE(of, graph_of_match);

static struct platform_driver graph_card = {
	.driver = {
		.name = "asoc-audio-graph-card",
		.pm = &snd_soc_pm_ops,
		.of_match_table = graph_of_match,
	},
	.probe = graph_probe,
	.remove = graph_remove,
};
module_platform_driver(graph_card);

MODULE_ALIAS("platform:asoc-audio-graph-card");
MODULE_LICENSE("GPL v2");
MODULE_DESCRIPTION("ASoC Audio Graph Sound Card");
MODULE_AUTHOR("Kuninori Morimoto <kuninori.morimoto.gx@renesas.com>");<|MERGE_RESOLUTION|>--- conflicted
+++ resolved
@@ -39,8 +39,6 @@
 	struct gpio_desc *pa_gpio;
 };
 
-<<<<<<< HEAD
-=======
 struct link_info {
 	int dais; /* number of dai  */
 	int link; /* number of link */
@@ -48,7 +46,6 @@
 	int cpu;  /* turn for CPU / Codec */
 };
 
->>>>>>> 2f4c8cb2
 #define graph_priv_to_card(priv) (&(priv)->snd_card)
 #define graph_priv_to_props(priv, i) ((priv)->dai_props + (i))
 #define graph_priv_to_dev(priv) (graph_priv_to_card(priv)->dev)
@@ -56,15 +53,9 @@
 
 #define PREFIX	"audio-graph-card,"
 
-<<<<<<< HEAD
-static int asoc_graph_card_outdrv_event(struct snd_soc_dapm_widget *w,
-					struct snd_kcontrol *kcontrol,
-					int event)
-=======
 static int graph_outdrv_event(struct snd_soc_dapm_widget *w,
 			      struct snd_kcontrol *kcontrol,
 			      int event)
->>>>>>> 2f4c8cb2
 {
 	struct snd_soc_dapm_context *dapm = w->dapm;
 	struct graph_priv *priv = snd_soc_card_get_drvdata(dapm->card);
@@ -89,11 +80,7 @@
 			       SND_SOC_DAPM_POST_PMU | SND_SOC_DAPM_PRE_PMD),
 };
 
-<<<<<<< HEAD
-static int asoc_graph_card_startup(struct snd_pcm_substream *substream)
-=======
 static int graph_startup(struct snd_pcm_substream *substream)
->>>>>>> 2f4c8cb2
 {
 	struct snd_soc_pcm_runtime *rtd = substream->private_data;
 	struct graph_priv *priv = snd_soc_card_get_drvdata(rtd->card);
@@ -161,11 +148,7 @@
 
 static int graph_dai_init(struct snd_soc_pcm_runtime *rtd)
 {
-<<<<<<< HEAD
-	struct graph_card_data *priv =	snd_soc_card_get_drvdata(rtd->card);
-=======
 	struct graph_priv *priv = snd_soc_card_get_drvdata(rtd->card);
->>>>>>> 2f4c8cb2
 	struct graph_dai_props *dai_props = graph_priv_to_props(priv, rtd->num);
 	int ret = 0;
 
@@ -182,17 +165,10 @@
 	return 0;
 }
 
-<<<<<<< HEAD
-static int asoc_graph_card_be_hw_params_fixup(struct snd_soc_pcm_runtime *rtd,
-					      struct snd_pcm_hw_params *params)
-{
-	struct graph_card_data *priv = snd_soc_card_get_drvdata(rtd->card);
-=======
 static int graph_be_hw_params_fixup(struct snd_soc_pcm_runtime *rtd,
 				    struct snd_pcm_hw_params *params)
 {
 	struct graph_priv *priv = snd_soc_card_get_drvdata(rtd->card);
->>>>>>> 2f4c8cb2
 	struct graph_dai_props *dai_props = graph_priv_to_props(priv, rtd->num);
 
 	asoc_simple_card_convert_fixup(&dai_props->adata, params);
@@ -200,22 +176,6 @@
 	return 0;
 }
 
-<<<<<<< HEAD
-static int asoc_graph_card_dai_link_of_dpcm(struct device_node *top,
-					    struct device_node *cpu_ep,
-					    struct device_node *codec_ep,
-					    struct graph_card_data *priv,
-					    int *dai_idx, int link_idx,
-					    int *conf_idx, int is_cpu)
-{
-	struct device *dev = graph_priv_to_dev(priv);
-	struct snd_soc_dai_link *dai_link = graph_priv_to_link(priv, link_idx);
-	struct graph_dai_props *dai_props = graph_priv_to_props(priv, link_idx);
-	struct device_node *ep = is_cpu ? cpu_ep : codec_ep;
-	struct device_node *port = of_get_parent(ep);
-	struct device_node *ports = of_get_parent(port);
-	struct device_node *node = of_graph_get_port_parent(ep);
-=======
 static void graph_get_conversion(struct device *dev,
 				 struct device_node *ep,
 				 struct asoc_simple_card_data *adata)
@@ -246,14 +206,10 @@
 	struct device_node *port;
 	struct device_node *ports;
 	struct device_node *node;
->>>>>>> 2f4c8cb2
 	struct asoc_simple_dai *dai;
 	struct snd_soc_dai_link_component *codecs = dai_link->codecs;
 	int ret;
 
-<<<<<<< HEAD
-	dev_dbg(dev, "link_of DPCM (for %s)\n", is_cpu ? "CPU" : "Codec");
-=======
 	/* Do it all CPU endpoint, and 1st Codec endpoint */
 	if (!li->cpu && dup_codec)
 		return 0;
@@ -265,25 +221,12 @@
 	li->link++;
 
 	dev_dbg(dev, "link_of DPCM (%pOF)\n", ep);
->>>>>>> 2f4c8cb2
 
 	of_property_read_u32(top,   "mclk-fs", &dai_props->mclk_fs);
 	of_property_read_u32(ports, "mclk-fs", &dai_props->mclk_fs);
 	of_property_read_u32(port,  "mclk-fs", &dai_props->mclk_fs);
 	of_property_read_u32(ep,    "mclk-fs", &dai_props->mclk_fs);
 
-<<<<<<< HEAD
-	asoc_simple_card_parse_convert(dev, top,   NULL,   &dai_props->adata);
-	asoc_simple_card_parse_convert(dev, node,  PREFIX, &dai_props->adata);
-	asoc_simple_card_parse_convert(dev, ports, NULL,   &dai_props->adata);
-	asoc_simple_card_parse_convert(dev, port,  NULL,   &dai_props->adata);
-	asoc_simple_card_parse_convert(dev, ep,    NULL,   &dai_props->adata);
-
-	of_node_put(ports);
-	of_node_put(port);
-
-	if (is_cpu) {
-=======
 	graph_get_conversion(dev, ep, &dai_props->adata);
 
 	of_node_put(ports);
@@ -291,7 +234,6 @@
 	of_node_put(node);
 
 	if (li->cpu) {
->>>>>>> 2f4c8cb2
 
 		/* BE is dummy */
 		codecs->of_node		= NULL;
@@ -303,11 +245,7 @@
 		dai_link->dpcm_merged_format	= 1;
 
 		dai =
-<<<<<<< HEAD
-		dai_props->cpu_dai	= &priv->dais[(*dai_idx)++];
-=======
 		dai_props->cpu_dai	= &priv->dais[li->dais++];
->>>>>>> 2f4c8cb2
 
 		ret = asoc_simple_card_parse_graph_cpu(ep, dai_link);
 		if (ret)
@@ -336,15 +274,6 @@
 
 		/* BE settings */
 		dai_link->no_pcm		= 1;
-<<<<<<< HEAD
-		dai_link->be_hw_params_fixup	= asoc_graph_card_be_hw_params_fixup;
-
-		dai =
-		dai_props->codec_dai	= &priv->dais[(*dai_idx)++];
-
-		cconf =
-		dai_props->codec_conf	= &priv->codec_conf[(*conf_idx)++];
-=======
 		dai_link->be_hw_params_fixup	= graph_be_hw_params_fixup;
 
 		dai =
@@ -352,7 +281,6 @@
 
 		cconf =
 		dai_props->codec_conf	= &priv->codec_conf[li->conf++];
->>>>>>> 2f4c8cb2
 
 		ret = asoc_simple_card_parse_graph_codec(ep, dai_link);
 		if (ret < 0)
@@ -394,38 +322,6 @@
 
 	dai_link->dpcm_playback		= 1;
 	dai_link->dpcm_capture		= 1;
-<<<<<<< HEAD
-	dai_link->ops			= &asoc_graph_card_ops;
-	dai_link->init			= asoc_graph_card_dai_init;
-
-	return 0;
-}
-
-static int asoc_graph_card_dai_link_of(struct device_node *top,
-					struct device_node *cpu_ep,
-					struct device_node *codec_ep,
-					struct graph_card_data *priv,
-					int *dai_idx, int link_idx)
-{
-	struct device *dev = graph_priv_to_dev(priv);
-	struct snd_soc_dai_link *dai_link = graph_priv_to_link(priv, link_idx);
-	struct graph_dai_props *dai_props = graph_priv_to_props(priv, link_idx);
-	struct device_node *cpu_port = of_get_parent(cpu_ep);
-	struct device_node *codec_port = of_get_parent(codec_ep);
-	struct device_node *cpu_ports = of_get_parent(cpu_port);
-	struct device_node *codec_ports = of_get_parent(codec_port);
-	struct asoc_simple_dai *cpu_dai;
-	struct asoc_simple_dai *codec_dai;
-	int ret;
-
-	dev_dbg(dev, "link_of\n");
-
-	cpu_dai			=
-	dai_props->cpu_dai	= &priv->dais[(*dai_idx)++];
-	codec_dai		=
-	dai_props->codec_dai	= &priv->dais[(*dai_idx)++];
-
-=======
 	dai_link->ops			= &graph_ops;
 	dai_link->init			= graph_dai_init;
 
@@ -467,7 +363,6 @@
 	codec_dai		=
 	dai_props->codec_dai	= &priv->dais[li->dais++];
 
->>>>>>> 2f4c8cb2
 	/* Factor to mclk, used in hw_params() */
 	of_property_read_u32(top,         "mclk-fs", &dai_props->mclk_fs);
 	of_property_read_u32(cpu_ports,   "mclk-fs", &dai_props->mclk_fs);
@@ -543,19 +438,6 @@
 {
 	struct of_phandle_iterator it;
 	struct device *dev = graph_priv_to_dev(priv);
-<<<<<<< HEAD
-	struct snd_soc_card *card = graph_priv_to_card(priv);
-	struct device_node *top = dev->of_node;
-	struct device_node *node = top;
-	struct device_node *cpu_port;
-	struct device_node *cpu_ep		= NULL;
-	struct device_node *codec_ep		= NULL;
-	struct device_node *codec_port		= NULL;
-	struct device_node *codec_port_old	= NULL;
-	int rc, ret;
-	int link_idx, dai_idx, conf_idx;
-	int cpu;
-=======
 	struct device_node *node = dev->of_node;
 	struct device_node *cpu_port;
 	struct device_node *cpu_ep;
@@ -616,7 +498,6 @@
 	struct snd_soc_card *card = graph_priv_to_card(priv);
 	struct link_info li;
 	int ret;
->>>>>>> 2f4c8cb2
 
 	ret = asoc_simple_card_of_parse_widgets(card, NULL);
 	if (ret < 0)
@@ -626,16 +507,8 @@
 	if (ret < 0)
 		return ret;
 
-<<<<<<< HEAD
-	link_idx	= 0;
-	dai_idx		= 0;
-	conf_idx	= 0;
-	codec_port_old	= NULL;
-	for (cpu = 1; cpu >= 0; cpu--) {
-=======
 	memset(&li, 0, sizeof(li));
 	for (li.cpu = 1; li.cpu >= 0; li.cpu--) {
->>>>>>> 2f4c8cb2
 		/*
 		 * Detect all CPU first, and Detect all Codec 2nd.
 		 *
@@ -648,147 +521,16 @@
 		 * To avoid random sub-device numbering,
 		 * detect "dummy-Codec" in last;
 		 */
-<<<<<<< HEAD
-		of_for_each_phandle(&it, rc, node, "dais", NULL, 0) {
-			cpu_port = it.node;
-			cpu_ep	 = NULL;
-			while (1) {
-				cpu_ep = of_get_next_child(cpu_port, cpu_ep);
-				if (!cpu_ep)
-					break;
-
-				codec_ep   = of_graph_get_remote_endpoint(cpu_ep);
-				codec_port = of_get_parent(codec_ep);
-
-				of_node_put(codec_ep);
-				of_node_put(codec_port);
-
-				dev_dbg(dev, "%pOFf <-> %pOFf\n", cpu_ep, codec_ep);
-
-				if (of_get_child_count(codec_port) > 1) {
-					/*
-					 * for DPCM sound
-					 */
-					if (!cpu) {
-						if (codec_port_old == codec_port)
-							continue;
-						codec_port_old = codec_port;
-					}
-					ret = asoc_graph_card_dai_link_of_dpcm(
-						top, cpu_ep, codec_ep, priv,
-						&dai_idx, link_idx++,
-						&conf_idx, cpu);
-				} else if (cpu) {
-					/*
-					 * for Normal sound
-					 */
-					ret = asoc_graph_card_dai_link_of(
-						top, cpu_ep, codec_ep, priv,
-						&dai_idx, link_idx++);
-				}
-				if (ret < 0)
-					return ret;
-			}
-		}
-=======
 		ret = graph_for_each_link(priv, &li,
 					  graph_dai_link_of,
 					  graph_dai_link_of_dpcm);
 		if (ret < 0)
 			return ret;
->>>>>>> 2f4c8cb2
 	}
 
 	return asoc_simple_card_parse_card_name(card, NULL);
 }
 
-<<<<<<< HEAD
-static void asoc_graph_get_dais_count(struct device *dev,
-				      int *link_num,
-				      int *dais_num,
-				      int *ccnf_num)
-{
-	struct of_phandle_iterator it;
-	struct device_node *node = dev->of_node;
-	struct device_node *cpu_port;
-	struct device_node *cpu_ep;
-	struct device_node *codec_ep;
-	struct device_node *codec_port;
-	struct device_node *codec_port_old;
-	struct device_node *codec_port_old2;
-	int rc;
-
-	/*
-	 * link_num :	number of links.
-	 *		CPU-Codec / CPU-dummy / dummy-Codec
-	 * dais_num :	number of DAIs
-	 * ccnf_num :	number of codec_conf
-	 *		same number for "dummy-Codec"
-	 *
-	 * ex1)
-	 * CPU0 --- Codec0	link : 5
-	 * CPU1 --- Codec1	dais : 7
-	 * CPU2 -/		ccnf : 1
-	 * CPU3 --- Codec2
-	 *
-	 *	=> 5 links = 2xCPU-Codec + 2xCPU-dummy + 1xdummy-Codec
-	 *	=> 7 DAIs  = 4xCPU + 3xCodec
-	 *	=> 1 ccnf  = 1xdummy-Codec
-	 *
-	 * ex2)
-	 * CPU0 --- Codec0	link : 5
-	 * CPU1 --- Codec1	dais : 6
-	 * CPU2 -/		ccnf : 1
-	 * CPU3 -/
-	 *
-	 *	=> 5 links = 1xCPU-Codec + 3xCPU-dummy + 1xdummy-Codec
-	 *	=> 6 DAIs  = 4xCPU + 2xCodec
-	 *	=> 1 ccnf  = 1xdummy-Codec
-	 *
-	 * ex3)
-	 * CPU0 --- Codec0	link : 6
-	 * CPU1 -/		dais : 6
-	 * CPU2 --- Codec1	ccnf : 2
-	 * CPU3 -/
-	 *
-	 *	=> 6 links = 0xCPU-Codec + 4xCPU-dummy + 2xdummy-Codec
-	 *	=> 6 DAIs  = 4xCPU + 2xCodec
-	 *	=> 2 ccnf  = 2xdummy-Codec
-	 */
-	codec_port_old = NULL;
-	codec_port_old2 = NULL;
-	of_for_each_phandle(&it, rc, node, "dais", NULL, 0) {
-		cpu_port = it.node;
-		cpu_ep	 = NULL;
-		while (1) {
-			cpu_ep = of_get_next_child(cpu_port, cpu_ep);
-			if (!cpu_ep)
-				break;
-
-			codec_ep = of_graph_get_remote_endpoint(cpu_ep);
-			codec_port = of_get_parent(codec_ep);
-
-			of_node_put(codec_ep);
-			of_node_put(codec_port);
-
-			(*link_num)++;
-			(*dais_num)++;
-
-			if (codec_port_old == codec_port) {
-				if (codec_port_old2 != codec_port_old) {
-					(*link_num)++;
-					(*ccnf_num)++;
-				}
-
-				codec_port_old2 = codec_port_old;
-				continue;
-			}
-
-			(*dais_num)++;
-			codec_port_old = codec_port;
-		}
-	}
-=======
 static int graph_count_noml(struct graph_priv *priv,
 			    struct device_node *cpu_ep,
 			    struct device_node *codec_ep,
@@ -802,7 +544,6 @@
 	dev_dbg(dev, "Count As Normal\n");
 
 	return 0;
->>>>>>> 2f4c8cb2
 }
 
 static int graph_count_dpcm(struct graph_priv *priv,
@@ -910,11 +651,7 @@
 	struct device *dev = &pdev->dev;
 	struct snd_soc_card *card;
 	struct snd_soc_codec_conf *cconf;
-<<<<<<< HEAD
-	int lnum = 0, dnum = 0, cnum = 0;
-=======
 	struct link_info li;
->>>>>>> 2f4c8cb2
 	int ret, i;
 
 	/* Allocate the private data and the DAI link array */
@@ -922,16 +659,6 @@
 	if (!priv)
 		return -ENOMEM;
 
-<<<<<<< HEAD
-	asoc_graph_get_dais_count(dev, &lnum, &dnum, &cnum);
-	if (!lnum || !dnum)
-		return -EINVAL;
-
-	dai_props = devm_kcalloc(dev, lnum, sizeof(*dai_props), GFP_KERNEL);
-	dai_link  = devm_kcalloc(dev, lnum, sizeof(*dai_link),  GFP_KERNEL);
-	dais      = devm_kcalloc(dev, dnum, sizeof(*dais),      GFP_KERNEL);
-	cconf     = devm_kcalloc(dev, cnum, sizeof(*cconf),     GFP_KERNEL);
-=======
 	card = graph_priv_to_card(priv);
 	card->owner		= THIS_MODULE;
 	card->dev		= dev;
@@ -948,7 +675,6 @@
 	dai_link  = devm_kcalloc(dev, li.link, sizeof(*dai_link),  GFP_KERNEL);
 	dais      = devm_kcalloc(dev, li.dais, sizeof(*dais),      GFP_KERNEL);
 	cconf     = devm_kcalloc(dev, li.conf, sizeof(*cconf),     GFP_KERNEL);
->>>>>>> 2f4c8cb2
 	if (!dai_props || !dai_link || !dais)
 		return -ENOMEM;
 
@@ -958,11 +684,7 @@
 	 * see
 	 *	soc-core.c :: snd_soc_init_multicodec()
 	 */
-<<<<<<< HEAD
-	for (i = 0; i < lnum; i++) {
-=======
 	for (i = 0; i < li.link; i++) {
->>>>>>> 2f4c8cb2
 		dai_link[i].codecs	= &dai_props[i].codecs;
 		dai_link[i].num_codecs	= 1;
 		dai_link[i].platform	= &dai_props[i].platform;
@@ -975,26 +697,6 @@
 		return ret;
 	}
 
-<<<<<<< HEAD
-	priv->dai_props			= dai_props;
-	priv->dai_link			= dai_link;
-	priv->dais			= dais;
-	priv->codec_conf		= cconf;
-
-	/* Init snd_soc_card */
-	card = graph_priv_to_card(priv);
-	card->owner		= THIS_MODULE;
-	card->dev		= dev;
-	card->dai_link		= dai_link;
-	card->num_links		= lnum;
-	card->dapm_widgets	= asoc_graph_card_dapm_widgets;
-	card->num_dapm_widgets	= ARRAY_SIZE(asoc_graph_card_dapm_widgets);
-	card->probe		= asoc_graph_soc_card_probe;
-	card->codec_conf	= cconf;
-	card->num_configs	= cnum;
-
-	ret = asoc_graph_card_parse_of(priv);
-=======
 	priv->dai_props		= dai_props;
 	priv->dai_link		= dai_link;
 	priv->dais		= dais;
@@ -1006,7 +708,6 @@
 	card->num_configs	= li.conf;
 
 	ret = graph_parse_of(priv);
->>>>>>> 2f4c8cb2
 	if (ret < 0) {
 		if (ret != -EPROBE_DEFER)
 			dev_err(dev, "parse error %d\n", ret);
