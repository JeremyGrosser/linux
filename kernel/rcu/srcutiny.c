--- conflicted
+++ resolved
@@ -96,25 +96,6 @@
 EXPORT_SYMBOL_GPL(cleanup_srcu_struct);
 
 /*
-<<<<<<< HEAD
- * Counts the new reader in the appropriate per-CPU element of the
- * srcu_struct.  Can be invoked from irq/bh handlers, but the matching
- * __srcu_read_unlock() must be in the same handler instance.  Returns an
- * index that must be passed to the matching srcu_read_unlock().
- */
-int __srcu_read_lock(struct srcu_struct *sp)
-{
-	int idx;
-
-	idx = READ_ONCE(sp->srcu_idx);
-	WRITE_ONCE(sp->srcu_lock_nesting[idx], sp->srcu_lock_nesting[idx] + 1);
-	return idx;
-}
-EXPORT_SYMBOL_GPL(__srcu_read_lock);
-
-/*
-=======
->>>>>>> a2054256
  * Removes the count for the old reader from the appropriate element of
  * the srcu_struct.
  */
