/*
 * Completely Fair Scheduling (CFS) Class (SCHED_NORMAL/SCHED_BATCH)
 *
 *  Copyright (C) 2007 Red Hat, Inc., Ingo Molnar <mingo@redhat.com>
 *
 *  Interactivity improvements by Mike Galbraith
 *  (C) 2007 Mike Galbraith <efault@gmx.de>
 *
 *  Various enhancements by Dmitry Adamushko.
 *  (C) 2007 Dmitry Adamushko <dmitry.adamushko@gmail.com>
 *
 *  Group scheduling enhancements by Srivatsa Vaddagiri
 *  Copyright IBM Corporation, 2007
 *  Author: Srivatsa Vaddagiri <vatsa@linux.vnet.ibm.com>
 *
 *  Scaled math optimizations by Thomas Gleixner
 *  Copyright (C) 2007, Thomas Gleixner <tglx@linutronix.de>
 *
 *  Adaptive scheduling granularity, math enhancements by Peter Zijlstra
 *  Copyright (C) 2007 Red Hat, Inc., Peter Zijlstra
 */

#include <linux/latencytop.h>
#include <linux/sched.h>
#include <linux/cpumask.h>
#include <linux/cpuidle.h>
#include <linux/slab.h>
#include <linux/profile.h>
#include <linux/interrupt.h>
#include <linux/mempolicy.h>
#include <linux/migrate.h>
#include <linux/task_work.h>
#include <linux/module.h>

#include <trace/events/sched.h>

#include "sched.h"
#include "tune.h"
<<<<<<< HEAD
=======
#include "walt.h"
>>>>>>> 79df8fa7

/*
 * Targeted preemption latency for CPU-bound tasks:
 * (default: 6ms * (1 + ilog(ncpus)), units: nanoseconds)
 *
 * NOTE: this latency value is not the same as the concept of
 * 'timeslice length' - timeslices in CFS are of variable length
 * and have no persistent notion like in traditional, time-slice
 * based scheduling concepts.
 *
 * (to see the precise effective timeslice length of your workload,
 *  run vmstat and monitor the context-switches (cs) field)
 */
unsigned int sysctl_sched_latency = 6000000ULL;
unsigned int normalized_sysctl_sched_latency = 6000000ULL;

unsigned int sysctl_sched_is_big_little = 0;
unsigned int sysctl_sched_sync_hint_enable = 1;
unsigned int sysctl_sched_initial_task_util = 0;
unsigned int sysctl_sched_cstate_aware = 1;

#ifdef CONFIG_SCHED_WALT
unsigned int sysctl_sched_use_walt_cpu_util = 1;
unsigned int sysctl_sched_use_walt_task_util = 1;
__read_mostly unsigned int sysctl_sched_walt_cpu_high_irqload =
    (10 * NSEC_PER_MSEC);
#endif
/*
 * The initial- and re-scaling of tunables is configurable
 * (default SCHED_TUNABLESCALING_LOG = *(1+ilog(ncpus))
 *
 * Options are:
 * SCHED_TUNABLESCALING_NONE - unscaled, always *1
 * SCHED_TUNABLESCALING_LOG - scaled logarithmical, *1+ilog(ncpus)
 * SCHED_TUNABLESCALING_LINEAR - scaled linear, *ncpus
 */
enum sched_tunable_scaling sysctl_sched_tunable_scaling
	= SCHED_TUNABLESCALING_LOG;

/*
 * Minimal preemption granularity for CPU-bound tasks:
 * (default: 0.75 msec * (1 + ilog(ncpus)), units: nanoseconds)
 */
unsigned int sysctl_sched_min_granularity = 750000ULL;
unsigned int normalized_sysctl_sched_min_granularity = 750000ULL;

/*
 * is kept at sysctl_sched_latency / sysctl_sched_min_granularity
 */
static unsigned int sched_nr_latency = 8;

/*
 * After fork, child runs first. If set to 0 (default) then
 * parent will (try to) run first.
 */
unsigned int sysctl_sched_child_runs_first __read_mostly;

/*
 * SCHED_OTHER wake-up granularity.
 * (default: 1 msec * (1 + ilog(ncpus)), units: nanoseconds)
 *
 * This option delays the preemption effects of decoupled workloads
 * and reduces their over-scheduling. Synchronous workloads will still
 * have immediate wakeup/sleep latencies.
 */
unsigned int sysctl_sched_wakeup_granularity = 1000000UL;
unsigned int normalized_sysctl_sched_wakeup_granularity = 1000000UL;

const_debug unsigned int sysctl_sched_migration_cost = 500000UL;

/*
 * The exponential sliding  window over which load is averaged for shares
 * distribution.
 * (default: 10msec)
 */
unsigned int __read_mostly sysctl_sched_shares_window = 10000000UL;

#ifdef CONFIG_CFS_BANDWIDTH
/*
 * Amount of runtime to allocate from global (tg) to local (per-cfs_rq) pool
 * each time a cfs_rq requests quota.
 *
 * Note: in the case that the slice exceeds the runtime remaining (either due
 * to consumption or the quota being specified to be smaller than the slice)
 * we will always only issue the remaining available time.
 *
 * default: 5 msec, units: microseconds
  */
unsigned int sysctl_sched_cfs_bandwidth_slice = 5000UL;
#endif

static inline void update_load_add(struct load_weight *lw, unsigned long inc)
{
	lw->weight += inc;
	lw->inv_weight = 0;
}

static inline void update_load_sub(struct load_weight *lw, unsigned long dec)
{
	lw->weight -= dec;
	lw->inv_weight = 0;
}

static inline void update_load_set(struct load_weight *lw, unsigned long w)
{
	lw->weight = w;
	lw->inv_weight = 0;
}

/*
 * Increase the granularity value when there are more CPUs,
 * because with more CPUs the 'effective latency' as visible
 * to users decreases. But the relationship is not linear,
 * so pick a second-best guess by going with the log2 of the
 * number of CPUs.
 *
 * This idea comes from the SD scheduler of Con Kolivas:
 */
static unsigned int get_update_sysctl_factor(void)
{
	unsigned int cpus = min_t(unsigned int, num_online_cpus(), 8);
	unsigned int factor;

	switch (sysctl_sched_tunable_scaling) {
	case SCHED_TUNABLESCALING_NONE:
		factor = 1;
		break;
	case SCHED_TUNABLESCALING_LINEAR:
		factor = cpus;
		break;
	case SCHED_TUNABLESCALING_LOG:
	default:
		factor = 1 + ilog2(cpus);
		break;
	}

	return factor;
}

static void update_sysctl(void)
{
	unsigned int factor = get_update_sysctl_factor();

#define SET_SYSCTL(name) \
	(sysctl_##name = (factor) * normalized_sysctl_##name)
	SET_SYSCTL(sched_min_granularity);
	SET_SYSCTL(sched_latency);
	SET_SYSCTL(sched_wakeup_granularity);
#undef SET_SYSCTL
}

void sched_init_granularity(void)
{
	update_sysctl();
}

#define WMULT_CONST	(~0U)
#define WMULT_SHIFT	32

static void __update_inv_weight(struct load_weight *lw)
{
	unsigned long w;

	if (likely(lw->inv_weight))
		return;

	w = scale_load_down(lw->weight);

	if (BITS_PER_LONG > 32 && unlikely(w >= WMULT_CONST))
		lw->inv_weight = 1;
	else if (unlikely(!w))
		lw->inv_weight = WMULT_CONST;
	else
		lw->inv_weight = WMULT_CONST / w;
}

/*
 * delta_exec * weight / lw.weight
 *   OR
 * (delta_exec * (weight * lw->inv_weight)) >> WMULT_SHIFT
 *
 * Either weight := NICE_0_LOAD and lw \e prio_to_wmult[], in which case
 * we're guaranteed shift stays positive because inv_weight is guaranteed to
 * fit 32 bits, and NICE_0_LOAD gives another 10 bits; therefore shift >= 22.
 *
 * Or, weight =< lw.weight (because lw.weight is the runqueue weight), thus
 * weight/lw.weight <= 1, and therefore our shift will also be positive.
 */
static u64 __calc_delta(u64 delta_exec, unsigned long weight, struct load_weight *lw)
{
	u64 fact = scale_load_down(weight);
	int shift = WMULT_SHIFT;

	__update_inv_weight(lw);

	if (unlikely(fact >> 32)) {
		while (fact >> 32) {
			fact >>= 1;
			shift--;
		}
	}

	/* hint to use a 32x32->64 mul */
	fact = (u64)(u32)fact * lw->inv_weight;

	while (fact >> 32) {
		fact >>= 1;
		shift--;
	}

	return mul_u64_u32_shr(delta_exec, fact, shift);
}


const struct sched_class fair_sched_class;

/**************************************************************
 * CFS operations on generic schedulable entities:
 */

#ifdef CONFIG_FAIR_GROUP_SCHED

/* cpu runqueue to which this cfs_rq is attached */
static inline struct rq *rq_of(struct cfs_rq *cfs_rq)
{
	return cfs_rq->rq;
}

/* An entity is a task if it doesn't "own" a runqueue */
#define entity_is_task(se)	(!se->my_q)

static inline struct task_struct *task_of(struct sched_entity *se)
{
#ifdef CONFIG_SCHED_DEBUG
	WARN_ON_ONCE(!entity_is_task(se));
#endif
	return container_of(se, struct task_struct, se);
}

/* Walk up scheduling entities hierarchy */
#define for_each_sched_entity(se) \
		for (; se; se = se->parent)

static inline struct cfs_rq *task_cfs_rq(struct task_struct *p)
{
	return p->se.cfs_rq;
}

/* runqueue on which this entity is (to be) queued */
static inline struct cfs_rq *cfs_rq_of(struct sched_entity *se)
{
	return se->cfs_rq;
}

/* runqueue "owned" by this group */
static inline struct cfs_rq *group_cfs_rq(struct sched_entity *grp)
{
	return grp->my_q;
}

static inline void list_add_leaf_cfs_rq(struct cfs_rq *cfs_rq)
{
	if (!cfs_rq->on_list) {
		/*
		 * Ensure we either appear before our parent (if already
		 * enqueued) or force our parent to appear after us when it is
		 * enqueued.  The fact that we always enqueue bottom-up
		 * reduces this to two cases.
		 */
		if (cfs_rq->tg->parent &&
		    cfs_rq->tg->parent->cfs_rq[cpu_of(rq_of(cfs_rq))]->on_list) {
			list_add_rcu(&cfs_rq->leaf_cfs_rq_list,
				&rq_of(cfs_rq)->leaf_cfs_rq_list);
		} else {
			list_add_tail_rcu(&cfs_rq->leaf_cfs_rq_list,
				&rq_of(cfs_rq)->leaf_cfs_rq_list);
		}

		cfs_rq->on_list = 1;
	}
}

static inline void list_del_leaf_cfs_rq(struct cfs_rq *cfs_rq)
{
	if (cfs_rq->on_list) {
		list_del_rcu(&cfs_rq->leaf_cfs_rq_list);
		cfs_rq->on_list = 0;
	}
}

/* Iterate thr' all leaf cfs_rq's on a runqueue */
#define for_each_leaf_cfs_rq(rq, cfs_rq) \
	list_for_each_entry_rcu(cfs_rq, &rq->leaf_cfs_rq_list, leaf_cfs_rq_list)

/* Do the two (enqueued) entities belong to the same group ? */
static inline struct cfs_rq *
is_same_group(struct sched_entity *se, struct sched_entity *pse)
{
	if (se->cfs_rq == pse->cfs_rq)
		return se->cfs_rq;

	return NULL;
}

static inline struct sched_entity *parent_entity(struct sched_entity *se)
{
	return se->parent;
}

static void
find_matching_se(struct sched_entity **se, struct sched_entity **pse)
{
	int se_depth, pse_depth;

	/*
	 * preemption test can be made between sibling entities who are in the
	 * same cfs_rq i.e who have a common parent. Walk up the hierarchy of
	 * both tasks until we find their ancestors who are siblings of common
	 * parent.
	 */

	/* First walk up until both entities are at same depth */
	se_depth = (*se)->depth;
	pse_depth = (*pse)->depth;

	while (se_depth > pse_depth) {
		se_depth--;
		*se = parent_entity(*se);
	}

	while (pse_depth > se_depth) {
		pse_depth--;
		*pse = parent_entity(*pse);
	}

	while (!is_same_group(*se, *pse)) {
		*se = parent_entity(*se);
		*pse = parent_entity(*pse);
	}
}

#else	/* !CONFIG_FAIR_GROUP_SCHED */

static inline struct task_struct *task_of(struct sched_entity *se)
{
	return container_of(se, struct task_struct, se);
}

static inline struct rq *rq_of(struct cfs_rq *cfs_rq)
{
	return container_of(cfs_rq, struct rq, cfs);
}

#define entity_is_task(se)	1

#define for_each_sched_entity(se) \
		for (; se; se = NULL)

static inline struct cfs_rq *task_cfs_rq(struct task_struct *p)
{
	return &task_rq(p)->cfs;
}

static inline struct cfs_rq *cfs_rq_of(struct sched_entity *se)
{
	struct task_struct *p = task_of(se);
	struct rq *rq = task_rq(p);

	return &rq->cfs;
}

/* runqueue "owned" by this group */
static inline struct cfs_rq *group_cfs_rq(struct sched_entity *grp)
{
	return NULL;
}

static inline void list_add_leaf_cfs_rq(struct cfs_rq *cfs_rq)
{
}

static inline void list_del_leaf_cfs_rq(struct cfs_rq *cfs_rq)
{
}

#define for_each_leaf_cfs_rq(rq, cfs_rq) \
		for (cfs_rq = &rq->cfs; cfs_rq; cfs_rq = NULL)

static inline struct sched_entity *parent_entity(struct sched_entity *se)
{
	return NULL;
}

static inline void
find_matching_se(struct sched_entity **se, struct sched_entity **pse)
{
}

#endif	/* CONFIG_FAIR_GROUP_SCHED */

static __always_inline
void account_cfs_rq_runtime(struct cfs_rq *cfs_rq, u64 delta_exec);

/**************************************************************
 * Scheduling class tree data structure manipulation methods:
 */

static inline u64 max_vruntime(u64 max_vruntime, u64 vruntime)
{
	s64 delta = (s64)(vruntime - max_vruntime);
	if (delta > 0)
		max_vruntime = vruntime;

	return max_vruntime;
}

static inline u64 min_vruntime(u64 min_vruntime, u64 vruntime)
{
	s64 delta = (s64)(vruntime - min_vruntime);
	if (delta < 0)
		min_vruntime = vruntime;

	return min_vruntime;
}

static inline int entity_before(struct sched_entity *a,
				struct sched_entity *b)
{
	return (s64)(a->vruntime - b->vruntime) < 0;
}

static void update_min_vruntime(struct cfs_rq *cfs_rq)
{
	u64 vruntime = cfs_rq->min_vruntime;

	if (cfs_rq->curr)
		vruntime = cfs_rq->curr->vruntime;

	if (cfs_rq->rb_leftmost) {
		struct sched_entity *se = rb_entry(cfs_rq->rb_leftmost,
						   struct sched_entity,
						   run_node);

		if (!cfs_rq->curr)
			vruntime = se->vruntime;
		else
			vruntime = min_vruntime(vruntime, se->vruntime);
	}

	/* ensure we never gain time by being placed backwards. */
	cfs_rq->min_vruntime = max_vruntime(cfs_rq->min_vruntime, vruntime);
#ifndef CONFIG_64BIT
	smp_wmb();
	cfs_rq->min_vruntime_copy = cfs_rq->min_vruntime;
#endif
}

/*
 * Enqueue an entity into the rb-tree:
 */
static void __enqueue_entity(struct cfs_rq *cfs_rq, struct sched_entity *se)
{
	struct rb_node **link = &cfs_rq->tasks_timeline.rb_node;
	struct rb_node *parent = NULL;
	struct sched_entity *entry;
	int leftmost = 1;

	/*
	 * Find the right place in the rbtree:
	 */
	while (*link) {
		parent = *link;
		entry = rb_entry(parent, struct sched_entity, run_node);
		/*
		 * We dont care about collisions. Nodes with
		 * the same key stay together.
		 */
		if (entity_before(se, entry)) {
			link = &parent->rb_left;
		} else {
			link = &parent->rb_right;
			leftmost = 0;
		}
	}

	/*
	 * Maintain a cache of leftmost tree entries (it is frequently
	 * used):
	 */
	if (leftmost)
		cfs_rq->rb_leftmost = &se->run_node;

	rb_link_node(&se->run_node, parent, link);
	rb_insert_color(&se->run_node, &cfs_rq->tasks_timeline);
}

static void __dequeue_entity(struct cfs_rq *cfs_rq, struct sched_entity *se)
{
	if (cfs_rq->rb_leftmost == &se->run_node) {
		struct rb_node *next_node;

		next_node = rb_next(&se->run_node);
		cfs_rq->rb_leftmost = next_node;
	}

	rb_erase(&se->run_node, &cfs_rq->tasks_timeline);
}

struct sched_entity *__pick_first_entity(struct cfs_rq *cfs_rq)
{
	struct rb_node *left = cfs_rq->rb_leftmost;

	if (!left)
		return NULL;

	return rb_entry(left, struct sched_entity, run_node);
}

static struct sched_entity *__pick_next_entity(struct sched_entity *se)
{
	struct rb_node *next = rb_next(&se->run_node);

	if (!next)
		return NULL;

	return rb_entry(next, struct sched_entity, run_node);
}

#ifdef CONFIG_SCHED_DEBUG
struct sched_entity *__pick_last_entity(struct cfs_rq *cfs_rq)
{
	struct rb_node *last = rb_last(&cfs_rq->tasks_timeline);

	if (!last)
		return NULL;

	return rb_entry(last, struct sched_entity, run_node);
}

/**************************************************************
 * Scheduling class statistics methods:
 */

int sched_proc_update_handler(struct ctl_table *table, int write,
		void __user *buffer, size_t *lenp,
		loff_t *ppos)
{
	int ret = proc_dointvec_minmax(table, write, buffer, lenp, ppos);
	unsigned int factor = get_update_sysctl_factor();

	if (ret || !write)
		return ret;

	sched_nr_latency = DIV_ROUND_UP(sysctl_sched_latency,
					sysctl_sched_min_granularity);

#define WRT_SYSCTL(name) \
	(normalized_sysctl_##name = sysctl_##name / (factor))
	WRT_SYSCTL(sched_min_granularity);
	WRT_SYSCTL(sched_latency);
	WRT_SYSCTL(sched_wakeup_granularity);
#undef WRT_SYSCTL

	return 0;
}
#endif

/*
 * delta /= w
 */
static inline u64 calc_delta_fair(u64 delta, struct sched_entity *se)
{
	if (unlikely(se->load.weight != NICE_0_LOAD))
		delta = __calc_delta(delta, NICE_0_LOAD, &se->load);

	return delta;
}

/*
 * The idea is to set a period in which each task runs once.
 *
 * When there are too many tasks (sched_nr_latency) we have to stretch
 * this period because otherwise the slices get too small.
 *
 * p = (nr <= nl) ? l : l*nr/nl
 */
static u64 __sched_period(unsigned long nr_running)
{
	if (unlikely(nr_running > sched_nr_latency))
		return nr_running * sysctl_sched_min_granularity;
	else
		return sysctl_sched_latency;
}

/*
 * We calculate the wall-time slice from the period by taking a part
 * proportional to the weight.
 *
 * s = p*P[w/rw]
 */
static u64 sched_slice(struct cfs_rq *cfs_rq, struct sched_entity *se)
{
	u64 slice = __sched_period(cfs_rq->nr_running + !se->on_rq);

	for_each_sched_entity(se) {
		struct load_weight *load;
		struct load_weight lw;

		cfs_rq = cfs_rq_of(se);
		load = &cfs_rq->load;

		if (unlikely(!se->on_rq)) {
			lw = cfs_rq->load;

			update_load_add(&lw, se->load.weight);
			load = &lw;
		}
		slice = __calc_delta(slice, se->load.weight, load);
	}
	return slice;
}

/*
 * We calculate the vruntime slice of a to-be-inserted task.
 *
 * vs = s/w
 */
static u64 sched_vslice(struct cfs_rq *cfs_rq, struct sched_entity *se)
{
	return calc_delta_fair(sched_slice(cfs_rq, se), se);
}

#ifdef CONFIG_SMP
static int select_idle_sibling(struct task_struct *p, int cpu);
static unsigned long task_h_load(struct task_struct *p);

/*
 * We choose a half-life close to 1 scheduling period.
 * Note: The tables runnable_avg_yN_inv and runnable_avg_yN_sum are
 * dependent on this value.
 */
#define LOAD_AVG_PERIOD 32
#define LOAD_AVG_MAX 47742 /* maximum possible load avg */
#define LOAD_AVG_MAX_N 345 /* number of full periods to produce LOAD_AVG_MAX */

/* Give new sched_entity start runnable values to heavy its load in infant time */
void init_entity_runnable_average(struct sched_entity *se)
{
	struct sched_avg *sa = &se->avg;

	sa->last_update_time = 0;
	/*
	 * sched_avg's period_contrib should be strictly less then 1024, so
	 * we give it 1023 to make sure it is almost a period (1024us), and
	 * will definitely be update (after enqueue).
	 */
	sa->period_contrib = 1023;
	sa->load_avg = scale_load_down(se->load.weight);
	sa->load_sum = sa->load_avg * LOAD_AVG_MAX;
	sa->util_avg =  sched_freq() ?
		sysctl_sched_initial_task_util :
		scale_load_down(SCHED_LOAD_SCALE);
	sa->util_sum = sa->util_avg * LOAD_AVG_MAX;
	/* when this task enqueue'ed, it will contribute to its cfs_rq's load_avg */
}

#else
void init_entity_runnable_average(struct sched_entity *se)
{
}
#endif

/*
 * Update the current task's runtime statistics.
 */
static void update_curr(struct cfs_rq *cfs_rq)
{
	struct sched_entity *curr = cfs_rq->curr;
	u64 now = rq_clock_task(rq_of(cfs_rq));
	u64 delta_exec;

	if (unlikely(!curr))
		return;

	delta_exec = now - curr->exec_start;
	if (unlikely((s64)delta_exec <= 0))
		return;

	curr->exec_start = now;

	schedstat_set(curr->statistics.exec_max,
		      max(delta_exec, curr->statistics.exec_max));

	curr->sum_exec_runtime += delta_exec;
	schedstat_add(cfs_rq, exec_clock, delta_exec);

	curr->vruntime += calc_delta_fair(delta_exec, curr);
	update_min_vruntime(cfs_rq);

	if (entity_is_task(curr)) {
		struct task_struct *curtask = task_of(curr);

		trace_sched_stat_runtime(curtask, delta_exec, curr->vruntime);
		cpuacct_charge(curtask, delta_exec);
		account_group_exec_runtime(curtask, delta_exec);
	}

	account_cfs_rq_runtime(cfs_rq, delta_exec);
}

static void update_curr_fair(struct rq *rq)
{
	update_curr(cfs_rq_of(&rq->curr->se));
}

static inline void
update_stats_wait_start(struct cfs_rq *cfs_rq, struct sched_entity *se)
{
	schedstat_set(se->statistics.wait_start, rq_clock(rq_of(cfs_rq)));
}

/*
 * Task is being enqueued - update stats:
 */
static void update_stats_enqueue(struct cfs_rq *cfs_rq, struct sched_entity *se)
{
	/*
	 * Are we enqueueing a waiting task? (for current tasks
	 * a dequeue/enqueue event is a NOP)
	 */
	if (se != cfs_rq->curr)
		update_stats_wait_start(cfs_rq, se);
}

static void
update_stats_wait_end(struct cfs_rq *cfs_rq, struct sched_entity *se)
{
	schedstat_set(se->statistics.wait_max, max(se->statistics.wait_max,
			rq_clock(rq_of(cfs_rq)) - se->statistics.wait_start));
	schedstat_set(se->statistics.wait_count, se->statistics.wait_count + 1);
	schedstat_set(se->statistics.wait_sum, se->statistics.wait_sum +
			rq_clock(rq_of(cfs_rq)) - se->statistics.wait_start);
#ifdef CONFIG_SCHEDSTATS
	if (entity_is_task(se)) {
		trace_sched_stat_wait(task_of(se),
			rq_clock(rq_of(cfs_rq)) - se->statistics.wait_start);
	}
#endif
	schedstat_set(se->statistics.wait_start, 0);
}

static inline void
update_stats_dequeue(struct cfs_rq *cfs_rq, struct sched_entity *se)
{
	/*
	 * Mark the end of the wait period if dequeueing a
	 * waiting task:
	 */
	if (se != cfs_rq->curr)
		update_stats_wait_end(cfs_rq, se);
}

/*
 * We are picking a new current task - update its stats:
 */
static inline void
update_stats_curr_start(struct cfs_rq *cfs_rq, struct sched_entity *se)
{
	/*
	 * We are starting a new run period:
	 */
	se->exec_start = rq_clock_task(rq_of(cfs_rq));
}

/**************************************************
 * Scheduling class queueing methods:
 */

#ifdef CONFIG_NUMA_BALANCING
/*
 * Approximate time to scan a full NUMA task in ms. The task scan period is
 * calculated based on the tasks virtual memory size and
 * numa_balancing_scan_size.
 */
unsigned int sysctl_numa_balancing_scan_period_min = 1000;
unsigned int sysctl_numa_balancing_scan_period_max = 60000;

/* Portion of address space to scan in MB */
unsigned int sysctl_numa_balancing_scan_size = 256;

/* Scan @scan_size MB every @scan_period after an initial @scan_delay in ms */
unsigned int sysctl_numa_balancing_scan_delay = 1000;

static unsigned int task_nr_scan_windows(struct task_struct *p)
{
	unsigned long rss = 0;
	unsigned long nr_scan_pages;

	/*
	 * Calculations based on RSS as non-present and empty pages are skipped
	 * by the PTE scanner and NUMA hinting faults should be trapped based
	 * on resident pages
	 */
	nr_scan_pages = sysctl_numa_balancing_scan_size << (20 - PAGE_SHIFT);
	rss = get_mm_rss(p->mm);
	if (!rss)
		rss = nr_scan_pages;

	rss = round_up(rss, nr_scan_pages);
	return rss / nr_scan_pages;
}

/* For sanitys sake, never scan more PTEs than MAX_SCAN_WINDOW MB/sec. */
#define MAX_SCAN_WINDOW 2560

static unsigned int task_scan_min(struct task_struct *p)
{
	unsigned int scan_size = READ_ONCE(sysctl_numa_balancing_scan_size);
	unsigned int scan, floor;
	unsigned int windows = 1;

	if (scan_size < MAX_SCAN_WINDOW)
		windows = MAX_SCAN_WINDOW / scan_size;
	floor = 1000 / windows;

	scan = sysctl_numa_balancing_scan_period_min / task_nr_scan_windows(p);
	return max_t(unsigned int, floor, scan);
}

static unsigned int task_scan_max(struct task_struct *p)
{
	unsigned int smin = task_scan_min(p);
	unsigned int smax;

	/* Watch for min being lower than max due to floor calculations */
	smax = sysctl_numa_balancing_scan_period_max / task_nr_scan_windows(p);
	return max(smin, smax);
}

static void account_numa_enqueue(struct rq *rq, struct task_struct *p)
{
	rq->nr_numa_running += (p->numa_preferred_nid != -1);
	rq->nr_preferred_running += (p->numa_preferred_nid == task_node(p));
}

static void account_numa_dequeue(struct rq *rq, struct task_struct *p)
{
	rq->nr_numa_running -= (p->numa_preferred_nid != -1);
	rq->nr_preferred_running -= (p->numa_preferred_nid == task_node(p));
}

struct numa_group {
	atomic_t refcount;

	spinlock_t lock; /* nr_tasks, tasks */
	int nr_tasks;
	pid_t gid;

	struct rcu_head rcu;
	nodemask_t active_nodes;
	unsigned long total_faults;
	/*
	 * Faults_cpu is used to decide whether memory should move
	 * towards the CPU. As a consequence, these stats are weighted
	 * more by CPU use than by memory faults.
	 */
	unsigned long *faults_cpu;
	unsigned long faults[0];
};

/* Shared or private faults. */
#define NR_NUMA_HINT_FAULT_TYPES 2

/* Memory and CPU locality */
#define NR_NUMA_HINT_FAULT_STATS (NR_NUMA_HINT_FAULT_TYPES * 2)

/* Averaged statistics, and temporary buffers. */
#define NR_NUMA_HINT_FAULT_BUCKETS (NR_NUMA_HINT_FAULT_STATS * 2)

pid_t task_numa_group_id(struct task_struct *p)
{
	return p->numa_group ? p->numa_group->gid : 0;
}

/*
 * The averaged statistics, shared & private, memory & cpu,
 * occupy the first half of the array. The second half of the
 * array is for current counters, which are averaged into the
 * first set by task_numa_placement.
 */
static inline int task_faults_idx(enum numa_faults_stats s, int nid, int priv)
{
	return NR_NUMA_HINT_FAULT_TYPES * (s * nr_node_ids + nid) + priv;
}

static inline unsigned long task_faults(struct task_struct *p, int nid)
{
	if (!p->numa_faults)
		return 0;

	return p->numa_faults[task_faults_idx(NUMA_MEM, nid, 0)] +
		p->numa_faults[task_faults_idx(NUMA_MEM, nid, 1)];
}

static inline unsigned long group_faults(struct task_struct *p, int nid)
{
	if (!p->numa_group)
		return 0;

	return p->numa_group->faults[task_faults_idx(NUMA_MEM, nid, 0)] +
		p->numa_group->faults[task_faults_idx(NUMA_MEM, nid, 1)];
}

static inline unsigned long group_faults_cpu(struct numa_group *group, int nid)
{
	return group->faults_cpu[task_faults_idx(NUMA_MEM, nid, 0)] +
		group->faults_cpu[task_faults_idx(NUMA_MEM, nid, 1)];
}

/* Handle placement on systems where not all nodes are directly connected. */
static unsigned long score_nearby_nodes(struct task_struct *p, int nid,
					int maxdist, bool task)
{
	unsigned long score = 0;
	int node;

	/*
	 * All nodes are directly connected, and the same distance
	 * from each other. No need for fancy placement algorithms.
	 */
	if (sched_numa_topology_type == NUMA_DIRECT)
		return 0;

	/*
	 * This code is called for each node, introducing N^2 complexity,
	 * which should be ok given the number of nodes rarely exceeds 8.
	 */
	for_each_online_node(node) {
		unsigned long faults;
		int dist = node_distance(nid, node);

		/*
		 * The furthest away nodes in the system are not interesting
		 * for placement; nid was already counted.
		 */
		if (dist == sched_max_numa_distance || node == nid)
			continue;

		/*
		 * On systems with a backplane NUMA topology, compare groups
		 * of nodes, and move tasks towards the group with the most
		 * memory accesses. When comparing two nodes at distance
		 * "hoplimit", only nodes closer by than "hoplimit" are part
		 * of each group. Skip other nodes.
		 */
		if (sched_numa_topology_type == NUMA_BACKPLANE &&
					dist > maxdist)
			continue;

		/* Add up the faults from nearby nodes. */
		if (task)
			faults = task_faults(p, node);
		else
			faults = group_faults(p, node);

		/*
		 * On systems with a glueless mesh NUMA topology, there are
		 * no fixed "groups of nodes". Instead, nodes that are not
		 * directly connected bounce traffic through intermediate
		 * nodes; a numa_group can occupy any set of nodes.
		 * The further away a node is, the less the faults count.
		 * This seems to result in good task placement.
		 */
		if (sched_numa_topology_type == NUMA_GLUELESS_MESH) {
			faults *= (sched_max_numa_distance - dist);
			faults /= (sched_max_numa_distance - LOCAL_DISTANCE);
		}

		score += faults;
	}

	return score;
}

/*
 * These return the fraction of accesses done by a particular task, or
 * task group, on a particular numa node.  The group weight is given a
 * larger multiplier, in order to group tasks together that are almost
 * evenly spread out between numa nodes.
 */
static inline unsigned long task_weight(struct task_struct *p, int nid,
					int dist)
{
	unsigned long faults, total_faults;

	if (!p->numa_faults)
		return 0;

	total_faults = p->total_numa_faults;

	if (!total_faults)
		return 0;

	faults = task_faults(p, nid);
	faults += score_nearby_nodes(p, nid, dist, true);

	return 1000 * faults / total_faults;
}

static inline unsigned long group_weight(struct task_struct *p, int nid,
					 int dist)
{
	unsigned long faults, total_faults;

	if (!p->numa_group)
		return 0;

	total_faults = p->numa_group->total_faults;

	if (!total_faults)
		return 0;

	faults = group_faults(p, nid);
	faults += score_nearby_nodes(p, nid, dist, false);

	return 1000 * faults / total_faults;
}

bool should_numa_migrate_memory(struct task_struct *p, struct page * page,
				int src_nid, int dst_cpu)
{
	struct numa_group *ng = p->numa_group;
	int dst_nid = cpu_to_node(dst_cpu);
	int last_cpupid, this_cpupid;

	this_cpupid = cpu_pid_to_cpupid(dst_cpu, current->pid);

	/*
	 * Multi-stage node selection is used in conjunction with a periodic
	 * migration fault to build a temporal task<->page relation. By using
	 * a two-stage filter we remove short/unlikely relations.
	 *
	 * Using P(p) ~ n_p / n_t as per frequentist probability, we can equate
	 * a task's usage of a particular page (n_p) per total usage of this
	 * page (n_t) (in a given time-span) to a probability.
	 *
	 * Our periodic faults will sample this probability and getting the
	 * same result twice in a row, given these samples are fully
	 * independent, is then given by P(n)^2, provided our sample period
	 * is sufficiently short compared to the usage pattern.
	 *
	 * This quadric squishes small probabilities, making it less likely we
	 * act on an unlikely task<->page relation.
	 */
	last_cpupid = page_cpupid_xchg_last(page, this_cpupid);
	if (!cpupid_pid_unset(last_cpupid) &&
				cpupid_to_nid(last_cpupid) != dst_nid)
		return false;

	/* Always allow migrate on private faults */
	if (cpupid_match_pid(p, last_cpupid))
		return true;

	/* A shared fault, but p->numa_group has not been set up yet. */
	if (!ng)
		return true;

	/*
	 * Do not migrate if the destination is not a node that
	 * is actively used by this numa group.
	 */
	if (!node_isset(dst_nid, ng->active_nodes))
		return false;

	/*
	 * Source is a node that is not actively used by this
	 * numa group, while the destination is. Migrate.
	 */
	if (!node_isset(src_nid, ng->active_nodes))
		return true;

	/*
	 * Both source and destination are nodes in active
	 * use by this numa group. Maximize memory bandwidth
	 * by migrating from more heavily used groups, to less
	 * heavily used ones, spreading the load around.
	 * Use a 1/4 hysteresis to avoid spurious page movement.
	 */
	return group_faults(p, dst_nid) < (group_faults(p, src_nid) * 3 / 4);
}

static unsigned long weighted_cpuload(const int cpu);
static unsigned long source_load(int cpu, int type);
static unsigned long target_load(int cpu, int type);
static unsigned long capacity_of(int cpu);
static long effective_load(struct task_group *tg, int cpu, long wl, long wg);

/* Cached statistics for all CPUs within a node */
struct numa_stats {
	unsigned long nr_running;
	unsigned long load;

	/* Total compute capacity of CPUs on a node */
	unsigned long compute_capacity;

	/* Approximate capacity in terms of runnable tasks on a node */
	unsigned long task_capacity;
	int has_free_capacity;
};

/*
 * XXX borrowed from update_sg_lb_stats
 */
static void update_numa_stats(struct numa_stats *ns, int nid)
{
	int smt, cpu, cpus = 0;
	unsigned long capacity;

	memset(ns, 0, sizeof(*ns));
	for_each_cpu(cpu, cpumask_of_node(nid)) {
		struct rq *rq = cpu_rq(cpu);

		ns->nr_running += rq->nr_running;
		ns->load += weighted_cpuload(cpu);
		ns->compute_capacity += capacity_of(cpu);

		cpus++;
	}

	/*
	 * If we raced with hotplug and there are no CPUs left in our mask
	 * the @ns structure is NULL'ed and task_numa_compare() will
	 * not find this node attractive.
	 *
	 * We'll either bail at !has_free_capacity, or we'll detect a huge
	 * imbalance and bail there.
	 */
	if (!cpus)
		return;

	/* smt := ceil(cpus / capacity), assumes: 1 < smt_power < 2 */
	smt = DIV_ROUND_UP(SCHED_CAPACITY_SCALE * cpus, ns->compute_capacity);
	capacity = cpus / smt; /* cores */

	ns->task_capacity = min_t(unsigned, capacity,
		DIV_ROUND_CLOSEST(ns->compute_capacity, SCHED_CAPACITY_SCALE));
	ns->has_free_capacity = (ns->nr_running < ns->task_capacity);
}

struct task_numa_env {
	struct task_struct *p;

	int src_cpu, src_nid;
	int dst_cpu, dst_nid;

	struct numa_stats src_stats, dst_stats;

	int imbalance_pct;
	int dist;

	struct task_struct *best_task;
	long best_imp;
	int best_cpu;
};

static void task_numa_assign(struct task_numa_env *env,
			     struct task_struct *p, long imp)
{
	if (env->best_task)
		put_task_struct(env->best_task);

	env->best_task = p;
	env->best_imp = imp;
	env->best_cpu = env->dst_cpu;
}

static bool load_too_imbalanced(long src_load, long dst_load,
				struct task_numa_env *env)
{
	long imb, old_imb;
	long orig_src_load, orig_dst_load;
	long src_capacity, dst_capacity;

	/*
	 * The load is corrected for the CPU capacity available on each node.
	 *
	 * src_load        dst_load
	 * ------------ vs ---------
	 * src_capacity    dst_capacity
	 */
	src_capacity = env->src_stats.compute_capacity;
	dst_capacity = env->dst_stats.compute_capacity;

	/* We care about the slope of the imbalance, not the direction. */
	if (dst_load < src_load)
		swap(dst_load, src_load);

	/* Is the difference below the threshold? */
	imb = dst_load * src_capacity * 100 -
	      src_load * dst_capacity * env->imbalance_pct;
	if (imb <= 0)
		return false;

	/*
	 * The imbalance is above the allowed threshold.
	 * Compare it with the old imbalance.
	 */
	orig_src_load = env->src_stats.load;
	orig_dst_load = env->dst_stats.load;

	if (orig_dst_load < orig_src_load)
		swap(orig_dst_load, orig_src_load);

	old_imb = orig_dst_load * src_capacity * 100 -
		  orig_src_load * dst_capacity * env->imbalance_pct;

	/* Would this change make things worse? */
	return (imb > old_imb);
}

/*
 * This checks if the overall compute and NUMA accesses of the system would
 * be improved if the source tasks was migrated to the target dst_cpu taking
 * into account that it might be best if task running on the dst_cpu should
 * be exchanged with the source task
 */
static void task_numa_compare(struct task_numa_env *env,
			      long taskimp, long groupimp)
{
	struct rq *src_rq = cpu_rq(env->src_cpu);
	struct rq *dst_rq = cpu_rq(env->dst_cpu);
	struct task_struct *cur;
	long src_load, dst_load;
	long load;
	long imp = env->p->numa_group ? groupimp : taskimp;
	long moveimp = imp;
	int dist = env->dist;
	bool assigned = false;

	rcu_read_lock();

	raw_spin_lock_irq(&dst_rq->lock);
	cur = dst_rq->curr;
	/*
	 * No need to move the exiting task or idle task.
	 */
	if ((cur->flags & PF_EXITING) || is_idle_task(cur))
		cur = NULL;
	else {
		/*
		 * The task_struct must be protected here to protect the
		 * p->numa_faults access in the task_weight since the
		 * numa_faults could already be freed in the following path:
		 * finish_task_switch()
		 *     --> put_task_struct()
		 *         --> __put_task_struct()
		 *             --> task_numa_free()
		 */
		get_task_struct(cur);
	}

	raw_spin_unlock_irq(&dst_rq->lock);

	/*
	 * Because we have preemption enabled we can get migrated around and
	 * end try selecting ourselves (current == env->p) as a swap candidate.
	 */
	if (cur == env->p)
		goto unlock;

	/*
	 * "imp" is the fault differential for the source task between the
	 * source and destination node. Calculate the total differential for
	 * the source task and potential destination task. The more negative
	 * the value is, the more rmeote accesses that would be expected to
	 * be incurred if the tasks were swapped.
	 */
	if (cur) {
		/* Skip this swap candidate if cannot move to the source cpu */
		if (!cpumask_test_cpu(env->src_cpu, tsk_cpus_allowed(cur)))
			goto unlock;

		/*
		 * If dst and source tasks are in the same NUMA group, or not
		 * in any group then look only at task weights.
		 */
		if (cur->numa_group == env->p->numa_group) {
			imp = taskimp + task_weight(cur, env->src_nid, dist) -
			      task_weight(cur, env->dst_nid, dist);
			/*
			 * Add some hysteresis to prevent swapping the
			 * tasks within a group over tiny differences.
			 */
			if (cur->numa_group)
				imp -= imp/16;
		} else {
			/*
			 * Compare the group weights. If a task is all by
			 * itself (not part of a group), use the task weight
			 * instead.
			 */
			if (cur->numa_group)
				imp += group_weight(cur, env->src_nid, dist) -
				       group_weight(cur, env->dst_nid, dist);
			else
				imp += task_weight(cur, env->src_nid, dist) -
				       task_weight(cur, env->dst_nid, dist);
		}
	}

	if (imp <= env->best_imp && moveimp <= env->best_imp)
		goto unlock;

	if (!cur) {
		/* Is there capacity at our destination? */
		if (env->src_stats.nr_running <= env->src_stats.task_capacity &&
		    !env->dst_stats.has_free_capacity)
			goto unlock;

		goto balance;
	}

	/* Balance doesn't matter much if we're running a task per cpu */
	if (imp > env->best_imp && src_rq->nr_running == 1 &&
			dst_rq->nr_running == 1)
		goto assign;

	/*
	 * In the overloaded case, try and keep the load balanced.
	 */
balance:
	load = task_h_load(env->p);
	dst_load = env->dst_stats.load + load;
	src_load = env->src_stats.load - load;

	if (moveimp > imp && moveimp > env->best_imp) {
		/*
		 * If the improvement from just moving env->p direction is
		 * better than swapping tasks around, check if a move is
		 * possible. Store a slightly smaller score than moveimp,
		 * so an actually idle CPU will win.
		 */
		if (!load_too_imbalanced(src_load, dst_load, env)) {
			imp = moveimp - 1;
			put_task_struct(cur);
			cur = NULL;
			goto assign;
		}
	}

	if (imp <= env->best_imp)
		goto unlock;

	if (cur) {
		load = task_h_load(cur);
		dst_load -= load;
		src_load += load;
	}

	if (load_too_imbalanced(src_load, dst_load, env))
		goto unlock;

	/*
	 * One idle CPU per node is evaluated for a task numa move.
	 * Call select_idle_sibling to maybe find a better one.
	 */
	if (!cur)
		env->dst_cpu = select_idle_sibling(env->p, env->dst_cpu);

assign:
	assigned = true;
	task_numa_assign(env, cur, imp);
unlock:
	rcu_read_unlock();
	/*
	 * The dst_rq->curr isn't assigned. The protection for task_struct is
	 * finished.
	 */
	if (cur && !assigned)
		put_task_struct(cur);
}

static void task_numa_find_cpu(struct task_numa_env *env,
				long taskimp, long groupimp)
{
	int cpu;

	for_each_cpu(cpu, cpumask_of_node(env->dst_nid)) {
		/* Skip this CPU if the source task cannot migrate */
		if (!cpumask_test_cpu(cpu, tsk_cpus_allowed(env->p)))
			continue;

		env->dst_cpu = cpu;
		task_numa_compare(env, taskimp, groupimp);
	}
}

/* Only move tasks to a NUMA node less busy than the current node. */
static bool numa_has_capacity(struct task_numa_env *env)
{
	struct numa_stats *src = &env->src_stats;
	struct numa_stats *dst = &env->dst_stats;

	if (src->has_free_capacity && !dst->has_free_capacity)
		return false;

	/*
	 * Only consider a task move if the source has a higher load
	 * than the destination, corrected for CPU capacity on each node.
	 *
	 *      src->load                dst->load
	 * --------------------- vs ---------------------
	 * src->compute_capacity    dst->compute_capacity
	 */
	if (src->load * dst->compute_capacity * env->imbalance_pct >

	    dst->load * src->compute_capacity * 100)
		return true;

	return false;
}

static int task_numa_migrate(struct task_struct *p)
{
	struct task_numa_env env = {
		.p = p,

		.src_cpu = task_cpu(p),
		.src_nid = task_node(p),

		.imbalance_pct = 112,

		.best_task = NULL,
		.best_imp = 0,
		.best_cpu = -1
	};
	struct sched_domain *sd;
	unsigned long taskweight, groupweight;
	int nid, ret, dist;
	long taskimp, groupimp;

	/*
	 * Pick the lowest SD_NUMA domain, as that would have the smallest
	 * imbalance and would be the first to start moving tasks about.
	 *
	 * And we want to avoid any moving of tasks about, as that would create
	 * random movement of tasks -- counter the numa conditions we're trying
	 * to satisfy here.
	 */
	rcu_read_lock();
	sd = rcu_dereference(per_cpu(sd_numa, env.src_cpu));
	if (sd)
		env.imbalance_pct = 100 + (sd->imbalance_pct - 100) / 2;
	rcu_read_unlock();

	/*
	 * Cpusets can break the scheduler domain tree into smaller
	 * balance domains, some of which do not cross NUMA boundaries.
	 * Tasks that are "trapped" in such domains cannot be migrated
	 * elsewhere, so there is no point in (re)trying.
	 */
	if (unlikely(!sd)) {
		p->numa_preferred_nid = task_node(p);
		return -EINVAL;
	}

	env.dst_nid = p->numa_preferred_nid;
	dist = env.dist = node_distance(env.src_nid, env.dst_nid);
	taskweight = task_weight(p, env.src_nid, dist);
	groupweight = group_weight(p, env.src_nid, dist);
	update_numa_stats(&env.src_stats, env.src_nid);
	taskimp = task_weight(p, env.dst_nid, dist) - taskweight;
	groupimp = group_weight(p, env.dst_nid, dist) - groupweight;
	update_numa_stats(&env.dst_stats, env.dst_nid);

	/* Try to find a spot on the preferred nid. */
	if (numa_has_capacity(&env))
		task_numa_find_cpu(&env, taskimp, groupimp);

	/*
	 * Look at other nodes in these cases:
	 * - there is no space available on the preferred_nid
	 * - the task is part of a numa_group that is interleaved across
	 *   multiple NUMA nodes; in order to better consolidate the group,
	 *   we need to check other locations.
	 */
	if (env.best_cpu == -1 || (p->numa_group &&
			nodes_weight(p->numa_group->active_nodes) > 1)) {
		for_each_online_node(nid) {
			if (nid == env.src_nid || nid == p->numa_preferred_nid)
				continue;

			dist = node_distance(env.src_nid, env.dst_nid);
			if (sched_numa_topology_type == NUMA_BACKPLANE &&
						dist != env.dist) {
				taskweight = task_weight(p, env.src_nid, dist);
				groupweight = group_weight(p, env.src_nid, dist);
			}

			/* Only consider nodes where both task and groups benefit */
			taskimp = task_weight(p, nid, dist) - taskweight;
			groupimp = group_weight(p, nid, dist) - groupweight;
			if (taskimp < 0 && groupimp < 0)
				continue;

			env.dist = dist;
			env.dst_nid = nid;
			update_numa_stats(&env.dst_stats, env.dst_nid);
			if (numa_has_capacity(&env))
				task_numa_find_cpu(&env, taskimp, groupimp);
		}
	}

	/*
	 * If the task is part of a workload that spans multiple NUMA nodes,
	 * and is migrating into one of the workload's active nodes, remember
	 * this node as the task's preferred numa node, so the workload can
	 * settle down.
	 * A task that migrated to a second choice node will be better off
	 * trying for a better one later. Do not set the preferred node here.
	 */
	if (p->numa_group) {
		if (env.best_cpu == -1)
			nid = env.src_nid;
		else
			nid = env.dst_nid;

		if (node_isset(nid, p->numa_group->active_nodes))
			sched_setnuma(p, env.dst_nid);
	}

	/* No better CPU than the current one was found. */
	if (env.best_cpu == -1)
		return -EAGAIN;

	/*
	 * Reset the scan period if the task is being rescheduled on an
	 * alternative node to recheck if the tasks is now properly placed.
	 */
	p->numa_scan_period = task_scan_min(p);

	if (env.best_task == NULL) {
		ret = migrate_task_to(p, env.best_cpu);
		if (ret != 0)
			trace_sched_stick_numa(p, env.src_cpu, env.best_cpu);
		return ret;
	}

	ret = migrate_swap(p, env.best_task);
	if (ret != 0)
		trace_sched_stick_numa(p, env.src_cpu, task_cpu(env.best_task));
	put_task_struct(env.best_task);
	return ret;
}

/* Attempt to migrate a task to a CPU on the preferred node. */
static void numa_migrate_preferred(struct task_struct *p)
{
	unsigned long interval = HZ;

	/* This task has no NUMA fault statistics yet */
	if (unlikely(p->numa_preferred_nid == -1 || !p->numa_faults))
		return;

	/* Periodically retry migrating the task to the preferred node */
	interval = min(interval, msecs_to_jiffies(p->numa_scan_period) / 16);
	p->numa_migrate_retry = jiffies + interval;

	/* Success if task is already running on preferred CPU */
	if (task_node(p) == p->numa_preferred_nid)
		return;

	/* Otherwise, try migrate to a CPU on the preferred node */
	task_numa_migrate(p);
}

/*
 * Find the nodes on which the workload is actively running. We do this by
 * tracking the nodes from which NUMA hinting faults are triggered. This can
 * be different from the set of nodes where the workload's memory is currently
 * located.
 *
 * The bitmask is used to make smarter decisions on when to do NUMA page
 * migrations, To prevent flip-flopping, and excessive page migrations, nodes
 * are added when they cause over 6/16 of the maximum number of faults, but
 * only removed when they drop below 3/16.
 */
static void update_numa_active_node_mask(struct numa_group *numa_group)
{
	unsigned long faults, max_faults = 0;
	int nid;

	for_each_online_node(nid) {
		faults = group_faults_cpu(numa_group, nid);
		if (faults > max_faults)
			max_faults = faults;
	}

	for_each_online_node(nid) {
		faults = group_faults_cpu(numa_group, nid);
		if (!node_isset(nid, numa_group->active_nodes)) {
			if (faults > max_faults * 6 / 16)
				node_set(nid, numa_group->active_nodes);
		} else if (faults < max_faults * 3 / 16)
			node_clear(nid, numa_group->active_nodes);
	}
}

/*
 * When adapting the scan rate, the period is divided into NUMA_PERIOD_SLOTS
 * increments. The more local the fault statistics are, the higher the scan
 * period will be for the next scan window. If local/(local+remote) ratio is
 * below NUMA_PERIOD_THRESHOLD (where range of ratio is 1..NUMA_PERIOD_SLOTS)
 * the scan period will decrease. Aim for 70% local accesses.
 */
#define NUMA_PERIOD_SLOTS 10
#define NUMA_PERIOD_THRESHOLD 7

/*
 * Increase the scan period (slow down scanning) if the majority of
 * our memory is already on our local node, or if the majority of
 * the page accesses are shared with other processes.
 * Otherwise, decrease the scan period.
 */
static void update_task_scan_period(struct task_struct *p,
			unsigned long shared, unsigned long private)
{
	unsigned int period_slot;
	int ratio;
	int diff;

	unsigned long remote = p->numa_faults_locality[0];
	unsigned long local = p->numa_faults_locality[1];

	/*
	 * If there were no record hinting faults then either the task is
	 * completely idle or all activity is areas that are not of interest
	 * to automatic numa balancing. Related to that, if there were failed
	 * migration then it implies we are migrating too quickly or the local
	 * node is overloaded. In either case, scan slower
	 */
	if (local + shared == 0 || p->numa_faults_locality[2]) {
		p->numa_scan_period = min(p->numa_scan_period_max,
			p->numa_scan_period << 1);

		p->mm->numa_next_scan = jiffies +
			msecs_to_jiffies(p->numa_scan_period);

		return;
	}

	/*
	 * Prepare to scale scan period relative to the current period.
	 *	 == NUMA_PERIOD_THRESHOLD scan period stays the same
	 *       <  NUMA_PERIOD_THRESHOLD scan period decreases (scan faster)
	 *	 >= NUMA_PERIOD_THRESHOLD scan period increases (scan slower)
	 */
	period_slot = DIV_ROUND_UP(p->numa_scan_period, NUMA_PERIOD_SLOTS);
	ratio = (local * NUMA_PERIOD_SLOTS) / (local + remote);
	if (ratio >= NUMA_PERIOD_THRESHOLD) {
		int slot = ratio - NUMA_PERIOD_THRESHOLD;
		if (!slot)
			slot = 1;
		diff = slot * period_slot;
	} else {
		diff = -(NUMA_PERIOD_THRESHOLD - ratio) * period_slot;

		/*
		 * Scale scan rate increases based on sharing. There is an
		 * inverse relationship between the degree of sharing and
		 * the adjustment made to the scanning period. Broadly
		 * speaking the intent is that there is little point
		 * scanning faster if shared accesses dominate as it may
		 * simply bounce migrations uselessly
		 */
		ratio = DIV_ROUND_UP(private * NUMA_PERIOD_SLOTS, (private + shared + 1));
		diff = (diff * ratio) / NUMA_PERIOD_SLOTS;
	}

	p->numa_scan_period = clamp(p->numa_scan_period + diff,
			task_scan_min(p), task_scan_max(p));
	memset(p->numa_faults_locality, 0, sizeof(p->numa_faults_locality));
}

/*
 * Get the fraction of time the task has been running since the last
 * NUMA placement cycle. The scheduler keeps similar statistics, but
 * decays those on a 32ms period, which is orders of magnitude off
 * from the dozens-of-seconds NUMA balancing period. Use the scheduler
 * stats only if the task is so new there are no NUMA statistics yet.
 */
static u64 numa_get_avg_runtime(struct task_struct *p, u64 *period)
{
	u64 runtime, delta, now;
	/* Use the start of this time slice to avoid calculations. */
	now = p->se.exec_start;
	runtime = p->se.sum_exec_runtime;

	if (p->last_task_numa_placement) {
		delta = runtime - p->last_sum_exec_runtime;
		*period = now - p->last_task_numa_placement;
	} else {
		delta = p->se.avg.load_sum / p->se.load.weight;
		*period = LOAD_AVG_MAX;
	}

	p->last_sum_exec_runtime = runtime;
	p->last_task_numa_placement = now;

	return delta;
}

/*
 * Determine the preferred nid for a task in a numa_group. This needs to
 * be done in a way that produces consistent results with group_weight,
 * otherwise workloads might not converge.
 */
static int preferred_group_nid(struct task_struct *p, int nid)
{
	nodemask_t nodes;
	int dist;

	/* Direct connections between all NUMA nodes. */
	if (sched_numa_topology_type == NUMA_DIRECT)
		return nid;

	/*
	 * On a system with glueless mesh NUMA topology, group_weight
	 * scores nodes according to the number of NUMA hinting faults on
	 * both the node itself, and on nearby nodes.
	 */
	if (sched_numa_topology_type == NUMA_GLUELESS_MESH) {
		unsigned long score, max_score = 0;
		int node, max_node = nid;

		dist = sched_max_numa_distance;

		for_each_online_node(node) {
			score = group_weight(p, node, dist);
			if (score > max_score) {
				max_score = score;
				max_node = node;
			}
		}
		return max_node;
	}

	/*
	 * Finding the preferred nid in a system with NUMA backplane
	 * interconnect topology is more involved. The goal is to locate
	 * tasks from numa_groups near each other in the system, and
	 * untangle workloads from different sides of the system. This requires
	 * searching down the hierarchy of node groups, recursively searching
	 * inside the highest scoring group of nodes. The nodemask tricks
	 * keep the complexity of the search down.
	 */
	nodes = node_online_map;
	for (dist = sched_max_numa_distance; dist > LOCAL_DISTANCE; dist--) {
		unsigned long max_faults = 0;
		nodemask_t max_group = NODE_MASK_NONE;
		int a, b;

		/* Are there nodes at this distance from each other? */
		if (!find_numa_distance(dist))
			continue;

		for_each_node_mask(a, nodes) {
			unsigned long faults = 0;
			nodemask_t this_group;
			nodes_clear(this_group);

			/* Sum group's NUMA faults; includes a==b case. */
			for_each_node_mask(b, nodes) {
				if (node_distance(a, b) < dist) {
					faults += group_faults(p, b);
					node_set(b, this_group);
					node_clear(b, nodes);
				}
			}

			/* Remember the top group. */
			if (faults > max_faults) {
				max_faults = faults;
				max_group = this_group;
				/*
				 * subtle: at the smallest distance there is
				 * just one node left in each "group", the
				 * winner is the preferred nid.
				 */
				nid = a;
			}
		}
		/* Next round, evaluate the nodes within max_group. */
		if (!max_faults)
			break;
		nodes = max_group;
	}
	return nid;
}

static void task_numa_placement(struct task_struct *p)
{
	int seq, nid, max_nid = -1, max_group_nid = -1;
	unsigned long max_faults = 0, max_group_faults = 0;
	unsigned long fault_types[2] = { 0, 0 };
	unsigned long total_faults;
	u64 runtime, period;
	spinlock_t *group_lock = NULL;

	/*
	 * The p->mm->numa_scan_seq field gets updated without
	 * exclusive access. Use READ_ONCE() here to ensure
	 * that the field is read in a single access:
	 */
	seq = READ_ONCE(p->mm->numa_scan_seq);
	if (p->numa_scan_seq == seq)
		return;
	p->numa_scan_seq = seq;
	p->numa_scan_period_max = task_scan_max(p);

	total_faults = p->numa_faults_locality[0] +
		       p->numa_faults_locality[1];
	runtime = numa_get_avg_runtime(p, &period);

	/* If the task is part of a group prevent parallel updates to group stats */
	if (p->numa_group) {
		group_lock = &p->numa_group->lock;
		spin_lock_irq(group_lock);
	}

	/* Find the node with the highest number of faults */
	for_each_online_node(nid) {
		/* Keep track of the offsets in numa_faults array */
		int mem_idx, membuf_idx, cpu_idx, cpubuf_idx;
		unsigned long faults = 0, group_faults = 0;
		int priv;

		for (priv = 0; priv < NR_NUMA_HINT_FAULT_TYPES; priv++) {
			long diff, f_diff, f_weight;

			mem_idx = task_faults_idx(NUMA_MEM, nid, priv);
			membuf_idx = task_faults_idx(NUMA_MEMBUF, nid, priv);
			cpu_idx = task_faults_idx(NUMA_CPU, nid, priv);
			cpubuf_idx = task_faults_idx(NUMA_CPUBUF, nid, priv);

			/* Decay existing window, copy faults since last scan */
			diff = p->numa_faults[membuf_idx] - p->numa_faults[mem_idx] / 2;
			fault_types[priv] += p->numa_faults[membuf_idx];
			p->numa_faults[membuf_idx] = 0;

			/*
			 * Normalize the faults_from, so all tasks in a group
			 * count according to CPU use, instead of by the raw
			 * number of faults. Tasks with little runtime have
			 * little over-all impact on throughput, and thus their
			 * faults are less important.
			 */
			f_weight = div64_u64(runtime << 16, period + 1);
			f_weight = (f_weight * p->numa_faults[cpubuf_idx]) /
				   (total_faults + 1);
			f_diff = f_weight - p->numa_faults[cpu_idx] / 2;
			p->numa_faults[cpubuf_idx] = 0;

			p->numa_faults[mem_idx] += diff;
			p->numa_faults[cpu_idx] += f_diff;
			faults += p->numa_faults[mem_idx];
			p->total_numa_faults += diff;
			if (p->numa_group) {
				/*
				 * safe because we can only change our own group
				 *
				 * mem_idx represents the offset for a given
				 * nid and priv in a specific region because it
				 * is at the beginning of the numa_faults array.
				 */
				p->numa_group->faults[mem_idx] += diff;
				p->numa_group->faults_cpu[mem_idx] += f_diff;
				p->numa_group->total_faults += diff;
				group_faults += p->numa_group->faults[mem_idx];
			}
		}

		if (faults > max_faults) {
			max_faults = faults;
			max_nid = nid;
		}

		if (group_faults > max_group_faults) {
			max_group_faults = group_faults;
			max_group_nid = nid;
		}
	}

	update_task_scan_period(p, fault_types[0], fault_types[1]);

	if (p->numa_group) {
		update_numa_active_node_mask(p->numa_group);
		spin_unlock_irq(group_lock);
		max_nid = preferred_group_nid(p, max_group_nid);
	}

	if (max_faults) {
		/* Set the new preferred node */
		if (max_nid != p->numa_preferred_nid)
			sched_setnuma(p, max_nid);

		if (task_node(p) != p->numa_preferred_nid)
			numa_migrate_preferred(p);
	}
}

static inline int get_numa_group(struct numa_group *grp)
{
	return atomic_inc_not_zero(&grp->refcount);
}

static inline void put_numa_group(struct numa_group *grp)
{
	if (atomic_dec_and_test(&grp->refcount))
		kfree_rcu(grp, rcu);
}

static void task_numa_group(struct task_struct *p, int cpupid, int flags,
			int *priv)
{
	struct numa_group *grp, *my_grp;
	struct task_struct *tsk;
	bool join = false;
	int cpu = cpupid_to_cpu(cpupid);
	int i;

	if (unlikely(!p->numa_group)) {
		unsigned int size = sizeof(struct numa_group) +
				    4*nr_node_ids*sizeof(unsigned long);

		grp = kzalloc(size, GFP_KERNEL | __GFP_NOWARN);
		if (!grp)
			return;

		atomic_set(&grp->refcount, 1);
		spin_lock_init(&grp->lock);
		grp->gid = p->pid;
		/* Second half of the array tracks nids where faults happen */
		grp->faults_cpu = grp->faults + NR_NUMA_HINT_FAULT_TYPES *
						nr_node_ids;

		node_set(task_node(current), grp->active_nodes);

		for (i = 0; i < NR_NUMA_HINT_FAULT_STATS * nr_node_ids; i++)
			grp->faults[i] = p->numa_faults[i];

		grp->total_faults = p->total_numa_faults;

		grp->nr_tasks++;
		rcu_assign_pointer(p->numa_group, grp);
	}

	rcu_read_lock();
	tsk = READ_ONCE(cpu_rq(cpu)->curr);

	if (!cpupid_match_pid(tsk, cpupid))
		goto no_join;

	grp = rcu_dereference(tsk->numa_group);
	if (!grp)
		goto no_join;

	my_grp = p->numa_group;
	if (grp == my_grp)
		goto no_join;

	/*
	 * Only join the other group if its bigger; if we're the bigger group,
	 * the other task will join us.
	 */
	if (my_grp->nr_tasks > grp->nr_tasks)
		goto no_join;

	/*
	 * Tie-break on the grp address.
	 */
	if (my_grp->nr_tasks == grp->nr_tasks && my_grp > grp)
		goto no_join;

	/* Always join threads in the same process. */
	if (tsk->mm == current->mm)
		join = true;

	/* Simple filter to avoid false positives due to PID collisions */
	if (flags & TNF_SHARED)
		join = true;

	/* Update priv based on whether false sharing was detected */
	*priv = !join;

	if (join && !get_numa_group(grp))
		goto no_join;

	rcu_read_unlock();

	if (!join)
		return;

	BUG_ON(irqs_disabled());
	double_lock_irq(&my_grp->lock, &grp->lock);

	for (i = 0; i < NR_NUMA_HINT_FAULT_STATS * nr_node_ids; i++) {
		my_grp->faults[i] -= p->numa_faults[i];
		grp->faults[i] += p->numa_faults[i];
	}
	my_grp->total_faults -= p->total_numa_faults;
	grp->total_faults += p->total_numa_faults;

	my_grp->nr_tasks--;
	grp->nr_tasks++;

	spin_unlock(&my_grp->lock);
	spin_unlock_irq(&grp->lock);

	rcu_assign_pointer(p->numa_group, grp);

	put_numa_group(my_grp);
	return;

no_join:
	rcu_read_unlock();
	return;
}

void task_numa_free(struct task_struct *p)
{
	struct numa_group *grp = p->numa_group;
	void *numa_faults = p->numa_faults;
	unsigned long flags;
	int i;

	if (grp) {
		spin_lock_irqsave(&grp->lock, flags);
		for (i = 0; i < NR_NUMA_HINT_FAULT_STATS * nr_node_ids; i++)
			grp->faults[i] -= p->numa_faults[i];
		grp->total_faults -= p->total_numa_faults;

		grp->nr_tasks--;
		spin_unlock_irqrestore(&grp->lock, flags);
		RCU_INIT_POINTER(p->numa_group, NULL);
		put_numa_group(grp);
	}

	p->numa_faults = NULL;
	kfree(numa_faults);
}

/*
 * Got a PROT_NONE fault for a page on @node.
 */
void task_numa_fault(int last_cpupid, int mem_node, int pages, int flags)
{
	struct task_struct *p = current;
	bool migrated = flags & TNF_MIGRATED;
	int cpu_node = task_node(current);
	int local = !!(flags & TNF_FAULT_LOCAL);
	int priv;

	if (!static_branch_likely(&sched_numa_balancing))
		return;

	/* for example, ksmd faulting in a user's mm */
	if (!p->mm)
		return;

	/* Allocate buffer to track faults on a per-node basis */
	if (unlikely(!p->numa_faults)) {
		int size = sizeof(*p->numa_faults) *
			   NR_NUMA_HINT_FAULT_BUCKETS * nr_node_ids;

		p->numa_faults = kzalloc(size, GFP_KERNEL|__GFP_NOWARN);
		if (!p->numa_faults)
			return;

		p->total_numa_faults = 0;
		memset(p->numa_faults_locality, 0, sizeof(p->numa_faults_locality));
	}

	/*
	 * First accesses are treated as private, otherwise consider accesses
	 * to be private if the accessing pid has not changed
	 */
	if (unlikely(last_cpupid == (-1 & LAST_CPUPID_MASK))) {
		priv = 1;
	} else {
		priv = cpupid_match_pid(p, last_cpupid);
		if (!priv && !(flags & TNF_NO_GROUP))
			task_numa_group(p, last_cpupid, flags, &priv);
	}

	/*
	 * If a workload spans multiple NUMA nodes, a shared fault that
	 * occurs wholly within the set of nodes that the workload is
	 * actively using should be counted as local. This allows the
	 * scan rate to slow down when a workload has settled down.
	 */
	if (!priv && !local && p->numa_group &&
			node_isset(cpu_node, p->numa_group->active_nodes) &&
			node_isset(mem_node, p->numa_group->active_nodes))
		local = 1;

	task_numa_placement(p);

	/*
	 * Retry task to preferred node migration periodically, in case it
	 * case it previously failed, or the scheduler moved us.
	 */
	if (time_after(jiffies, p->numa_migrate_retry))
		numa_migrate_preferred(p);

	if (migrated)
		p->numa_pages_migrated += pages;
	if (flags & TNF_MIGRATE_FAIL)
		p->numa_faults_locality[2] += pages;

	p->numa_faults[task_faults_idx(NUMA_MEMBUF, mem_node, priv)] += pages;
	p->numa_faults[task_faults_idx(NUMA_CPUBUF, cpu_node, priv)] += pages;
	p->numa_faults_locality[local] += pages;
}

static void reset_ptenuma_scan(struct task_struct *p)
{
	/*
	 * We only did a read acquisition of the mmap sem, so
	 * p->mm->numa_scan_seq is written to without exclusive access
	 * and the update is not guaranteed to be atomic. That's not
	 * much of an issue though, since this is just used for
	 * statistical sampling. Use READ_ONCE/WRITE_ONCE, which are not
	 * expensive, to avoid any form of compiler optimizations:
	 */
	WRITE_ONCE(p->mm->numa_scan_seq, READ_ONCE(p->mm->numa_scan_seq) + 1);
	p->mm->numa_scan_offset = 0;
}

/*
 * The expensive part of numa migration is done from task_work context.
 * Triggered from task_tick_numa().
 */
void task_numa_work(struct callback_head *work)
{
	unsigned long migrate, next_scan, now = jiffies;
	struct task_struct *p = current;
	struct mm_struct *mm = p->mm;
	struct vm_area_struct *vma;
	unsigned long start, end;
	unsigned long nr_pte_updates = 0;
	long pages, virtpages;

	WARN_ON_ONCE(p != container_of(work, struct task_struct, numa_work));

	work->next = work; /* protect against double add */
	/*
	 * Who cares about NUMA placement when they're dying.
	 *
	 * NOTE: make sure not to dereference p->mm before this check,
	 * exit_task_work() happens _after_ exit_mm() so we could be called
	 * without p->mm even though we still had it when we enqueued this
	 * work.
	 */
	if (p->flags & PF_EXITING)
		return;

	if (!mm->numa_next_scan) {
		mm->numa_next_scan = now +
			msecs_to_jiffies(sysctl_numa_balancing_scan_delay);
	}

	/*
	 * Enforce maximal scan/migration frequency..
	 */
	migrate = mm->numa_next_scan;
	if (time_before(now, migrate))
		return;

	if (p->numa_scan_period == 0) {
		p->numa_scan_period_max = task_scan_max(p);
		p->numa_scan_period = task_scan_min(p);
	}

	next_scan = now + msecs_to_jiffies(p->numa_scan_period);
	if (cmpxchg(&mm->numa_next_scan, migrate, next_scan) != migrate)
		return;

	/*
	 * Delay this task enough that another task of this mm will likely win
	 * the next time around.
	 */
	p->node_stamp += 2 * TICK_NSEC;

	start = mm->numa_scan_offset;
	pages = sysctl_numa_balancing_scan_size;
	pages <<= 20 - PAGE_SHIFT; /* MB in pages */
	virtpages = pages * 8;	   /* Scan up to this much virtual space */
	if (!pages)
		return;


	down_read(&mm->mmap_sem);
	vma = find_vma(mm, start);
	if (!vma) {
		reset_ptenuma_scan(p);
		start = 0;
		vma = mm->mmap;
	}
	for (; vma; vma = vma->vm_next) {
		if (!vma_migratable(vma) || !vma_policy_mof(vma) ||
			is_vm_hugetlb_page(vma) || (vma->vm_flags & VM_MIXEDMAP)) {
			continue;
		}

		/*
		 * Shared library pages mapped by multiple processes are not
		 * migrated as it is expected they are cache replicated. Avoid
		 * hinting faults in read-only file-backed mappings or the vdso
		 * as migrating the pages will be of marginal benefit.
		 */
		if (!vma->vm_mm ||
		    (vma->vm_file && (vma->vm_flags & (VM_READ|VM_WRITE)) == (VM_READ)))
			continue;

		/*
		 * Skip inaccessible VMAs to avoid any confusion between
		 * PROT_NONE and NUMA hinting ptes
		 */
		if (!(vma->vm_flags & (VM_READ | VM_EXEC | VM_WRITE)))
			continue;

		do {
			start = max(start, vma->vm_start);
			end = ALIGN(start + (pages << PAGE_SHIFT), HPAGE_SIZE);
			end = min(end, vma->vm_end);
			nr_pte_updates = change_prot_numa(vma, start, end);

			/*
			 * Try to scan sysctl_numa_balancing_size worth of
			 * hpages that have at least one present PTE that
			 * is not already pte-numa. If the VMA contains
			 * areas that are unused or already full of prot_numa
			 * PTEs, scan up to virtpages, to skip through those
			 * areas faster.
			 */
			if (nr_pte_updates)
				pages -= (end - start) >> PAGE_SHIFT;
			virtpages -= (end - start) >> PAGE_SHIFT;

			start = end;
			if (pages <= 0 || virtpages <= 0)
				goto out;

			cond_resched();
		} while (end != vma->vm_end);
	}

out:
	/*
	 * It is possible to reach the end of the VMA list but the last few
	 * VMAs are not guaranteed to the vma_migratable. If they are not, we
	 * would find the !migratable VMA on the next scan but not reset the
	 * scanner to the start so check it now.
	 */
	if (vma)
		mm->numa_scan_offset = start;
	else
		reset_ptenuma_scan(p);
	up_read(&mm->mmap_sem);
}

/*
 * Drive the periodic memory faults..
 */
void task_tick_numa(struct rq *rq, struct task_struct *curr)
{
	struct callback_head *work = &curr->numa_work;
	u64 period, now;

	/*
	 * We don't care about NUMA placement if we don't have memory.
	 */
	if (!curr->mm || (curr->flags & PF_EXITING) || work->next != work)
		return;

	/*
	 * Using runtime rather than walltime has the dual advantage that
	 * we (mostly) drive the selection from busy threads and that the
	 * task needs to have done some actual work before we bother with
	 * NUMA placement.
	 */
	now = curr->se.sum_exec_runtime;
	period = (u64)curr->numa_scan_period * NSEC_PER_MSEC;

	if (now > curr->node_stamp + period) {
		if (!curr->node_stamp)
			curr->numa_scan_period = task_scan_min(curr);
		curr->node_stamp += period;

		if (!time_before(jiffies, curr->mm->numa_next_scan)) {
			init_task_work(work, task_numa_work); /* TODO: move this into sched_fork() */
			task_work_add(curr, work, true);
		}
	}
}
#else
static void task_tick_numa(struct rq *rq, struct task_struct *curr)
{
}

static inline void account_numa_enqueue(struct rq *rq, struct task_struct *p)
{
}

static inline void account_numa_dequeue(struct rq *rq, struct task_struct *p)
{
}
#endif /* CONFIG_NUMA_BALANCING */

static void
account_entity_enqueue(struct cfs_rq *cfs_rq, struct sched_entity *se)
{
	update_load_add(&cfs_rq->load, se->load.weight);
	if (!parent_entity(se))
		update_load_add(&rq_of(cfs_rq)->load, se->load.weight);
#ifdef CONFIG_SMP
	if (entity_is_task(se)) {
		struct rq *rq = rq_of(cfs_rq);

		account_numa_enqueue(rq, task_of(se));
		list_add(&se->group_node, &rq->cfs_tasks);
	}
#endif
	cfs_rq->nr_running++;
}

static void
account_entity_dequeue(struct cfs_rq *cfs_rq, struct sched_entity *se)
{
	update_load_sub(&cfs_rq->load, se->load.weight);
	if (!parent_entity(se))
		update_load_sub(&rq_of(cfs_rq)->load, se->load.weight);
	if (entity_is_task(se)) {
		account_numa_dequeue(rq_of(cfs_rq), task_of(se));
		list_del_init(&se->group_node);
	}
	cfs_rq->nr_running--;
}

#ifdef CONFIG_FAIR_GROUP_SCHED
# ifdef CONFIG_SMP
static inline long calc_tg_weight(struct task_group *tg, struct cfs_rq *cfs_rq)
{
	long tg_weight;

	/*
	 * Use this CPU's real-time load instead of the last load contribution
	 * as the updating of the contribution is delayed, and we will use the
	 * the real-time load to calc the share. See update_tg_load_avg().
	 */
	tg_weight = atomic_long_read(&tg->load_avg);
	tg_weight -= cfs_rq->tg_load_avg_contrib;
	tg_weight += cfs_rq->load.weight;

	return tg_weight;
}

static long calc_cfs_shares(struct cfs_rq *cfs_rq, struct task_group *tg)
{
	long tg_weight, load, shares;

	tg_weight = calc_tg_weight(tg, cfs_rq);
	load = cfs_rq->load.weight;

	shares = (tg->shares * load);
	if (tg_weight)
		shares /= tg_weight;

	if (shares < MIN_SHARES)
		shares = MIN_SHARES;
	if (shares > tg->shares)
		shares = tg->shares;

	return shares;
}
# else /* CONFIG_SMP */
static inline long calc_cfs_shares(struct cfs_rq *cfs_rq, struct task_group *tg)
{
	return tg->shares;
}
# endif /* CONFIG_SMP */
static void reweight_entity(struct cfs_rq *cfs_rq, struct sched_entity *se,
			    unsigned long weight)
{
	if (se->on_rq) {
		/* commit outstanding execution time */
		if (cfs_rq->curr == se)
			update_curr(cfs_rq);
		account_entity_dequeue(cfs_rq, se);
	}

	update_load_set(&se->load, weight);

	if (se->on_rq)
		account_entity_enqueue(cfs_rq, se);
}

static inline int throttled_hierarchy(struct cfs_rq *cfs_rq);

static void update_cfs_shares(struct cfs_rq *cfs_rq)
{
	struct task_group *tg;
	struct sched_entity *se;
	long shares;

	tg = cfs_rq->tg;
	se = tg->se[cpu_of(rq_of(cfs_rq))];
	if (!se || throttled_hierarchy(cfs_rq))
		return;
#ifndef CONFIG_SMP
	if (likely(se->load.weight == tg->shares))
		return;
#endif
	shares = calc_cfs_shares(cfs_rq, tg);

	reweight_entity(cfs_rq_of(se), se, shares);
}
#else /* CONFIG_FAIR_GROUP_SCHED */
static inline void update_cfs_shares(struct cfs_rq *cfs_rq)
{
}
#endif /* CONFIG_FAIR_GROUP_SCHED */

#ifdef CONFIG_SMP
/* Precomputed fixed inverse multiplies for multiplication by y^n */
static const u32 runnable_avg_yN_inv[] = {
	0xffffffff, 0xfa83b2da, 0xf5257d14, 0xefe4b99a, 0xeac0c6e6, 0xe5b906e6,
	0xe0ccdeeb, 0xdbfbb796, 0xd744fcc9, 0xd2a81d91, 0xce248c14, 0xc9b9bd85,
	0xc5672a10, 0xc12c4cc9, 0xbd08a39e, 0xb8fbaf46, 0xb504f333, 0xb123f581,
	0xad583ee9, 0xa9a15ab4, 0xa5fed6a9, 0xa2704302, 0x9ef5325f, 0x9b8d39b9,
	0x9837f050, 0x94f4efa8, 0x91c3d373, 0x8ea4398a, 0x8b95c1e3, 0x88980e80,
	0x85aac367, 0x82cd8698,
};

/*
 * Precomputed \Sum y^k { 1<=k<=n }.  These are floor(true_value) to prevent
 * over-estimates when re-combining.
 */
static const u32 runnable_avg_yN_sum[] = {
	    0, 1002, 1982, 2941, 3880, 4798, 5697, 6576, 7437, 8279, 9103,
	 9909,10698,11470,12226,12966,13690,14398,15091,15769,16433,17082,
	17718,18340,18949,19545,20128,20698,21256,21802,22336,22859,23371,
};

/*
 * Approximate:
 *   val * y^n,    where y^32 ~= 0.5 (~1 scheduling period)
 */
static __always_inline u64 decay_load(u64 val, u64 n)
{
	unsigned int local_n;

	if (!n)
		return val;
	else if (unlikely(n > LOAD_AVG_PERIOD * 63))
		return 0;

	/* after bounds checking we can collapse to 32-bit */
	local_n = n;

	/*
	 * As y^PERIOD = 1/2, we can combine
	 *    y^n = 1/2^(n/PERIOD) * y^(n%PERIOD)
	 * With a look-up table which covers y^n (n<PERIOD)
	 *
	 * To achieve constant time decay_load.
	 */
	if (unlikely(local_n >= LOAD_AVG_PERIOD)) {
		val >>= local_n / LOAD_AVG_PERIOD;
		local_n %= LOAD_AVG_PERIOD;
	}

	val = mul_u64_u32_shr(val, runnable_avg_yN_inv[local_n], 32);
	return val;
}

/*
 * For updates fully spanning n periods, the contribution to runnable
 * average will be: \Sum 1024*y^n
 *
 * We can compute this reasonably efficiently by combining:
 *   y^PERIOD = 1/2 with precomputed \Sum 1024*y^n {for  n <PERIOD}
 */
static u32 __compute_runnable_contrib(u64 n)
{
	u32 contrib = 0;

	if (likely(n <= LOAD_AVG_PERIOD))
		return runnable_avg_yN_sum[n];
	else if (unlikely(n >= LOAD_AVG_MAX_N))
		return LOAD_AVG_MAX;

	/* Compute \Sum k^n combining precomputed values for k^i, \Sum k^j */
	do {
		contrib /= 2; /* y^LOAD_AVG_PERIOD = 1/2 */
		contrib += runnable_avg_yN_sum[LOAD_AVG_PERIOD];

		n -= LOAD_AVG_PERIOD;
	} while (n > LOAD_AVG_PERIOD);

	contrib = decay_load(contrib, n);
	return contrib + runnable_avg_yN_sum[n];
}

#if (SCHED_LOAD_SHIFT - SCHED_LOAD_RESOLUTION) != 10 || SCHED_CAPACITY_SHIFT != 10
#error "load tracking assumes 2^10 as unit"
#endif

#define cap_scale(v, s) ((v)*(s) >> SCHED_CAPACITY_SHIFT)

/*
 * We can represent the historical contribution to runnable average as the
 * coefficients of a geometric series.  To do this we sub-divide our runnable
 * history into segments of approximately 1ms (1024us); label the segment that
 * occurred N-ms ago p_N, with p_0 corresponding to the current period, e.g.
 *
 * [<- 1024us ->|<- 1024us ->|<- 1024us ->| ...
 *      p0            p1           p2
 *     (now)       (~1ms ago)  (~2ms ago)
 *
 * Let u_i denote the fraction of p_i that the entity was runnable.
 *
 * We then designate the fractions u_i as our co-efficients, yielding the
 * following representation of historical load:
 *   u_0 + u_1*y + u_2*y^2 + u_3*y^3 + ...
 *
 * We choose y based on the with of a reasonably scheduling period, fixing:
 *   y^32 = 0.5
 *
 * This means that the contribution to load ~32ms ago (u_32) will be weighted
 * approximately half as much as the contribution to load within the last ms
 * (u_0).
 *
 * When a period "rolls over" and we have new u_0`, multiplying the previous
 * sum again by y is sufficient to update:
 *   load_avg = u_0` + y*(u_0 + u_1*y + u_2*y^2 + ... )
 *            = u_0 + u_1*y + u_2*y^2 + ... [re-labeling u_i --> u_{i+1}]
 */
static __always_inline int
__update_load_avg(u64 now, int cpu, struct sched_avg *sa,
		  unsigned long weight, int running, struct cfs_rq *cfs_rq)
{
	u64 delta, scaled_delta, periods;
	u32 contrib;
	unsigned int delta_w, scaled_delta_w, decayed = 0;
	unsigned long scale_freq, scale_cpu;

	delta = now - sa->last_update_time;
	/*
	 * This should only happen when time goes backwards, which it
	 * unfortunately does during sched clock init when we swap over to TSC.
	 */
	if ((s64)delta < 0) {
		sa->last_update_time = now;
		return 0;
	}

	/*
	 * Use 1024ns as the unit of measurement since it's a reasonable
	 * approximation of 1us and fast to compute.
	 */
	delta >>= 10;
	if (!delta)
		return 0;
	sa->last_update_time = now;

	scale_freq = arch_scale_freq_capacity(NULL, cpu);
	scale_cpu = arch_scale_cpu_capacity(NULL, cpu);
	trace_sched_contrib_scale_f(cpu, scale_freq, scale_cpu);

	/* delta_w is the amount already accumulated against our next period */
	delta_w = sa->period_contrib;
	if (delta + delta_w >= 1024) {
		decayed = 1;

		/* how much left for next period will start over, we don't know yet */
		sa->period_contrib = 0;

		/*
		 * Now that we know we're crossing a period boundary, figure
		 * out how much from delta we need to complete the current
		 * period and accrue it.
		 */
		delta_w = 1024 - delta_w;
		scaled_delta_w = cap_scale(delta_w, scale_freq);
		if (weight) {
			sa->load_sum += weight * scaled_delta_w;
			if (cfs_rq) {
				cfs_rq->runnable_load_sum +=
						weight * scaled_delta_w;
			}
		}
		if (running)
			sa->util_sum += scaled_delta_w * scale_cpu;

		delta -= delta_w;

		/* Figure out how many additional periods this update spans */
		periods = delta / 1024;
		delta %= 1024;

		sa->load_sum = decay_load(sa->load_sum, periods + 1);
		if (cfs_rq) {
			cfs_rq->runnable_load_sum =
				decay_load(cfs_rq->runnable_load_sum, periods + 1);
		}
		sa->util_sum = decay_load((u64)(sa->util_sum), periods + 1);

		/* Efficiently calculate \sum (1..n_period) 1024*y^i */
		contrib = __compute_runnable_contrib(periods);
		contrib = cap_scale(contrib, scale_freq);
		if (weight) {
			sa->load_sum += weight * contrib;
			if (cfs_rq)
				cfs_rq->runnable_load_sum += weight * contrib;
		}
		if (running)
			sa->util_sum += contrib * scale_cpu;
	}

	/* Remainder of delta accrued against u_0` */
	scaled_delta = cap_scale(delta, scale_freq);
	if (weight) {
		sa->load_sum += weight * scaled_delta;
		if (cfs_rq)
			cfs_rq->runnable_load_sum += weight * scaled_delta;
	}
	if (running)
		sa->util_sum += scaled_delta * scale_cpu;

	sa->period_contrib += delta;

	if (decayed) {
		sa->load_avg = div_u64(sa->load_sum, LOAD_AVG_MAX);
		if (cfs_rq) {
			cfs_rq->runnable_load_avg =
				div_u64(cfs_rq->runnable_load_sum, LOAD_AVG_MAX);
		}
		sa->util_avg = sa->util_sum / LOAD_AVG_MAX;
	}

	return decayed;
}

#ifdef CONFIG_FAIR_GROUP_SCHED
/*
 * Updating tg's load_avg is necessary before update_cfs_share (which is done)
 * and effective_load (which is not done because it is too costly).
 */
static inline void update_tg_load_avg(struct cfs_rq *cfs_rq, int force)
{
	long delta = cfs_rq->avg.load_avg - cfs_rq->tg_load_avg_contrib;

	if (force || abs(delta) > cfs_rq->tg_load_avg_contrib / 64) {
		atomic_long_add(delta, &cfs_rq->tg->load_avg);
		cfs_rq->tg_load_avg_contrib = cfs_rq->avg.load_avg;
	}
}

#else /* CONFIG_FAIR_GROUP_SCHED */
static inline void update_tg_load_avg(struct cfs_rq *cfs_rq, int force) {}
#endif /* CONFIG_FAIR_GROUP_SCHED */

static inline u64 cfs_rq_clock_task(struct cfs_rq *cfs_rq);

/*
 * Unsigned subtract and clamp on underflow.
 *
 * Explicitly do a load-store to ensure the intermediate value never hits
 * memory. This allows lockless observations without ever seeing the negative
 * values.
 */
#define sub_positive(_ptr, _val) do {				\
	typeof(_ptr) ptr = (_ptr);				\
	typeof(*ptr) val = (_val);				\
	typeof(*ptr) res, var = READ_ONCE(*ptr);		\
	res = var - val;					\
	if (res > var)						\
		res = 0;					\
	WRITE_ONCE(*ptr, res);					\
} while (0)

/* Group cfs_rq's load_avg is used for task_h_load and update_cfs_share */
static inline int update_cfs_rq_load_avg(u64 now, struct cfs_rq *cfs_rq)
{
	struct sched_avg *sa = &cfs_rq->avg;
	int decayed, removed = 0;

	if (atomic_long_read(&cfs_rq->removed_load_avg)) {
		s64 r = atomic_long_xchg(&cfs_rq->removed_load_avg, 0);
		sub_positive(&sa->load_avg, r);
		sub_positive(&sa->load_sum, r * LOAD_AVG_MAX);
		removed = 1;
	}

	if (atomic_long_read(&cfs_rq->removed_util_avg)) {
		long r = atomic_long_xchg(&cfs_rq->removed_util_avg, 0);
		sub_positive(&sa->util_avg, r);
		sub_positive(&sa->util_sum, r * LOAD_AVG_MAX);
	}

	decayed = __update_load_avg(now, cpu_of(rq_of(cfs_rq)), sa,
		scale_load_down(cfs_rq->load.weight), cfs_rq->curr != NULL, cfs_rq);

#ifndef CONFIG_64BIT
	smp_wmb();
	cfs_rq->load_last_update_time_copy = sa->last_update_time;
#endif

	return decayed || removed;
}

/* Update task and its cfs_rq load average */
static inline void update_load_avg(struct sched_entity *se, int update_tg)
{
	struct cfs_rq *cfs_rq = cfs_rq_of(se);
	u64 now = cfs_rq_clock_task(cfs_rq);
	int cpu = cpu_of(rq_of(cfs_rq));

	/*
	 * Track task load average for carrying it to new CPU after migrated, and
	 * track group sched_entity load average for task_h_load calc in migration
	 */
	__update_load_avg(now, cpu, &se->avg,
			  se->on_rq * scale_load_down(se->load.weight),
			  cfs_rq->curr == se, NULL);

	if (update_cfs_rq_load_avg(now, cfs_rq) && update_tg)
		update_tg_load_avg(cfs_rq, 0);

	if (entity_is_task(se))
		trace_sched_load_avg_task(task_of(se), &se->avg);
	trace_sched_load_avg_cpu(cpu, cfs_rq);
}

static void attach_entity_load_avg(struct cfs_rq *cfs_rq, struct sched_entity *se)
{
	if (!sched_feat(ATTACH_AGE_LOAD))
		goto skip_aging;

	/*
	 * If we got migrated (either between CPUs or between cgroups) we'll
	 * have aged the average right before clearing @last_update_time.
	 */
	if (se->avg.last_update_time) {
		__update_load_avg(cfs_rq->avg.last_update_time, cpu_of(rq_of(cfs_rq)),
				  &se->avg, 0, 0, NULL);

		/*
		 * XXX: we could have just aged the entire load away if we've been
		 * absent from the fair class for too long.
		 */
	}

skip_aging:
	se->avg.last_update_time = cfs_rq->avg.last_update_time;
	cfs_rq->avg.load_avg += se->avg.load_avg;
	cfs_rq->avg.load_sum += se->avg.load_sum;
	cfs_rq->avg.util_avg += se->avg.util_avg;
	cfs_rq->avg.util_sum += se->avg.util_sum;
}

static void detach_entity_load_avg(struct cfs_rq *cfs_rq, struct sched_entity *se)
{
	__update_load_avg(cfs_rq->avg.last_update_time, cpu_of(rq_of(cfs_rq)),
			  &se->avg, se->on_rq * scale_load_down(se->load.weight),
			  cfs_rq->curr == se, NULL);

	sub_positive(&cfs_rq->avg.load_avg, se->avg.load_avg);
	sub_positive(&cfs_rq->avg.load_sum, se->avg.load_sum);
	sub_positive(&cfs_rq->avg.util_avg, se->avg.util_avg);
	sub_positive(&cfs_rq->avg.util_sum, se->avg.util_sum);
}

/* Add the load generated by se into cfs_rq's load average */
static inline void
enqueue_entity_load_avg(struct cfs_rq *cfs_rq, struct sched_entity *se)
{
	struct sched_avg *sa = &se->avg;
	u64 now = cfs_rq_clock_task(cfs_rq);
	int migrated, decayed;

	migrated = !sa->last_update_time;
	if (!migrated) {
		__update_load_avg(now, cpu_of(rq_of(cfs_rq)), sa,
			se->on_rq * scale_load_down(se->load.weight),
			cfs_rq->curr == se, NULL);
	}

	decayed = update_cfs_rq_load_avg(now, cfs_rq);

	cfs_rq->runnable_load_avg += sa->load_avg;
	cfs_rq->runnable_load_sum += sa->load_sum;

	if (migrated)
		attach_entity_load_avg(cfs_rq, se);

	if (decayed || migrated)
		update_tg_load_avg(cfs_rq, 0);
}

/* Remove the runnable load generated by se from cfs_rq's runnable load average */
static inline void
dequeue_entity_load_avg(struct cfs_rq *cfs_rq, struct sched_entity *se)
{
	update_load_avg(se, 1);

	cfs_rq->runnable_load_avg =
		max_t(long, cfs_rq->runnable_load_avg - se->avg.load_avg, 0);
	cfs_rq->runnable_load_sum =
		max_t(s64,  cfs_rq->runnable_load_sum - se->avg.load_sum, 0);
}

#ifndef CONFIG_64BIT
static inline u64 cfs_rq_last_update_time(struct cfs_rq *cfs_rq)
{
	u64 last_update_time_copy;
	u64 last_update_time;

	do {
		last_update_time_copy = cfs_rq->load_last_update_time_copy;
		smp_rmb();
		last_update_time = cfs_rq->avg.last_update_time;
	} while (last_update_time != last_update_time_copy);

	return last_update_time;
}
#else
static inline u64 cfs_rq_last_update_time(struct cfs_rq *cfs_rq)
{
	return cfs_rq->avg.last_update_time;
}
#endif

/*
 * Task first catches up with cfs_rq, and then subtract
 * itself from the cfs_rq (task must be off the queue now).
 */
void remove_entity_load_avg(struct sched_entity *se)
{
	struct cfs_rq *cfs_rq = cfs_rq_of(se);
	u64 last_update_time;

	/*
	 * Newly created task or never used group entity should not be removed
	 * from its (source) cfs_rq
	 */
	if (se->avg.last_update_time == 0)
		return;

	last_update_time = cfs_rq_last_update_time(cfs_rq);

	__update_load_avg(last_update_time, cpu_of(rq_of(cfs_rq)), &se->avg, 0, 0, NULL);
	atomic_long_add(se->avg.load_avg, &cfs_rq->removed_load_avg);
	atomic_long_add(se->avg.util_avg, &cfs_rq->removed_util_avg);
}

/*
 * Update the rq's load with the elapsed running time before entering
 * idle. if the last scheduled task is not a CFS task, idle_enter will
 * be the only way to update the runnable statistic.
 */
void idle_enter_fair(struct rq *this_rq)
{
}

/*
 * Update the rq's load with the elapsed idle time before a task is
 * scheduled. if the newly scheduled task is not a CFS task, idle_exit will
 * be the only way to update the runnable statistic.
 */
void idle_exit_fair(struct rq *this_rq)
{
}

static inline unsigned long cfs_rq_runnable_load_avg(struct cfs_rq *cfs_rq)
{
	return cfs_rq->runnable_load_avg;
}

static inline unsigned long cfs_rq_load_avg(struct cfs_rq *cfs_rq)
{
	return cfs_rq->avg.load_avg;
}

static int idle_balance(struct rq *this_rq);

#else /* CONFIG_SMP */

static inline void update_load_avg(struct sched_entity *se, int update_tg) {}
static inline void
enqueue_entity_load_avg(struct cfs_rq *cfs_rq, struct sched_entity *se) {}
static inline void
dequeue_entity_load_avg(struct cfs_rq *cfs_rq, struct sched_entity *se) {}
static inline void remove_entity_load_avg(struct sched_entity *se) {}

static inline void
attach_entity_load_avg(struct cfs_rq *cfs_rq, struct sched_entity *se) {}
static inline void
detach_entity_load_avg(struct cfs_rq *cfs_rq, struct sched_entity *se) {}

static inline int idle_balance(struct rq *rq)
{
	return 0;
}

#endif /* CONFIG_SMP */

static void enqueue_sleeper(struct cfs_rq *cfs_rq, struct sched_entity *se)
{
#ifdef CONFIG_SCHEDSTATS
	struct task_struct *tsk = NULL;

	if (entity_is_task(se))
		tsk = task_of(se);

	if (se->statistics.sleep_start) {
		u64 delta = rq_clock(rq_of(cfs_rq)) - se->statistics.sleep_start;

		if ((s64)delta < 0)
			delta = 0;

		if (unlikely(delta > se->statistics.sleep_max))
			se->statistics.sleep_max = delta;

		se->statistics.sleep_start = 0;
		se->statistics.sum_sleep_runtime += delta;

		if (tsk) {
			account_scheduler_latency(tsk, delta >> 10, 1);
			trace_sched_stat_sleep(tsk, delta);
		}
	}
	if (se->statistics.block_start) {
		u64 delta = rq_clock(rq_of(cfs_rq)) - se->statistics.block_start;

		if ((s64)delta < 0)
			delta = 0;

		if (unlikely(delta > se->statistics.block_max))
			se->statistics.block_max = delta;

		se->statistics.block_start = 0;
		se->statistics.sum_sleep_runtime += delta;

		if (tsk) {
			if (tsk->in_iowait) {
				se->statistics.iowait_sum += delta;
				se->statistics.iowait_count++;
				trace_sched_stat_iowait(tsk, delta);
			}

			trace_sched_stat_blocked(tsk, delta);
			trace_sched_blocked_reason(tsk);

			/*
			 * Blocking time is in units of nanosecs, so shift by
			 * 20 to get a milliseconds-range estimation of the
			 * amount of time that the task spent sleeping:
			 */
			if (unlikely(prof_on == SLEEP_PROFILING)) {
				profile_hits(SLEEP_PROFILING,
						(void *)get_wchan(tsk),
						delta >> 20);
			}
			account_scheduler_latency(tsk, delta >> 10, 0);
		}
	}
#endif
}

static void check_spread(struct cfs_rq *cfs_rq, struct sched_entity *se)
{
#ifdef CONFIG_SCHED_DEBUG
	s64 d = se->vruntime - cfs_rq->min_vruntime;

	if (d < 0)
		d = -d;

	if (d > 3*sysctl_sched_latency)
		schedstat_inc(cfs_rq, nr_spread_over);
#endif
}

static void
place_entity(struct cfs_rq *cfs_rq, struct sched_entity *se, int initial)
{
	u64 vruntime = cfs_rq->min_vruntime;

	/*
	 * The 'current' period is already promised to the current tasks,
	 * however the extra weight of the new task will slow them down a
	 * little, place the new task so that it fits in the slot that
	 * stays open at the end.
	 */
	if (initial && sched_feat(START_DEBIT))
		vruntime += sched_vslice(cfs_rq, se);

	/* sleeps up to a single latency don't count. */
	if (!initial) {
		unsigned long thresh = sysctl_sched_latency;

		/*
		 * Halve their sleep time's effect, to allow
		 * for a gentler effect of sleepers:
		 */
		if (sched_feat(GENTLE_FAIR_SLEEPERS))
			thresh >>= 1;

		vruntime -= thresh;
	}

	/* ensure we never gain time by being placed backwards. */
	se->vruntime = max_vruntime(se->vruntime, vruntime);
}

static void check_enqueue_throttle(struct cfs_rq *cfs_rq);

static void
enqueue_entity(struct cfs_rq *cfs_rq, struct sched_entity *se, int flags)
{
	/*
	 * Update the normalized vruntime before updating min_vruntime
	 * through calling update_curr().
	 */
	if (!(flags & ENQUEUE_WAKEUP) || (flags & ENQUEUE_WAKING))
		se->vruntime += cfs_rq->min_vruntime;

	/*
	 * Update run-time statistics of the 'current'.
	 */
	update_curr(cfs_rq);
	enqueue_entity_load_avg(cfs_rq, se);
	account_entity_enqueue(cfs_rq, se);
	update_cfs_shares(cfs_rq);

	if (flags & ENQUEUE_WAKEUP) {
		place_entity(cfs_rq, se, 0);
		enqueue_sleeper(cfs_rq, se);
	}

	update_stats_enqueue(cfs_rq, se);
	check_spread(cfs_rq, se);
	if (se != cfs_rq->curr)
		__enqueue_entity(cfs_rq, se);
	se->on_rq = 1;

	if (cfs_rq->nr_running == 1) {
		list_add_leaf_cfs_rq(cfs_rq);
		check_enqueue_throttle(cfs_rq);
	}
}

static void __clear_buddies_last(struct sched_entity *se)
{
	for_each_sched_entity(se) {
		struct cfs_rq *cfs_rq = cfs_rq_of(se);
		if (cfs_rq->last != se)
			break;

		cfs_rq->last = NULL;
	}
}

static void __clear_buddies_next(struct sched_entity *se)
{
	for_each_sched_entity(se) {
		struct cfs_rq *cfs_rq = cfs_rq_of(se);
		if (cfs_rq->next != se)
			break;

		cfs_rq->next = NULL;
	}
}

static void __clear_buddies_skip(struct sched_entity *se)
{
	for_each_sched_entity(se) {
		struct cfs_rq *cfs_rq = cfs_rq_of(se);
		if (cfs_rq->skip != se)
			break;

		cfs_rq->skip = NULL;
	}
}

static void clear_buddies(struct cfs_rq *cfs_rq, struct sched_entity *se)
{
	if (cfs_rq->last == se)
		__clear_buddies_last(se);

	if (cfs_rq->next == se)
		__clear_buddies_next(se);

	if (cfs_rq->skip == se)
		__clear_buddies_skip(se);
}

static __always_inline void return_cfs_rq_runtime(struct cfs_rq *cfs_rq);

static void
dequeue_entity(struct cfs_rq *cfs_rq, struct sched_entity *se, int flags)
{
	/*
	 * Update run-time statistics of the 'current'.
	 */
	update_curr(cfs_rq);
	dequeue_entity_load_avg(cfs_rq, se);

	update_stats_dequeue(cfs_rq, se);
	if (flags & DEQUEUE_SLEEP) {
#ifdef CONFIG_SCHEDSTATS
		if (entity_is_task(se)) {
			struct task_struct *tsk = task_of(se);

			if (tsk->state & TASK_INTERRUPTIBLE)
				se->statistics.sleep_start = rq_clock(rq_of(cfs_rq));
			if (tsk->state & TASK_UNINTERRUPTIBLE)
				se->statistics.block_start = rq_clock(rq_of(cfs_rq));
		}
#endif
	}

	clear_buddies(cfs_rq, se);

	if (se != cfs_rq->curr)
		__dequeue_entity(cfs_rq, se);
	se->on_rq = 0;
	account_entity_dequeue(cfs_rq, se);

	/*
	 * Normalize the entity after updating the min_vruntime because the
	 * update can refer to the ->curr item and we need to reflect this
	 * movement in our normalized position.
	 */
	if (!(flags & DEQUEUE_SLEEP))
		se->vruntime -= cfs_rq->min_vruntime;

	/* return excess runtime on last dequeue */
	return_cfs_rq_runtime(cfs_rq);

	update_min_vruntime(cfs_rq);
	update_cfs_shares(cfs_rq);
}

/*
 * Preempt the current task with a newly woken task if needed:
 */
static void
check_preempt_tick(struct cfs_rq *cfs_rq, struct sched_entity *curr)
{
	unsigned long ideal_runtime, delta_exec;
	struct sched_entity *se;
	s64 delta;

	ideal_runtime = sched_slice(cfs_rq, curr);
	delta_exec = curr->sum_exec_runtime - curr->prev_sum_exec_runtime;
	if (delta_exec > ideal_runtime) {
		resched_curr(rq_of(cfs_rq));
		/*
		 * The current task ran long enough, ensure it doesn't get
		 * re-elected due to buddy favours.
		 */
		clear_buddies(cfs_rq, curr);
		return;
	}

	/*
	 * Ensure that a task that missed wakeup preemption by a
	 * narrow margin doesn't have to wait for a full slice.
	 * This also mitigates buddy induced latencies under load.
	 */
	if (delta_exec < sysctl_sched_min_granularity)
		return;

	se = __pick_first_entity(cfs_rq);
	delta = curr->vruntime - se->vruntime;

	if (delta < 0)
		return;

	if (delta > ideal_runtime)
		resched_curr(rq_of(cfs_rq));
}

static void
set_next_entity(struct cfs_rq *cfs_rq, struct sched_entity *se)
{
	/* 'current' is not kept within the tree. */
	if (se->on_rq) {
		/*
		 * Any task has to be enqueued before it get to execute on
		 * a CPU. So account for the time it spent waiting on the
		 * runqueue.
		 */
		update_stats_wait_end(cfs_rq, se);
		__dequeue_entity(cfs_rq, se);
		update_load_avg(se, 1);
	}

	update_stats_curr_start(cfs_rq, se);
	cfs_rq->curr = se;
#ifdef CONFIG_SCHEDSTATS
	/*
	 * Track our maximum slice length, if the CPU's load is at
	 * least twice that of our own weight (i.e. dont track it
	 * when there are only lesser-weight tasks around):
	 */
	if (rq_of(cfs_rq)->load.weight >= 2*se->load.weight) {
		se->statistics.slice_max = max(se->statistics.slice_max,
			se->sum_exec_runtime - se->prev_sum_exec_runtime);
	}
#endif
	se->prev_sum_exec_runtime = se->sum_exec_runtime;
}

static int
wakeup_preempt_entity(struct sched_entity *curr, struct sched_entity *se);

/*
 * Pick the next process, keeping these things in mind, in this order:
 * 1) keep things fair between processes/task groups
 * 2) pick the "next" process, since someone really wants that to run
 * 3) pick the "last" process, for cache locality
 * 4) do not run the "skip" process, if something else is available
 */
static struct sched_entity *
pick_next_entity(struct cfs_rq *cfs_rq, struct sched_entity *curr)
{
	struct sched_entity *left = __pick_first_entity(cfs_rq);
	struct sched_entity *se;

	/*
	 * If curr is set we have to see if its left of the leftmost entity
	 * still in the tree, provided there was anything in the tree at all.
	 */
	if (!left || (curr && entity_before(curr, left)))
		left = curr;

	se = left; /* ideally we run the leftmost entity */

	/*
	 * Avoid running the skip buddy, if running something else can
	 * be done without getting too unfair.
	 */
	if (cfs_rq->skip == se) {
		struct sched_entity *second;

		if (se == curr) {
			second = __pick_first_entity(cfs_rq);
		} else {
			second = __pick_next_entity(se);
			if (!second || (curr && entity_before(curr, second)))
				second = curr;
		}

		if (second && wakeup_preempt_entity(second, left) < 1)
			se = second;
	}

	/*
	 * Prefer last buddy, try to return the CPU to a preempted task.
	 */
	if (cfs_rq->last && wakeup_preempt_entity(cfs_rq->last, left) < 1)
		se = cfs_rq->last;

	/*
	 * Someone really wants this to run. If it's not unfair, run it.
	 */
	if (cfs_rq->next && wakeup_preempt_entity(cfs_rq->next, left) < 1)
		se = cfs_rq->next;

	clear_buddies(cfs_rq, se);

	return se;
}

static bool check_cfs_rq_runtime(struct cfs_rq *cfs_rq);

static void put_prev_entity(struct cfs_rq *cfs_rq, struct sched_entity *prev)
{
	/*
	 * If still on the runqueue then deactivate_task()
	 * was not called and update_curr() has to be done:
	 */
	if (prev->on_rq)
		update_curr(cfs_rq);

	/* throttle cfs_rqs exceeding runtime */
	check_cfs_rq_runtime(cfs_rq);

	check_spread(cfs_rq, prev);
	if (prev->on_rq) {
		update_stats_wait_start(cfs_rq, prev);
		/* Put 'current' back into the tree. */
		__enqueue_entity(cfs_rq, prev);
		/* in !on_rq case, update occurred at dequeue */
		update_load_avg(prev, 0);
	}
	cfs_rq->curr = NULL;
}

static void
entity_tick(struct cfs_rq *cfs_rq, struct sched_entity *curr, int queued)
{
	/*
	 * Update run-time statistics of the 'current'.
	 */
	update_curr(cfs_rq);

	/*
	 * Ensure that runnable average is periodically updated.
	 */
	update_load_avg(curr, 1);
	update_cfs_shares(cfs_rq);

#ifdef CONFIG_SCHED_HRTICK
	/*
	 * queued ticks are scheduled to match the slice, so don't bother
	 * validating it and just reschedule.
	 */
	if (queued) {
		resched_curr(rq_of(cfs_rq));
		return;
	}
	/*
	 * don't let the period tick interfere with the hrtick preemption
	 */
	if (!sched_feat(DOUBLE_TICK) &&
			hrtimer_active(&rq_of(cfs_rq)->hrtick_timer))
		return;
#endif

	if (cfs_rq->nr_running > 1)
		check_preempt_tick(cfs_rq, curr);
}


/**************************************************
 * CFS bandwidth control machinery
 */

#ifdef CONFIG_CFS_BANDWIDTH

#ifdef HAVE_JUMP_LABEL
static struct static_key __cfs_bandwidth_used;

static inline bool cfs_bandwidth_used(void)
{
	return static_key_false(&__cfs_bandwidth_used);
}

void cfs_bandwidth_usage_inc(void)
{
	static_key_slow_inc(&__cfs_bandwidth_used);
}

void cfs_bandwidth_usage_dec(void)
{
	static_key_slow_dec(&__cfs_bandwidth_used);
}
#else /* HAVE_JUMP_LABEL */
static bool cfs_bandwidth_used(void)
{
	return true;
}

void cfs_bandwidth_usage_inc(void) {}
void cfs_bandwidth_usage_dec(void) {}
#endif /* HAVE_JUMP_LABEL */

/*
 * default period for cfs group bandwidth.
 * default: 0.1s, units: nanoseconds
 */
static inline u64 default_cfs_period(void)
{
	return 100000000ULL;
}

static inline u64 sched_cfs_bandwidth_slice(void)
{
	return (u64)sysctl_sched_cfs_bandwidth_slice * NSEC_PER_USEC;
}

/*
 * Replenish runtime according to assigned quota and update expiration time.
 * We use sched_clock_cpu directly instead of rq->clock to avoid adding
 * additional synchronization around rq->lock.
 *
 * requires cfs_b->lock
 */
void __refill_cfs_bandwidth_runtime(struct cfs_bandwidth *cfs_b)
{
	u64 now;

	if (cfs_b->quota == RUNTIME_INF)
		return;

	now = sched_clock_cpu(smp_processor_id());
	cfs_b->runtime = cfs_b->quota;
	cfs_b->runtime_expires = now + ktime_to_ns(cfs_b->period);
}

static inline struct cfs_bandwidth *tg_cfs_bandwidth(struct task_group *tg)
{
	return &tg->cfs_bandwidth;
}

/* rq->task_clock normalized against any time this cfs_rq has spent throttled */
static inline u64 cfs_rq_clock_task(struct cfs_rq *cfs_rq)
{
	if (unlikely(cfs_rq->throttle_count))
		return cfs_rq->throttled_clock_task;

	return rq_clock_task(rq_of(cfs_rq)) - cfs_rq->throttled_clock_task_time;
}

/* returns 0 on failure to allocate runtime */
static int assign_cfs_rq_runtime(struct cfs_rq *cfs_rq)
{
	struct task_group *tg = cfs_rq->tg;
	struct cfs_bandwidth *cfs_b = tg_cfs_bandwidth(tg);
	u64 amount = 0, min_amount, expires;

	/* note: this is a positive sum as runtime_remaining <= 0 */
	min_amount = sched_cfs_bandwidth_slice() - cfs_rq->runtime_remaining;

	raw_spin_lock(&cfs_b->lock);
	if (cfs_b->quota == RUNTIME_INF)
		amount = min_amount;
	else {
		start_cfs_bandwidth(cfs_b);

		if (cfs_b->runtime > 0) {
			amount = min(cfs_b->runtime, min_amount);
			cfs_b->runtime -= amount;
			cfs_b->idle = 0;
		}
	}
	expires = cfs_b->runtime_expires;
	raw_spin_unlock(&cfs_b->lock);

	cfs_rq->runtime_remaining += amount;
	/*
	 * we may have advanced our local expiration to account for allowed
	 * spread between our sched_clock and the one on which runtime was
	 * issued.
	 */
	if ((s64)(expires - cfs_rq->runtime_expires) > 0)
		cfs_rq->runtime_expires = expires;

	return cfs_rq->runtime_remaining > 0;
}

/*
 * Note: This depends on the synchronization provided by sched_clock and the
 * fact that rq->clock snapshots this value.
 */
static void expire_cfs_rq_runtime(struct cfs_rq *cfs_rq)
{
	struct cfs_bandwidth *cfs_b = tg_cfs_bandwidth(cfs_rq->tg);

	/* if the deadline is ahead of our clock, nothing to do */
	if (likely((s64)(rq_clock(rq_of(cfs_rq)) - cfs_rq->runtime_expires) < 0))
		return;

	if (cfs_rq->runtime_remaining < 0)
		return;

	/*
	 * If the local deadline has passed we have to consider the
	 * possibility that our sched_clock is 'fast' and the global deadline
	 * has not truly expired.
	 *
	 * Fortunately we can check determine whether this the case by checking
	 * whether the global deadline has advanced. It is valid to compare
	 * cfs_b->runtime_expires without any locks since we only care about
	 * exact equality, so a partial write will still work.
	 */

	if (cfs_rq->runtime_expires != cfs_b->runtime_expires) {
		/* extend local deadline, drift is bounded above by 2 ticks */
		cfs_rq->runtime_expires += TICK_NSEC;
	} else {
		/* global deadline is ahead, expiration has passed */
		cfs_rq->runtime_remaining = 0;
	}
}

static void __account_cfs_rq_runtime(struct cfs_rq *cfs_rq, u64 delta_exec)
{
	/* dock delta_exec before expiring quota (as it could span periods) */
	cfs_rq->runtime_remaining -= delta_exec;
	expire_cfs_rq_runtime(cfs_rq);

	if (likely(cfs_rq->runtime_remaining > 0))
		return;

	/*
	 * if we're unable to extend our runtime we resched so that the active
	 * hierarchy can be throttled
	 */
	if (!assign_cfs_rq_runtime(cfs_rq) && likely(cfs_rq->curr))
		resched_curr(rq_of(cfs_rq));
}

static __always_inline
void account_cfs_rq_runtime(struct cfs_rq *cfs_rq, u64 delta_exec)
{
	if (!cfs_bandwidth_used() || !cfs_rq->runtime_enabled)
		return;

	__account_cfs_rq_runtime(cfs_rq, delta_exec);
}

static inline int cfs_rq_throttled(struct cfs_rq *cfs_rq)
{
	return cfs_bandwidth_used() && cfs_rq->throttled;
}

/* check whether cfs_rq, or any parent, is throttled */
static inline int throttled_hierarchy(struct cfs_rq *cfs_rq)
{
	return cfs_bandwidth_used() && cfs_rq->throttle_count;
}

/*
 * Ensure that neither of the group entities corresponding to src_cpu or
 * dest_cpu are members of a throttled hierarchy when performing group
 * load-balance operations.
 */
static inline int throttled_lb_pair(struct task_group *tg,
				    int src_cpu, int dest_cpu)
{
	struct cfs_rq *src_cfs_rq, *dest_cfs_rq;

	src_cfs_rq = tg->cfs_rq[src_cpu];
	dest_cfs_rq = tg->cfs_rq[dest_cpu];

	return throttled_hierarchy(src_cfs_rq) ||
	       throttled_hierarchy(dest_cfs_rq);
}

/* updated child weight may affect parent so we have to do this bottom up */
static int tg_unthrottle_up(struct task_group *tg, void *data)
{
	struct rq *rq = data;
	struct cfs_rq *cfs_rq = tg->cfs_rq[cpu_of(rq)];

	cfs_rq->throttle_count--;
#ifdef CONFIG_SMP
	if (!cfs_rq->throttle_count) {
		/* adjust cfs_rq_clock_task() */
		cfs_rq->throttled_clock_task_time += rq_clock_task(rq) -
					     cfs_rq->throttled_clock_task;
	}
#endif

	return 0;
}

static int tg_throttle_down(struct task_group *tg, void *data)
{
	struct rq *rq = data;
	struct cfs_rq *cfs_rq = tg->cfs_rq[cpu_of(rq)];

	/* group is entering throttled state, stop time */
	if (!cfs_rq->throttle_count)
		cfs_rq->throttled_clock_task = rq_clock_task(rq);
	cfs_rq->throttle_count++;

	return 0;
}

static void throttle_cfs_rq(struct cfs_rq *cfs_rq)
{
	struct rq *rq = rq_of(cfs_rq);
	struct cfs_bandwidth *cfs_b = tg_cfs_bandwidth(cfs_rq->tg);
	struct sched_entity *se;
	long task_delta, dequeue = 1;
	bool empty;

	se = cfs_rq->tg->se[cpu_of(rq_of(cfs_rq))];

	/* freeze hierarchy runnable averages while throttled */
	rcu_read_lock();
	walk_tg_tree_from(cfs_rq->tg, tg_throttle_down, tg_nop, (void *)rq);
	rcu_read_unlock();

	task_delta = cfs_rq->h_nr_running;
	for_each_sched_entity(se) {
		struct cfs_rq *qcfs_rq = cfs_rq_of(se);
		/* throttled entity or throttle-on-deactivate */
		if (!se->on_rq)
			break;

		if (dequeue)
			dequeue_entity(qcfs_rq, se, DEQUEUE_SLEEP);
		qcfs_rq->h_nr_running -= task_delta;

		if (qcfs_rq->load.weight)
			dequeue = 0;
	}

	if (!se)
		sub_nr_running(rq, task_delta);

	cfs_rq->throttled = 1;
	cfs_rq->throttled_clock = rq_clock(rq);
	raw_spin_lock(&cfs_b->lock);
	empty = list_empty(&cfs_b->throttled_cfs_rq);

	/*
	 * Add to the _head_ of the list, so that an already-started
	 * distribute_cfs_runtime will not see us
	 */
	list_add_rcu(&cfs_rq->throttled_list, &cfs_b->throttled_cfs_rq);

	/*
	 * If we're the first throttled task, make sure the bandwidth
	 * timer is running.
	 */
	if (empty)
		start_cfs_bandwidth(cfs_b);

	raw_spin_unlock(&cfs_b->lock);
}

void unthrottle_cfs_rq(struct cfs_rq *cfs_rq)
{
	struct rq *rq = rq_of(cfs_rq);
	struct cfs_bandwidth *cfs_b = tg_cfs_bandwidth(cfs_rq->tg);
	struct sched_entity *se;
	int enqueue = 1;
	long task_delta;

	se = cfs_rq->tg->se[cpu_of(rq)];

	cfs_rq->throttled = 0;

	update_rq_clock(rq);

	raw_spin_lock(&cfs_b->lock);
	cfs_b->throttled_time += rq_clock(rq) - cfs_rq->throttled_clock;
	list_del_rcu(&cfs_rq->throttled_list);
	raw_spin_unlock(&cfs_b->lock);

	/* update hierarchical throttle state */
	walk_tg_tree_from(cfs_rq->tg, tg_nop, tg_unthrottle_up, (void *)rq);

	if (!cfs_rq->load.weight)
		return;

	task_delta = cfs_rq->h_nr_running;
	for_each_sched_entity(se) {
		if (se->on_rq)
			enqueue = 0;

		cfs_rq = cfs_rq_of(se);
		if (enqueue)
			enqueue_entity(cfs_rq, se, ENQUEUE_WAKEUP);
		cfs_rq->h_nr_running += task_delta;

		if (cfs_rq_throttled(cfs_rq))
			break;
	}

	if (!se)
		add_nr_running(rq, task_delta);

	/* determine whether we need to wake up potentially idle cpu */
	if (rq->curr == rq->idle && rq->cfs.nr_running)
		resched_curr(rq);
}

static u64 distribute_cfs_runtime(struct cfs_bandwidth *cfs_b,
		u64 remaining, u64 expires)
{
	struct cfs_rq *cfs_rq;
	u64 runtime;
	u64 starting_runtime = remaining;

	rcu_read_lock();
	list_for_each_entry_rcu(cfs_rq, &cfs_b->throttled_cfs_rq,
				throttled_list) {
		struct rq *rq = rq_of(cfs_rq);

		raw_spin_lock(&rq->lock);
		if (!cfs_rq_throttled(cfs_rq))
			goto next;

		runtime = -cfs_rq->runtime_remaining + 1;
		if (runtime > remaining)
			runtime = remaining;
		remaining -= runtime;

		cfs_rq->runtime_remaining += runtime;
		cfs_rq->runtime_expires = expires;

		/* we check whether we're throttled above */
		if (cfs_rq->runtime_remaining > 0)
			unthrottle_cfs_rq(cfs_rq);

next:
		raw_spin_unlock(&rq->lock);

		if (!remaining)
			break;
	}
	rcu_read_unlock();

	return starting_runtime - remaining;
}

/*
 * Responsible for refilling a task_group's bandwidth and unthrottling its
 * cfs_rqs as appropriate. If there has been no activity within the last
 * period the timer is deactivated until scheduling resumes; cfs_b->idle is
 * used to track this state.
 */
static int do_sched_cfs_period_timer(struct cfs_bandwidth *cfs_b, int overrun)
{
	u64 runtime, runtime_expires;
	int throttled;

	/* no need to continue the timer with no bandwidth constraint */
	if (cfs_b->quota == RUNTIME_INF)
		goto out_deactivate;

	throttled = !list_empty(&cfs_b->throttled_cfs_rq);
	cfs_b->nr_periods += overrun;

	/*
	 * idle depends on !throttled (for the case of a large deficit), and if
	 * we're going inactive then everything else can be deferred
	 */
	if (cfs_b->idle && !throttled)
		goto out_deactivate;

	__refill_cfs_bandwidth_runtime(cfs_b);

	if (!throttled) {
		/* mark as potentially idle for the upcoming period */
		cfs_b->idle = 1;
		return 0;
	}

	/* account preceding periods in which throttling occurred */
	cfs_b->nr_throttled += overrun;

	runtime_expires = cfs_b->runtime_expires;

	/*
	 * This check is repeated as we are holding onto the new bandwidth while
	 * we unthrottle. This can potentially race with an unthrottled group
	 * trying to acquire new bandwidth from the global pool. This can result
	 * in us over-using our runtime if it is all used during this loop, but
	 * only by limited amounts in that extreme case.
	 */
	while (throttled && cfs_b->runtime > 0) {
		runtime = cfs_b->runtime;
		raw_spin_unlock(&cfs_b->lock);
		/* we can't nest cfs_b->lock while distributing bandwidth */
		runtime = distribute_cfs_runtime(cfs_b, runtime,
						 runtime_expires);
		raw_spin_lock(&cfs_b->lock);

		throttled = !list_empty(&cfs_b->throttled_cfs_rq);

		cfs_b->runtime -= min(runtime, cfs_b->runtime);
	}

	/*
	 * While we are ensured activity in the period following an
	 * unthrottle, this also covers the case in which the new bandwidth is
	 * insufficient to cover the existing bandwidth deficit.  (Forcing the
	 * timer to remain active while there are any throttled entities.)
	 */
	cfs_b->idle = 0;

	return 0;

out_deactivate:
	return 1;
}

/* a cfs_rq won't donate quota below this amount */
static const u64 min_cfs_rq_runtime = 1 * NSEC_PER_MSEC;
/* minimum remaining period time to redistribute slack quota */
static const u64 min_bandwidth_expiration = 2 * NSEC_PER_MSEC;
/* how long we wait to gather additional slack before distributing */
static const u64 cfs_bandwidth_slack_period = 5 * NSEC_PER_MSEC;

/*
 * Are we near the end of the current quota period?
 *
 * Requires cfs_b->lock for hrtimer_expires_remaining to be safe against the
 * hrtimer base being cleared by hrtimer_start. In the case of
 * migrate_hrtimers, base is never cleared, so we are fine.
 */
static int runtime_refresh_within(struct cfs_bandwidth *cfs_b, u64 min_expire)
{
	struct hrtimer *refresh_timer = &cfs_b->period_timer;
	u64 remaining;

	/* if the call-back is running a quota refresh is already occurring */
	if (hrtimer_callback_running(refresh_timer))
		return 1;

	/* is a quota refresh about to occur? */
	remaining = ktime_to_ns(hrtimer_expires_remaining(refresh_timer));
	if (remaining < min_expire)
		return 1;

	return 0;
}

static void start_cfs_slack_bandwidth(struct cfs_bandwidth *cfs_b)
{
	u64 min_left = cfs_bandwidth_slack_period + min_bandwidth_expiration;

	/* if there's a quota refresh soon don't bother with slack */
	if (runtime_refresh_within(cfs_b, min_left))
		return;

	hrtimer_start(&cfs_b->slack_timer,
			ns_to_ktime(cfs_bandwidth_slack_period),
			HRTIMER_MODE_REL);
}

/* we know any runtime found here is valid as update_curr() precedes return */
static void __return_cfs_rq_runtime(struct cfs_rq *cfs_rq)
{
	struct cfs_bandwidth *cfs_b = tg_cfs_bandwidth(cfs_rq->tg);
	s64 slack_runtime = cfs_rq->runtime_remaining - min_cfs_rq_runtime;

	if (slack_runtime <= 0)
		return;

	raw_spin_lock(&cfs_b->lock);
	if (cfs_b->quota != RUNTIME_INF &&
	    cfs_rq->runtime_expires == cfs_b->runtime_expires) {
		cfs_b->runtime += slack_runtime;

		/* we are under rq->lock, defer unthrottling using a timer */
		if (cfs_b->runtime > sched_cfs_bandwidth_slice() &&
		    !list_empty(&cfs_b->throttled_cfs_rq))
			start_cfs_slack_bandwidth(cfs_b);
	}
	raw_spin_unlock(&cfs_b->lock);

	/* even if it's not valid for return we don't want to try again */
	cfs_rq->runtime_remaining -= slack_runtime;
}

static __always_inline void return_cfs_rq_runtime(struct cfs_rq *cfs_rq)
{
	if (!cfs_bandwidth_used())
		return;

	if (!cfs_rq->runtime_enabled || cfs_rq->nr_running)
		return;

	__return_cfs_rq_runtime(cfs_rq);
}

/*
 * This is done with a timer (instead of inline with bandwidth return) since
 * it's necessary to juggle rq->locks to unthrottle their respective cfs_rqs.
 */
static void do_sched_cfs_slack_timer(struct cfs_bandwidth *cfs_b)
{
	u64 runtime = 0, slice = sched_cfs_bandwidth_slice();
	u64 expires;

	/* confirm we're still not at a refresh boundary */
	raw_spin_lock(&cfs_b->lock);
	if (runtime_refresh_within(cfs_b, min_bandwidth_expiration)) {
		raw_spin_unlock(&cfs_b->lock);
		return;
	}

	if (cfs_b->quota != RUNTIME_INF && cfs_b->runtime > slice)
		runtime = cfs_b->runtime;

	expires = cfs_b->runtime_expires;
	raw_spin_unlock(&cfs_b->lock);

	if (!runtime)
		return;

	runtime = distribute_cfs_runtime(cfs_b, runtime, expires);

	raw_spin_lock(&cfs_b->lock);
	if (expires == cfs_b->runtime_expires)
		cfs_b->runtime -= min(runtime, cfs_b->runtime);
	raw_spin_unlock(&cfs_b->lock);
}

/*
 * When a group wakes up we want to make sure that its quota is not already
 * expired/exceeded, otherwise it may be allowed to steal additional ticks of
 * runtime as update_curr() throttling can not not trigger until it's on-rq.
 */
static void check_enqueue_throttle(struct cfs_rq *cfs_rq)
{
	if (!cfs_bandwidth_used())
		return;

	/* an active group must be handled by the update_curr()->put() path */
	if (!cfs_rq->runtime_enabled || cfs_rq->curr)
		return;

	/* ensure the group is not already throttled */
	if (cfs_rq_throttled(cfs_rq))
		return;

	/* update runtime allocation */
	account_cfs_rq_runtime(cfs_rq, 0);
	if (cfs_rq->runtime_remaining <= 0)
		throttle_cfs_rq(cfs_rq);
}

/* conditionally throttle active cfs_rq's from put_prev_entity() */
static bool check_cfs_rq_runtime(struct cfs_rq *cfs_rq)
{
	if (!cfs_bandwidth_used())
		return false;

	if (likely(!cfs_rq->runtime_enabled || cfs_rq->runtime_remaining > 0))
		return false;

	/*
	 * it's possible for a throttled entity to be forced into a running
	 * state (e.g. set_curr_task), in this case we're finished.
	 */
	if (cfs_rq_throttled(cfs_rq))
		return true;

	throttle_cfs_rq(cfs_rq);
	return true;
}

static enum hrtimer_restart sched_cfs_slack_timer(struct hrtimer *timer)
{
	struct cfs_bandwidth *cfs_b =
		container_of(timer, struct cfs_bandwidth, slack_timer);

	do_sched_cfs_slack_timer(cfs_b);

	return HRTIMER_NORESTART;
}

static enum hrtimer_restart sched_cfs_period_timer(struct hrtimer *timer)
{
	struct cfs_bandwidth *cfs_b =
		container_of(timer, struct cfs_bandwidth, period_timer);
	int overrun;
	int idle = 0;

	raw_spin_lock(&cfs_b->lock);
	for (;;) {
		overrun = hrtimer_forward_now(timer, cfs_b->period);
		if (!overrun)
			break;

		idle = do_sched_cfs_period_timer(cfs_b, overrun);
	}
	if (idle)
		cfs_b->period_active = 0;
	raw_spin_unlock(&cfs_b->lock);

	return idle ? HRTIMER_NORESTART : HRTIMER_RESTART;
}

void init_cfs_bandwidth(struct cfs_bandwidth *cfs_b)
{
	raw_spin_lock_init(&cfs_b->lock);
	cfs_b->runtime = 0;
	cfs_b->quota = RUNTIME_INF;
	cfs_b->period = ns_to_ktime(default_cfs_period());

	INIT_LIST_HEAD(&cfs_b->throttled_cfs_rq);
	hrtimer_init(&cfs_b->period_timer, CLOCK_MONOTONIC, HRTIMER_MODE_ABS_PINNED);
	cfs_b->period_timer.function = sched_cfs_period_timer;
	hrtimer_init(&cfs_b->slack_timer, CLOCK_MONOTONIC, HRTIMER_MODE_REL);
	cfs_b->slack_timer.function = sched_cfs_slack_timer;
}

static void init_cfs_rq_runtime(struct cfs_rq *cfs_rq)
{
	cfs_rq->runtime_enabled = 0;
	INIT_LIST_HEAD(&cfs_rq->throttled_list);
}

void start_cfs_bandwidth(struct cfs_bandwidth *cfs_b)
{
	lockdep_assert_held(&cfs_b->lock);

	if (!cfs_b->period_active) {
		cfs_b->period_active = 1;
		hrtimer_forward_now(&cfs_b->period_timer, cfs_b->period);
		hrtimer_start_expires(&cfs_b->period_timer, HRTIMER_MODE_ABS_PINNED);
	}
}

static void destroy_cfs_bandwidth(struct cfs_bandwidth *cfs_b)
{
	/* init_cfs_bandwidth() was not called */
	if (!cfs_b->throttled_cfs_rq.next)
		return;

	hrtimer_cancel(&cfs_b->period_timer);
	hrtimer_cancel(&cfs_b->slack_timer);
}

static void __maybe_unused update_runtime_enabled(struct rq *rq)
{
	struct cfs_rq *cfs_rq;

	for_each_leaf_cfs_rq(rq, cfs_rq) {
		struct cfs_bandwidth *cfs_b = &cfs_rq->tg->cfs_bandwidth;

		raw_spin_lock(&cfs_b->lock);
		cfs_rq->runtime_enabled = cfs_b->quota != RUNTIME_INF;
		raw_spin_unlock(&cfs_b->lock);
	}
}

static void __maybe_unused unthrottle_offline_cfs_rqs(struct rq *rq)
{
	struct cfs_rq *cfs_rq;

	for_each_leaf_cfs_rq(rq, cfs_rq) {
		if (!cfs_rq->runtime_enabled)
			continue;

		/*
		 * clock_task is not advancing so we just need to make sure
		 * there's some valid quota amount
		 */
		cfs_rq->runtime_remaining = 1;
		/*
		 * Offline rq is schedulable till cpu is completely disabled
		 * in take_cpu_down(), so we prevent new cfs throttling here.
		 */
		cfs_rq->runtime_enabled = 0;

		if (cfs_rq_throttled(cfs_rq))
			unthrottle_cfs_rq(cfs_rq);
	}
}

#else /* CONFIG_CFS_BANDWIDTH */
static inline u64 cfs_rq_clock_task(struct cfs_rq *cfs_rq)
{
	return rq_clock_task(rq_of(cfs_rq));
}

static void account_cfs_rq_runtime(struct cfs_rq *cfs_rq, u64 delta_exec) {}
static bool check_cfs_rq_runtime(struct cfs_rq *cfs_rq) { return false; }
static void check_enqueue_throttle(struct cfs_rq *cfs_rq) {}
static __always_inline void return_cfs_rq_runtime(struct cfs_rq *cfs_rq) {}

static inline int cfs_rq_throttled(struct cfs_rq *cfs_rq)
{
	return 0;
}

static inline int throttled_hierarchy(struct cfs_rq *cfs_rq)
{
	return 0;
}

static inline int throttled_lb_pair(struct task_group *tg,
				    int src_cpu, int dest_cpu)
{
	return 0;
}

void init_cfs_bandwidth(struct cfs_bandwidth *cfs_b) {}

#ifdef CONFIG_FAIR_GROUP_SCHED
static void init_cfs_rq_runtime(struct cfs_rq *cfs_rq) {}
#endif

static inline struct cfs_bandwidth *tg_cfs_bandwidth(struct task_group *tg)
{
	return NULL;
}
static inline void destroy_cfs_bandwidth(struct cfs_bandwidth *cfs_b) {}
static inline void update_runtime_enabled(struct rq *rq) {}
static inline void unthrottle_offline_cfs_rqs(struct rq *rq) {}

#endif /* CONFIG_CFS_BANDWIDTH */

/**************************************************
 * CFS operations on tasks:
 */

#ifdef CONFIG_SCHED_HRTICK
static void hrtick_start_fair(struct rq *rq, struct task_struct *p)
{
	struct sched_entity *se = &p->se;
	struct cfs_rq *cfs_rq = cfs_rq_of(se);

	WARN_ON(task_rq(p) != rq);

	if (cfs_rq->nr_running > 1) {
		u64 slice = sched_slice(cfs_rq, se);
		u64 ran = se->sum_exec_runtime - se->prev_sum_exec_runtime;
		s64 delta = slice - ran;

		if (delta < 0) {
			if (rq->curr == p)
				resched_curr(rq);
			return;
		}
		hrtick_start(rq, delta);
	}
}

/*
 * called from enqueue/dequeue and updates the hrtick when the
 * current task is from our class and nr_running is low enough
 * to matter.
 */
static void hrtick_update(struct rq *rq)
{
	struct task_struct *curr = rq->curr;

	if (!hrtick_enabled(rq) || curr->sched_class != &fair_sched_class)
		return;

	if (cfs_rq_of(&curr->se)->nr_running < sched_nr_latency)
		hrtick_start_fair(rq, curr);
}
#else /* !CONFIG_SCHED_HRTICK */
static inline void
hrtick_start_fair(struct rq *rq, struct task_struct *p)
{
}

static inline void hrtick_update(struct rq *rq)
{
}
#endif

<<<<<<< HEAD
static inline unsigned long boosted_cpu_util(int cpu);

=======
#ifdef CONFIG_SMP
static bool cpu_overutilized(int cpu);
static inline unsigned long boosted_cpu_util(int cpu);
#else
#define boosted_cpu_util(cpu) cpu_util(cpu)
#endif

#ifdef CONFIG_SMP
>>>>>>> 79df8fa7
static void update_capacity_of(int cpu)
{
	unsigned long req_cap;

	if (!sched_freq())
		return;

	/* Convert scale-invariant capacity to cpu. */
	req_cap = boosted_cpu_util(cpu);
	req_cap = req_cap * SCHED_CAPACITY_SCALE / capacity_orig_of(cpu);
	set_cfs_cpu_capacity(cpu, true, req_cap);
}
<<<<<<< HEAD

static bool cpu_overutilized(int cpu);
=======
#endif
>>>>>>> 79df8fa7

/*
 * The enqueue_task method is called before nr_running is
 * increased. Here we update the fair scheduling stats and
 * then put the task into the rbtree:
 */
static void
enqueue_task_fair(struct rq *rq, struct task_struct *p, int flags)
{
	struct cfs_rq *cfs_rq;
	struct sched_entity *se = &p->se;
<<<<<<< HEAD
	int task_new = flags & ENQUEUE_WAKEUP_NEW;
	int task_wakeup = flags & ENQUEUE_WAKEUP;
=======
#ifdef CONFIG_SMP
	int task_new = flags & ENQUEUE_WAKEUP_NEW;
	int task_wakeup = flags & ENQUEUE_WAKEUP;
#endif
>>>>>>> 79df8fa7

	for_each_sched_entity(se) {
		if (se->on_rq)
			break;
		cfs_rq = cfs_rq_of(se);
		enqueue_entity(cfs_rq, se, flags);

		/*
		 * end evaluation on encountering a throttled cfs_rq
		 *
		 * note: in the case of encountering a throttled cfs_rq we will
		 * post the final h_nr_running increment below.
		*/
		if (cfs_rq_throttled(cfs_rq))
			break;
		cfs_rq->h_nr_running++;
		walt_inc_cfs_cumulative_runnable_avg(cfs_rq, p);

		flags = ENQUEUE_WAKEUP;
	}

	for_each_sched_entity(se) {
		cfs_rq = cfs_rq_of(se);
		cfs_rq->h_nr_running++;
		walt_inc_cfs_cumulative_runnable_avg(cfs_rq, p);

		if (cfs_rq_throttled(cfs_rq))
			break;

		update_load_avg(se, 1);
		update_cfs_shares(cfs_rq);
	}

	if (!se) {
		add_nr_running(rq, 1);
		if (!task_new && !rq->rd->overutilized &&
		    cpu_overutilized(rq->cpu))
			rq->rd->overutilized = true;

<<<<<<< HEAD
		schedtune_enqueue_task(p, cpu_of(rq));
=======
#ifdef CONFIG_SMP

	/*
	 * Update SchedTune accounting.
	 *
	 * We do it before updating the CPU capacity to ensure the
	 * boost value of the current task is accounted for in the
	 * selection of the OPP.
	 *
	 * We do it also in the case where we enqueue a throttled task;
	 * we could argue that a throttled task should not boost a CPU,
	 * however:
	 * a) properly implementing CPU boosting considering throttled
	 *    tasks will increase a lot the complexity of the solution
	 * b) it's not easy to quantify the benefits introduced by
	 *    such a more complex solution.
	 * Thus, for the time being we go for the simple solution and boost
	 * also for throttled RQs.
	 */
	schedtune_enqueue_task(p, cpu_of(rq));

	if (!se) {
		walt_inc_cumulative_runnable_avg(rq, p);
		if (!task_new && !rq->rd->overutilized &&
		    cpu_overutilized(rq->cpu)) {
			rq->rd->overutilized = true;
			trace_sched_overutilized(true);
		}
>>>>>>> 79df8fa7

		/*
		 * We want to potentially trigger a freq switch
		 * request only for tasks that are waking up; this is
		 * because we get here also during load balancing, but
		 * in these cases it seems wise to trigger as single
		 * request after load balancing is done.
		 */
		if (task_new || task_wakeup)
			update_capacity_of(cpu_of(rq));
	}
<<<<<<< HEAD
=======

#endif /* CONFIG_SMP */
>>>>>>> 79df8fa7
	hrtick_update(rq);
}

static void set_next_buddy(struct sched_entity *se);

/*
 * The dequeue_task method is called before nr_running is
 * decreased. We remove the task from the rbtree and
 * update the fair scheduling stats:
 */
static void dequeue_task_fair(struct rq *rq, struct task_struct *p, int flags)
{
	struct cfs_rq *cfs_rq;
	struct sched_entity *se = &p->se;
	int task_sleep = flags & DEQUEUE_SLEEP;

	for_each_sched_entity(se) {
		cfs_rq = cfs_rq_of(se);
		dequeue_entity(cfs_rq, se, flags);

		/*
		 * end evaluation on encountering a throttled cfs_rq
		 *
		 * note: in the case of encountering a throttled cfs_rq we will
		 * post the final h_nr_running decrement below.
		*/
		if (cfs_rq_throttled(cfs_rq))
			break;
		cfs_rq->h_nr_running--;
		walt_dec_cfs_cumulative_runnable_avg(cfs_rq, p);

		/* Don't dequeue parent if it has other entities besides us */
		if (cfs_rq->load.weight) {
			/*
			 * Bias pick_next to pick a task from this cfs_rq, as
			 * p is sleeping when it is within its sched_slice.
			 */
			if (task_sleep && parent_entity(se))
				set_next_buddy(parent_entity(se));

			/* avoid re-evaluating load for this entity */
			se = parent_entity(se);
			break;
		}
		flags |= DEQUEUE_SLEEP;
	}

	for_each_sched_entity(se) {
		cfs_rq = cfs_rq_of(se);
		cfs_rq->h_nr_running--;
		walt_dec_cfs_cumulative_runnable_avg(cfs_rq, p);

		if (cfs_rq_throttled(cfs_rq))
			break;

		update_load_avg(se, 1);
		update_cfs_shares(cfs_rq);
	}

	if (!se) {
		sub_nr_running(rq, 1);
		schedtune_dequeue_task(p, cpu_of(rq));

<<<<<<< HEAD
=======
#ifdef CONFIG_SMP

	/*
	 * Update SchedTune accounting
	 *
	 * We do it before updating the CPU capacity to ensure the
	 * boost value of the current task is accounted for in the
	 * selection of the OPP.
	 */
	schedtune_dequeue_task(p, cpu_of(rq));

	if (!se) {
		walt_dec_cumulative_runnable_avg(rq, p);

>>>>>>> 79df8fa7
		/*
		 * We want to potentially trigger a freq switch
		 * request only for tasks that are going to sleep;
		 * this is because we get here also during load
		 * balancing, but in these cases it seems wise to
		 * trigger as single request after load balancing is
		 * done.
		 */
		if (task_sleep) {
			if (rq->cfs.nr_running)
				update_capacity_of(cpu_of(rq));
			else if (sched_freq())
				set_cfs_cpu_capacity(cpu_of(rq), false, 0);
		}
	}
<<<<<<< HEAD
=======

#endif /* CONFIG_SMP */

>>>>>>> 79df8fa7
	hrtick_update(rq);
}

#ifdef CONFIG_SMP

/*
 * per rq 'load' arrray crap; XXX kill this.
 */

/*
 * The exact cpuload at various idx values, calculated at every tick would be
 * load = (2^idx - 1) / 2^idx * load + 1 / 2^idx * cur_load
 *
 * If a cpu misses updates for n-1 ticks (as it was idle) and update gets called
 * on nth tick when cpu may be busy, then we have:
 * load = ((2^idx - 1) / 2^idx)^(n-1) * load
 * load = (2^idx - 1) / 2^idx) * load + 1 / 2^idx * cur_load
 *
 * decay_load_missed() below does efficient calculation of
 * load = ((2^idx - 1) / 2^idx)^(n-1) * load
 * avoiding 0..n-1 loop doing load = ((2^idx - 1) / 2^idx) * load
 *
 * The calculation is approximated on a 128 point scale.
 * degrade_zero_ticks is the number of ticks after which load at any
 * particular idx is approximated to be zero.
 * degrade_factor is a precomputed table, a row for each load idx.
 * Each column corresponds to degradation factor for a power of two ticks,
 * based on 128 point scale.
 * Example:
 * row 2, col 3 (=12) says that the degradation at load idx 2 after
 * 8 ticks is 12/128 (which is an approximation of exact factor 3^8/4^8).
 *
 * With this power of 2 load factors, we can degrade the load n times
 * by looking at 1 bits in n and doing as many mult/shift instead of
 * n mult/shifts needed by the exact degradation.
 */
#define DEGRADE_SHIFT		7
static const unsigned char
		degrade_zero_ticks[CPU_LOAD_IDX_MAX] = {0, 8, 32, 64, 128};
static const unsigned char
		degrade_factor[CPU_LOAD_IDX_MAX][DEGRADE_SHIFT + 1] = {
					{0, 0, 0, 0, 0, 0, 0, 0},
					{64, 32, 8, 0, 0, 0, 0, 0},
					{96, 72, 40, 12, 1, 0, 0},
					{112, 98, 75, 43, 15, 1, 0},
					{120, 112, 98, 76, 45, 16, 2} };

/*
 * Update cpu_load for any missed ticks, due to tickless idle. The backlog
 * would be when CPU is idle and so we just decay the old load without
 * adding any new load.
 */
static unsigned long
decay_load_missed(unsigned long load, unsigned long missed_updates, int idx)
{
	int j = 0;

	if (!missed_updates)
		return load;

	if (missed_updates >= degrade_zero_ticks[idx])
		return 0;

	if (idx == 1)
		return load >> missed_updates;

	while (missed_updates) {
		if (missed_updates % 2)
			load = (load * degrade_factor[idx][j]) >> DEGRADE_SHIFT;

		missed_updates >>= 1;
		j++;
	}
	return load;
}

/*
 * Update rq->cpu_load[] statistics. This function is usually called every
 * scheduler tick (TICK_NSEC). With tickless idle this will not be called
 * every tick. We fix it up based on jiffies.
 */
static void __update_cpu_load(struct rq *this_rq, unsigned long this_load,
			      unsigned long pending_updates)
{
	int i, scale;

	this_rq->nr_load_updates++;

	/* Update our load: */
	this_rq->cpu_load[0] = this_load; /* Fasttrack for idx 0 */
	for (i = 1, scale = 2; i < CPU_LOAD_IDX_MAX; i++, scale += scale) {
		unsigned long old_load, new_load;

		/* scale is effectively 1 << i now, and >> i divides by scale */

		old_load = this_rq->cpu_load[i];
		old_load = decay_load_missed(old_load, pending_updates - 1, i);
		new_load = this_load;
		/*
		 * Round up the averaging division if load is increasing. This
		 * prevents us from getting stuck on 9 if the load is 10, for
		 * example.
		 */
		if (new_load > old_load)
			new_load += scale - 1;

		this_rq->cpu_load[i] = (old_load * (scale - 1) + new_load) >> i;
	}

	sched_avg_update(this_rq);
}

/* Used instead of source_load when we know the type == 0 */
static unsigned long weighted_cpuload(const int cpu)
{
	return cfs_rq_runnable_load_avg(&cpu_rq(cpu)->cfs);
}

#ifdef CONFIG_NO_HZ_COMMON
/*
 * There is no sane way to deal with nohz on smp when using jiffies because the
 * cpu doing the jiffies update might drift wrt the cpu doing the jiffy reading
 * causing off-by-one errors in observed deltas; {0,2} instead of {1,1}.
 *
 * Therefore we cannot use the delta approach from the regular tick since that
 * would seriously skew the load calculation. However we'll make do for those
 * updates happening while idle (nohz_idle_balance) or coming out of idle
 * (tick_nohz_idle_exit).
 *
 * This means we might still be one tick off for nohz periods.
 */

/*
 * Called from nohz_idle_balance() to update the load ratings before doing the
 * idle balance.
 */
static void update_idle_cpu_load(struct rq *this_rq)
{
	unsigned long curr_jiffies = READ_ONCE(jiffies);
	unsigned long load = weighted_cpuload(cpu_of(this_rq));
	unsigned long pending_updates;

	/*
	 * bail if there's load or we're actually up-to-date.
	 */
	if (load || curr_jiffies == this_rq->last_load_update_tick)
		return;

	pending_updates = curr_jiffies - this_rq->last_load_update_tick;
	this_rq->last_load_update_tick = curr_jiffies;

	__update_cpu_load(this_rq, load, pending_updates);
}

/*
 * Called from tick_nohz_idle_exit() -- try and fix up the ticks we missed.
 */
void update_cpu_load_nohz(void)
{
	struct rq *this_rq = this_rq();
	unsigned long curr_jiffies = READ_ONCE(jiffies);
	unsigned long pending_updates;

	if (curr_jiffies == this_rq->last_load_update_tick)
		return;

	raw_spin_lock(&this_rq->lock);
	pending_updates = curr_jiffies - this_rq->last_load_update_tick;
	if (pending_updates) {
		this_rq->last_load_update_tick = curr_jiffies;
		/*
		 * We were idle, this means load 0, the current load might be
		 * !0 due to remote wakeups and the sort.
		 */
		__update_cpu_load(this_rq, 0, pending_updates);
	}
	raw_spin_unlock(&this_rq->lock);
}
#endif /* CONFIG_NO_HZ */

/*
 * Called from scheduler_tick()
 */
void update_cpu_load_active(struct rq *this_rq)
{
	unsigned long load = weighted_cpuload(cpu_of(this_rq));
	/*
	 * See the mess around update_idle_cpu_load() / update_cpu_load_nohz().
	 */
	this_rq->last_load_update_tick = jiffies;
	__update_cpu_load(this_rq, load, 1);
}

/*
 * Return a low guess at the load of a migration-source cpu weighted
 * according to the scheduling class and "nice" value.
 *
 * We want to under-estimate the load of migration sources, to
 * balance conservatively.
 */
static unsigned long source_load(int cpu, int type)
{
	struct rq *rq = cpu_rq(cpu);
	unsigned long total = weighted_cpuload(cpu);

	if (type == 0 || !sched_feat(LB_BIAS))
		return total;

	return min(rq->cpu_load[type-1], total);
}

/*
 * Return a high guess at the load of a migration-target cpu weighted
 * according to the scheduling class and "nice" value.
 */
static unsigned long target_load(int cpu, int type)
{
	struct rq *rq = cpu_rq(cpu);
	unsigned long total = weighted_cpuload(cpu);

	if (type == 0 || !sched_feat(LB_BIAS))
		return total;

	return max(rq->cpu_load[type-1], total);
}


static unsigned long cpu_avg_load_per_task(int cpu)
{
	struct rq *rq = cpu_rq(cpu);
	unsigned long nr_running = READ_ONCE(rq->cfs.h_nr_running);
	unsigned long load_avg = weighted_cpuload(cpu);

	if (nr_running)
		return load_avg / nr_running;

	return 0;
}

static void record_wakee(struct task_struct *p)
{
	/*
	 * Rough decay (wiping) for cost saving, don't worry
	 * about the boundary, really active task won't care
	 * about the loss.
	 */
	if (time_after(jiffies, current->wakee_flip_decay_ts + HZ)) {
		current->wakee_flips >>= 1;
		current->wakee_flip_decay_ts = jiffies;
	}

	if (current->last_wakee != p) {
		current->last_wakee = p;
		current->wakee_flips++;
	}
}

static void task_waking_fair(struct task_struct *p)
{
	struct sched_entity *se = &p->se;
	struct cfs_rq *cfs_rq = cfs_rq_of(se);
	u64 min_vruntime;

#ifndef CONFIG_64BIT
	u64 min_vruntime_copy;

	do {
		min_vruntime_copy = cfs_rq->min_vruntime_copy;
		smp_rmb();
		min_vruntime = cfs_rq->min_vruntime;
	} while (min_vruntime != min_vruntime_copy);
#else
	min_vruntime = cfs_rq->min_vruntime;
#endif

	se->vruntime -= min_vruntime;
	record_wakee(p);
}

#ifdef CONFIG_FAIR_GROUP_SCHED
/*
 * effective_load() calculates the load change as seen from the root_task_group
 *
 * Adding load to a group doesn't make a group heavier, but can cause movement
 * of group shares between cpus. Assuming the shares were perfectly aligned one
 * can calculate the shift in shares.
 *
 * Calculate the effective load difference if @wl is added (subtracted) to @tg
 * on this @cpu and results in a total addition (subtraction) of @wg to the
 * total group weight.
 *
 * Given a runqueue weight distribution (rw_i) we can compute a shares
 * distribution (s_i) using:
 *
 *   s_i = rw_i / \Sum rw_j						(1)
 *
 * Suppose we have 4 CPUs and our @tg is a direct child of the root group and
 * has 7 equal weight tasks, distributed as below (rw_i), with the resulting
 * shares distribution (s_i):
 *
 *   rw_i = {   2,   4,   1,   0 }
 *   s_i  = { 2/7, 4/7, 1/7,   0 }
 *
 * As per wake_affine() we're interested in the load of two CPUs (the CPU the
 * task used to run on and the CPU the waker is running on), we need to
 * compute the effect of waking a task on either CPU and, in case of a sync
 * wakeup, compute the effect of the current task going to sleep.
 *
 * So for a change of @wl to the local @cpu with an overall group weight change
 * of @wl we can compute the new shares distribution (s'_i) using:
 *
 *   s'_i = (rw_i + @wl) / (@wg + \Sum rw_j)				(2)
 *
 * Suppose we're interested in CPUs 0 and 1, and want to compute the load
 * differences in waking a task to CPU 0. The additional task changes the
 * weight and shares distributions like:
 *
 *   rw'_i = {   3,   4,   1,   0 }
 *   s'_i  = { 3/8, 4/8, 1/8,   0 }
 *
 * We can then compute the difference in effective weight by using:
 *
 *   dw_i = S * (s'_i - s_i)						(3)
 *
 * Where 'S' is the group weight as seen by its parent.
 *
 * Therefore the effective change in loads on CPU 0 would be 5/56 (3/8 - 2/7)
 * times the weight of the group. The effect on CPU 1 would be -4/56 (4/8 -
 * 4/7) times the weight of the group.
 */
static long effective_load(struct task_group *tg, int cpu, long wl, long wg)
{
	struct sched_entity *se = tg->se[cpu];

	if (!tg->parent)	/* the trivial, non-cgroup case */
		return wl;

	for_each_sched_entity(se) {
		struct cfs_rq *cfs_rq = se->my_q;
		long W, w = cfs_rq_load_avg(cfs_rq);

		tg = cfs_rq->tg;

		/*
		 * W = @wg + \Sum rw_j
		 */
		W = wg + atomic_long_read(&tg->load_avg);

		/* Ensure \Sum rw_j >= rw_i */
		W -= cfs_rq->tg_load_avg_contrib;
		W += w;

		/*
		 * w = rw_i + @wl
		 */
		w += wl;

		/*
		 * wl = S * s'_i; see (2)
		 */
		if (W > 0 && w < W)
			wl = (w * (long)tg->shares) / W;
		else
			wl = tg->shares;

		/*
		 * Per the above, wl is the new se->load.weight value; since
		 * those are clipped to [MIN_SHARES, ...) do so now. See
		 * calc_cfs_shares().
		 */
		if (wl < MIN_SHARES)
			wl = MIN_SHARES;

		/*
		 * wl = dw_i = S * (s'_i - s_i); see (3)
		 */
		wl -= se->avg.load_avg;

		/*
		 * Recursively apply this logic to all parent groups to compute
		 * the final effective load change on the root group. Since
		 * only the @tg group gets extra weight, all parent groups can
		 * only redistribute existing shares. @wl is the shift in shares
		 * resulting from this level per the above.
		 */
		wg = 0;
	}

	return wl;
}
#else

static long effective_load(struct task_group *tg, int cpu, long wl, long wg)
{
	return wl;
}

#endif

/*
 * Returns the current capacity of cpu after applying both
 * cpu and freq scaling.
 */
unsigned long capacity_curr_of(int cpu)
{
	return cpu_rq(cpu)->cpu_capacity_orig *
	       arch_scale_freq_capacity(NULL, cpu)
	       >> SCHED_CAPACITY_SHIFT;
}

static inline bool energy_aware(void)
{
	return sched_feat(ENERGY_AWARE);
}

struct energy_env {
	struct sched_group	*sg_top;
	struct sched_group	*sg_cap;
	int			cap_idx;
	int			util_delta;
	int			src_cpu;
	int			dst_cpu;
	int			energy;
	int			payoff;
	struct task_struct	*task;
	struct {
		int before;
		int after;
		int delta;
		int diff;
	} nrg;
	struct {
		int before;
		int after;
		int delta;
	} cap;
};

/*
 * __cpu_norm_util() returns the cpu util relative to a specific capacity,
 * i.e. it's busy ratio, in the range [0..SCHED_LOAD_SCALE] which is useful for
 * energy calculations. Using the scale-invariant util returned by
 * cpu_util() and approximating scale-invariant util by:
 *
 *   util ~ (curr_freq/max_freq)*1024 * capacity_orig/1024 * running_time/time
 *
 * the normalized util can be found using the specific capacity.
 *
 *   capacity = capacity_orig * curr_freq/max_freq
 *
 *   norm_util = running_time/time ~ util/capacity
 */
static unsigned long __cpu_norm_util(int cpu, unsigned long capacity, int delta)
{
	int util = __cpu_util(cpu, delta);

	if (util >= capacity)
		return SCHED_CAPACITY_SCALE;

	return (util << SCHED_CAPACITY_SHIFT)/capacity;
}

static int calc_util_delta(struct energy_env *eenv, int cpu)
{
	if (cpu == eenv->src_cpu)
		return -eenv->util_delta;
	if (cpu == eenv->dst_cpu)
		return eenv->util_delta;
	return 0;
}

static
unsigned long group_max_util(struct energy_env *eenv)
{
	int i, delta;
	unsigned long max_util = 0;

	for_each_cpu(i, sched_group_cpus(eenv->sg_cap)) {
		delta = calc_util_delta(eenv, i);
		max_util = max(max_util, __cpu_util(i, delta));
	}

	return max_util;
}

/*
 * group_norm_util() returns the approximated group util relative to it's
 * current capacity (busy ratio) in the range [0..SCHED_LOAD_SCALE] for use in
 * energy calculations. Since task executions may or may not overlap in time in
 * the group the true normalized util is between max(cpu_norm_util(i)) and
 * sum(cpu_norm_util(i)) when iterating over all cpus in the group, i. The
 * latter is used as the estimate as it leads to a more pessimistic energy
 * estimate (more busy).
 */
static unsigned
long group_norm_util(struct energy_env *eenv, struct sched_group *sg)
{
	int i, delta;
	unsigned long util_sum = 0;
	unsigned long capacity = sg->sge->cap_states[eenv->cap_idx].cap;

	for_each_cpu(i, sched_group_cpus(sg)) {
		delta = calc_util_delta(eenv, i);
		util_sum += __cpu_norm_util(i, capacity, delta);
	}

	if (util_sum > SCHED_CAPACITY_SCALE)
		return SCHED_CAPACITY_SCALE;
	return util_sum;
}

static int find_new_capacity(struct energy_env *eenv,
	const struct sched_group_energy const *sge)
{
	int idx;
	unsigned long util = group_max_util(eenv);

	for (idx = 0; idx < sge->nr_cap_states; idx++) {
		if (sge->cap_states[idx].cap >= util)
			break;
	}

	eenv->cap_idx = idx;

	return idx;
}

static int group_idle_state(struct sched_group *sg)
{
	int i, state = INT_MAX;

	/* Find the shallowest idle state in the sched group. */
	for_each_cpu(i, sched_group_cpus(sg))
		state = min(state, idle_get_state_idx(cpu_rq(i)));

	/* Take non-cpuidle idling into account (active idle/arch_cpu_idle()) */
	state++;

	return state;
}

/*
 * sched_group_energy(): Computes the absolute energy consumption of cpus
 * belonging to the sched_group including shared resources shared only by
 * members of the group. Iterates over all cpus in the hierarchy below the
 * sched_group starting from the bottom working it's way up before going to
 * the next cpu until all cpus are covered at all levels. The current
 * implementation is likely to gather the same util statistics multiple times.
 * This can probably be done in a faster but more complex way.
 * Note: sched_group_energy() may fail when racing with sched_domain updates.
 */
static int sched_group_energy(struct energy_env *eenv)
{
	struct sched_domain *sd;
	int cpu, total_energy = 0;
	struct cpumask visit_cpus;
	struct sched_group *sg;

	WARN_ON(!eenv->sg_top->sge);

	cpumask_copy(&visit_cpus, sched_group_cpus(eenv->sg_top));

	while (!cpumask_empty(&visit_cpus)) {
		struct sched_group *sg_shared_cap = NULL;

		cpu = cpumask_first(&visit_cpus);

		/*
		 * Is the group utilization affected by cpus outside this
		 * sched_group?
		 */
		sd = rcu_dereference(per_cpu(sd_scs, cpu));

		if (!sd)
			/*
			 * We most probably raced with hotplug; returning a
			 * wrong energy estimation is better than entering an
			 * infinite loop.
			 */
			return -EINVAL;

		if (sd->parent)
			sg_shared_cap = sd->parent->groups;

		for_each_domain(cpu, sd) {
			sg = sd->groups;

			/* Has this sched_domain already been visited? */
			if (sd->child && group_first_cpu(sg) != cpu)
				break;

			do {
				unsigned long group_util;
				int sg_busy_energy, sg_idle_energy;
				int cap_idx, idle_idx;

				if (sg_shared_cap && sg_shared_cap->group_weight >= sg->group_weight)
					eenv->sg_cap = sg_shared_cap;
				else
					eenv->sg_cap = sg;

				cap_idx = find_new_capacity(eenv, sg->sge);

				if (sg->group_weight == 1) {
					/* Remove capacity of src CPU (before task move) */
					if (eenv->util_delta == 0 &&
					    cpumask_test_cpu(eenv->src_cpu, sched_group_cpus(sg))) {
						eenv->cap.before = sg->sge->cap_states[cap_idx].cap;
						eenv->cap.delta -= eenv->cap.before;
					}
					/* Add capacity of dst CPU  (after task move) */
					if (eenv->util_delta != 0 &&
					    cpumask_test_cpu(eenv->dst_cpu, sched_group_cpus(sg))) {
						eenv->cap.after = sg->sge->cap_states[cap_idx].cap;
						eenv->cap.delta += eenv->cap.after;
					}
				}

				idle_idx = group_idle_state(sg);
				group_util = group_norm_util(eenv, sg);
				sg_busy_energy = (group_util * sg->sge->cap_states[cap_idx].power)
								>> SCHED_CAPACITY_SHIFT;
				sg_idle_energy = ((SCHED_LOAD_SCALE-group_util)
								* sg->sge->idle_states[idle_idx].power)
								>> SCHED_CAPACITY_SHIFT;

				total_energy += sg_busy_energy + sg_idle_energy;

				if (!sd->child)
					cpumask_xor(&visit_cpus, &visit_cpus, sched_group_cpus(sg));

				if (cpumask_equal(sched_group_cpus(sg), sched_group_cpus(eenv->sg_top)))
					goto next_cpu;

			} while (sg = sg->next, sg != sd->groups);
		}
next_cpu:
<<<<<<< HEAD
=======
		cpumask_clear_cpu(cpu, &visit_cpus);
>>>>>>> 79df8fa7
		continue;
	}

	eenv->energy = total_energy;
	return 0;
}

static inline bool cpu_in_sg(struct sched_group *sg, int cpu)
{
	return cpu != -1 && cpumask_test_cpu(cpu, sched_group_cpus(sg));
}

<<<<<<< HEAD
#ifdef CONFIG_SCHED_TUNE
static int energy_diff_evaluate(struct energy_env *eenv)
{
	unsigned int boost;
	int nrg_delta;

	/* Return energy diff when boost margin is 0 */
#ifdef CONFIG_CGROUP_SCHEDTUNE
	boost = schedtune_task_boost(eenv->task);
#else
	boost = get_sysctl_sched_cfs_boost();
#endif
	if (boost == 0)
		return eenv->nrg.diff;

	/* Compute normalized energy diff */
	nrg_delta = schedtune_normalize_energy(eenv->nrg.diff);
	eenv->nrg.delta = nrg_delta;

	eenv->payoff = schedtune_accept_deltas(
			eenv->nrg.delta,
			eenv->cap.delta,
			eenv->task);

	/*
	 * When SchedTune is enabled, the energy_diff() function will return
	 * the computed energy payoff value. Since the energy_diff() return
	 * value is expected to be negative by its callers, this evaluation
	 * function return a negative value each time the evaluation return a
	 * positive payoff, which is the condition for the acceptance of
	 * a scheduling decision
	 */
	return -eenv->payoff;
}
#else /* CONFIG_SCHED_TUNE */
#define energy_diff_evaluate(eenv) eenv->nrg.diff
#endif

=======
>>>>>>> 79df8fa7
/*
 * energy_diff(): Estimate the energy impact of changing the utilization
 * distribution. eenv specifies the change: utilisation amount, source, and
 * destination cpu. Source or destination cpu may be -1 in which case the
 * utilization is removed from or added to the system (e.g. task wake-up). If
 * both are specified, the utilization is migrated.
 */
<<<<<<< HEAD
static int energy_diff(struct energy_env *eenv)
=======
static inline int __energy_diff(struct energy_env *eenv)
>>>>>>> 79df8fa7
{
	struct sched_domain *sd;
	struct sched_group *sg;
	int sd_cpu = -1, energy_before = 0, energy_after = 0;

	struct energy_env eenv_before = {
		.util_delta	= 0,
		.src_cpu	= eenv->src_cpu,
		.dst_cpu	= eenv->dst_cpu,
		.nrg		= { 0, 0, 0, 0},
		.cap		= { 0, 0, 0 },
	};

	if (eenv->src_cpu == eenv->dst_cpu)
		return 0;

	sd_cpu = (eenv->src_cpu != -1) ? eenv->src_cpu : eenv->dst_cpu;
	sd = rcu_dereference(per_cpu(sd_ea, sd_cpu));

	if (!sd)
		return 0; /* Error */

	sg = sd->groups;

	do {
		if (cpu_in_sg(sg, eenv->src_cpu) || cpu_in_sg(sg, eenv->dst_cpu)) {
			eenv_before.sg_top = eenv->sg_top = sg;

			if (sched_group_energy(&eenv_before))
				return 0; /* Invalid result abort */
			energy_before += eenv_before.energy;

			/* Keep track of SRC cpu (before) capacity */
			eenv->cap.before = eenv_before.cap.before;
			eenv->cap.delta = eenv_before.cap.delta;

			if (sched_group_energy(eenv))
				return 0; /* Invalid result abort */
			energy_after += eenv->energy;
		}
	} while (sg = sg->next, sg != sd->groups);

	eenv->nrg.before = energy_before;
	eenv->nrg.after = energy_after;
	eenv->nrg.diff = eenv->nrg.after - eenv->nrg.before;
	eenv->payoff = 0;

<<<<<<< HEAD
	return energy_diff_evaluate(eenv);
}

=======
	trace_sched_energy_diff(eenv->task,
			eenv->src_cpu, eenv->dst_cpu, eenv->util_delta,
			eenv->nrg.before, eenv->nrg.after, eenv->nrg.diff,
			eenv->cap.before, eenv->cap.after, eenv->cap.delta,
			eenv->nrg.delta, eenv->payoff);

	return eenv->nrg.diff;
}

#ifdef CONFIG_SCHED_TUNE

struct target_nrg schedtune_target_nrg;

/*
 * System energy normalization
 * Returns the normalized value, in the range [0..SCHED_LOAD_SCALE],
 * corresponding to the specified energy variation.
 */
static inline int
normalize_energy(int energy_diff)
{
	u32 normalized_nrg;
#ifdef CONFIG_SCHED_DEBUG
	int max_delta;

	/* Check for boundaries */
	max_delta  = schedtune_target_nrg.max_power;
	max_delta -= schedtune_target_nrg.min_power;
	WARN_ON(abs(energy_diff) >= max_delta);
#endif

	/* Do scaling using positive numbers to increase the range */
	normalized_nrg = (energy_diff < 0) ? -energy_diff : energy_diff;

	/* Scale by energy magnitude */
	normalized_nrg <<= SCHED_LOAD_SHIFT;

	/* Normalize on max energy for target platform */
	normalized_nrg = reciprocal_divide(
			normalized_nrg, schedtune_target_nrg.rdiv);

	return (energy_diff < 0) ? -normalized_nrg : normalized_nrg;
}

static inline int
energy_diff(struct energy_env *eenv)
{
	int boost = schedtune_task_boost(eenv->task);
	int nrg_delta;

	/* Conpute "absolute" energy diff */
	__energy_diff(eenv);

	/* Return energy diff when boost margin is 0 */
	if (boost == 0)
		return eenv->nrg.diff;

	/* Compute normalized energy diff */
	nrg_delta = normalize_energy(eenv->nrg.diff);
	eenv->nrg.delta = nrg_delta;

	eenv->payoff = schedtune_accept_deltas(
			eenv->nrg.delta,
			eenv->cap.delta,
			eenv->task);

	/*
	 * When SchedTune is enabled, the energy_diff() function will return
	 * the computed energy payoff value. Since the energy_diff() return
	 * value is expected to be negative by its callers, this evaluation
	 * function return a negative value each time the evaluation return a
	 * positive payoff, which is the condition for the acceptance of
	 * a scheduling decision
	 */
	return -eenv->payoff;
}
#else /* CONFIG_SCHED_TUNE */
#define energy_diff(eenv) __energy_diff(eenv)
#endif

>>>>>>> 79df8fa7
/*
 * Detect M:N waker/wakee relationships via a switching-frequency heuristic.
 * A waker of many should wake a different task than the one last awakened
 * at a frequency roughly N times higher than one of its wakees.  In order
 * to determine whether we should let the load spread vs consolodating to
 * shared cache, we look for a minimum 'flip' frequency of llc_size in one
 * partner, and a factor of lls_size higher frequency in the other.  With
 * both conditions met, we can be relatively sure that the relationship is
 * non-monogamous, with partner count exceeding socket size.  Waker/wakee
 * being client/server, worker/dispatcher, interrupt source or whatever is
 * irrelevant, spread criteria is apparent partner count exceeds socket size.
 */
static int wake_wide(struct task_struct *p)
{
	unsigned int master = current->wakee_flips;
	unsigned int slave = p->wakee_flips;
	int factor = this_cpu_read(sd_llc_size);

	if (master < slave)
		swap(master, slave);
	if (slave < factor || master < slave * factor)
		return 0;
	return 1;
}

static int wake_affine(struct sched_domain *sd, struct task_struct *p, int sync)
{
	s64 this_load, load;
	s64 this_eff_load, prev_eff_load;
	int idx, this_cpu, prev_cpu;
	struct task_group *tg;
	unsigned long weight;
	int balanced;

	idx	  = sd->wake_idx;
	this_cpu  = smp_processor_id();
	prev_cpu  = task_cpu(p);
	load	  = source_load(prev_cpu, idx);
	this_load = target_load(this_cpu, idx);

	/*
	 * If sync wakeup then subtract the (maximum possible)
	 * effect of the currently running task from the load
	 * of the current CPU:
	 */
	if (sync) {
		tg = task_group(current);
		weight = current->se.avg.load_avg;

		this_load += effective_load(tg, this_cpu, -weight, -weight);
		load += effective_load(tg, prev_cpu, 0, -weight);
	}

	tg = task_group(p);
	weight = p->se.avg.load_avg;

	/*
	 * In low-load situations, where prev_cpu is idle and this_cpu is idle
	 * due to the sync cause above having dropped this_load to 0, we'll
	 * always have an imbalance, but there's really nothing you can do
	 * about that, so that's good too.
	 *
	 * Otherwise check if either cpus are near enough in load to allow this
	 * task to be woken on this_cpu.
	 */
	this_eff_load = 100;
	this_eff_load *= capacity_of(prev_cpu);

	prev_eff_load = 100 + (sd->imbalance_pct - 100) / 2;
	prev_eff_load *= capacity_of(this_cpu);

	if (this_load > 0) {
		this_eff_load *= this_load +
			effective_load(tg, this_cpu, weight, weight);

		prev_eff_load *= load + effective_load(tg, prev_cpu, 0, weight);
	}

	balanced = this_eff_load <= prev_eff_load;

	schedstat_inc(p, se.statistics.nr_wakeups_affine_attempts);

	if (!balanced)
		return 0;

	schedstat_inc(sd, ttwu_move_affine);
	schedstat_inc(p, se.statistics.nr_wakeups_affine);

	return 1;
}

static inline unsigned long task_util(struct task_struct *p)
{
<<<<<<< HEAD
=======
#ifdef CONFIG_SCHED_WALT
	if (!walt_disabled && sysctl_sched_use_walt_task_util) {
		unsigned long demand = p->ravg.demand;
		return (demand << 10) / walt_ravg_window;
	}
#endif
>>>>>>> 79df8fa7
	return p->se.avg.util_avg;
}

unsigned int capacity_margin = 1280; /* ~20% margin */

static inline unsigned long boosted_task_util(struct task_struct *task);

static inline bool __task_fits(struct task_struct *p, int cpu, int util)
{
	unsigned long capacity = capacity_of(cpu);

	util += boosted_task_util(p);

	return (capacity * 1024) > (util * capacity_margin);
}

static inline bool task_fits_max(struct task_struct *p, int cpu)
{
	unsigned long capacity = capacity_of(cpu);
	unsigned long max_capacity = cpu_rq(cpu)->rd->max_cpu_capacity.val;

	if (capacity == max_capacity)
		return true;

	if (capacity * capacity_margin > max_capacity * 1024)
		return true;

	return __task_fits(p, cpu, 0);
}

static inline bool task_fits_spare(struct task_struct *p, int cpu)
{
	return __task_fits(p, cpu, cpu_util(cpu));
}

static bool cpu_overutilized(int cpu)
{
	return (capacity_of(cpu) * 1024) < (cpu_util(cpu) * capacity_margin);
}

#ifdef CONFIG_SCHED_TUNE

<<<<<<< HEAD
static unsigned long
schedtune_margin(unsigned long signal, unsigned long boost)
{
	unsigned long long margin = 0;
=======
static long
schedtune_margin(unsigned long signal, long boost)
{
	long long margin = 0;
>>>>>>> 79df8fa7

	/*
	 * Signal proportional compensation (SPC)
	 *
	 * The Boost (B) value is used to compute a Margin (M) which is
	 * proportional to the complement of the original Signal (S):
<<<<<<< HEAD
	 *   M = B * (SCHED_LOAD_SCALE - S)
	 * The obtained M could be used by the caller to "boost" S.
	 */
	margin  = SCHED_LOAD_SCALE - signal;
	margin *= boost;

=======
	 *   M = B * (SCHED_LOAD_SCALE - S), if B is positive
	 *   M = B * S, if B is negative
	 * The obtained M could be used by the caller to "boost" S.
	 */
	if (boost >= 0) {
		margin  = SCHED_LOAD_SCALE - signal;
		margin *= boost;
	} else
		margin = -signal * boost;
>>>>>>> 79df8fa7
	/*
	 * Fast integer division by constant:
	 *  Constant   :                 (C) = 100
	 *  Precision  : 0.1%            (P) = 0.1
	 *  Reference  : C * 100 / P     (R) = 100000
	 *
	 * Thus:
	 *  Shift bits : ceil(log(R,2))  (S) = 17
	 *  Mult const : round(2^S/C)    (M) = 1311
	 *
	 *
	 */
	margin  *= 1311;
	margin >>= 17;

<<<<<<< HEAD
	return margin;
}

static inline unsigned int
schedtune_cpu_margin(unsigned long util, int cpu)
{
	unsigned int boost;

#ifdef CONFIG_CGROUP_SCHEDTUNE
	boost = schedtune_cpu_boost(cpu);
#else
	boost = get_sysctl_sched_cfs_boost();
#endif
=======
	if (boost < 0)
		margin *= -1;
	return margin;
}

static inline int
schedtune_cpu_margin(unsigned long util, int cpu)
{
	int boost = schedtune_cpu_boost(cpu);

>>>>>>> 79df8fa7
	if (boost == 0)
		return 0;

	return schedtune_margin(util, boost);
}

<<<<<<< HEAD
static inline unsigned long
schedtune_task_margin(struct task_struct *task)
{
	unsigned int boost;
	unsigned long util;
	unsigned long margin;

#ifdef CONFIG_CGROUP_SCHEDTUNE
	boost = schedtune_task_boost(task);
#else
	boost = get_sysctl_sched_cfs_boost();
#endif
=======
static inline long
schedtune_task_margin(struct task_struct *task)
{
	int boost = schedtune_task_boost(task);
	unsigned long util;
	long margin;

>>>>>>> 79df8fa7
	if (boost == 0)
		return 0;

	util = task_util(task);
	margin = schedtune_margin(util, boost);

	return margin;
}

#else /* CONFIG_SCHED_TUNE */

<<<<<<< HEAD
static inline unsigned int
=======
static inline int
>>>>>>> 79df8fa7
schedtune_cpu_margin(unsigned long util, int cpu)
{
	return 0;
}

<<<<<<< HEAD
static inline unsigned int
=======
static inline int
>>>>>>> 79df8fa7
schedtune_task_margin(struct task_struct *task)
{
	return 0;
}

#endif /* CONFIG_SCHED_TUNE */

static inline unsigned long
boosted_cpu_util(int cpu)
{
	unsigned long util = cpu_util(cpu);
<<<<<<< HEAD
	unsigned long margin = schedtune_cpu_margin(util, cpu);
=======
	long margin = schedtune_cpu_margin(util, cpu);
>>>>>>> 79df8fa7

	trace_sched_boost_cpu(cpu, util, margin);

	return util + margin;
}

static inline unsigned long
boosted_task_util(struct task_struct *task)
{
	unsigned long util = task_util(task);
<<<<<<< HEAD
	unsigned long margin = schedtune_task_margin(task);
=======
	long margin = schedtune_task_margin(task);

	trace_sched_boost_task(task, util, margin);
>>>>>>> 79df8fa7

	return util + margin;
}

/*
 * find_idlest_group finds and returns the least busy CPU group within the
 * domain.
 */
static struct sched_group *
find_idlest_group(struct sched_domain *sd, struct task_struct *p,
		  int this_cpu, int sd_flag)
{
	struct sched_group *idlest = NULL, *group = sd->groups;
	struct sched_group *fit_group = NULL, *spare_group = NULL;
	unsigned long min_load = ULONG_MAX, this_load = 0;
	unsigned long fit_capacity = ULONG_MAX;
	unsigned long max_spare_capacity = capacity_margin - SCHED_LOAD_SCALE;
	int load_idx = sd->forkexec_idx;
	int imbalance = 100 + (sd->imbalance_pct-100)/2;

	if (sd_flag & SD_BALANCE_WAKE)
		load_idx = sd->wake_idx;

	do {
		unsigned long load, avg_load, spare_capacity;
		int local_group;
		int i;

		/* Skip over this group if it has no CPUs allowed */
		if (!cpumask_intersects(sched_group_cpus(group),
					tsk_cpus_allowed(p)))
			continue;

		local_group = cpumask_test_cpu(this_cpu,
					       sched_group_cpus(group));

		/* Tally up the load of all CPUs in the group */
		avg_load = 0;

		for_each_cpu(i, sched_group_cpus(group)) {
			/* Bias balancing toward cpus of our domain */
			if (local_group)
				load = source_load(i, load_idx);
			else
				load = target_load(i, load_idx);

			avg_load += load;

			/*
			 * Look for most energy-efficient group that can fit
			 * that can fit the task.
			 */
			if (capacity_of(i) < fit_capacity && task_fits_spare(p, i)) {
				fit_capacity = capacity_of(i);
				fit_group = group;
			}

			/*
			 * Look for group which has most spare capacity on a
			 * single cpu.
			 */
			spare_capacity = capacity_of(i) - cpu_util(i);
			if (spare_capacity > max_spare_capacity) {
				max_spare_capacity = spare_capacity;
				spare_group = group;
			}
		}

		/* Adjust by relative CPU capacity of the group */
		avg_load = (avg_load * SCHED_CAPACITY_SCALE) / group->sgc->capacity;

		if (local_group) {
			this_load = avg_load;
		} else if (avg_load < min_load) {
			min_load = avg_load;
			idlest = group;
		}
	} while (group = group->next, group != sd->groups);

	if (fit_group)
		return fit_group;

	if (spare_group)
		return spare_group;

	if (!idlest || 100*this_load < imbalance*min_load)
		return NULL;
	return idlest;
}

/*
 * find_idlest_cpu - find the idlest cpu among the cpus in group.
 */
static int
find_idlest_cpu(struct sched_group *group, struct task_struct *p, int this_cpu)
{
	unsigned long load, min_load = ULONG_MAX;
	unsigned int min_exit_latency = UINT_MAX;
	u64 latest_idle_timestamp = 0;
	int least_loaded_cpu = this_cpu;
	int shallowest_idle_cpu = -1;
	int i;

	/* Traverse only the allowed CPUs */
	for_each_cpu_and(i, sched_group_cpus(group), tsk_cpus_allowed(p)) {
		if (task_fits_spare(p, i)) {
			struct rq *rq = cpu_rq(i);
			struct cpuidle_state *idle = idle_get_state(rq);
			if (idle && idle->exit_latency < min_exit_latency) {
				/*
				 * We give priority to a CPU whose idle state
				 * has the smallest exit latency irrespective
				 * of any idle timestamp.
				 */
				min_exit_latency = idle->exit_latency;
				latest_idle_timestamp = rq->idle_stamp;
				shallowest_idle_cpu = i;
			} else if (idle_cpu(i) &&
				   (!idle || idle->exit_latency == min_exit_latency) &&
				   rq->idle_stamp > latest_idle_timestamp) {
				/*
				 * If equal or no active idle state, then
				 * the most recently idled CPU might have
				 * a warmer cache.
				 */
				latest_idle_timestamp = rq->idle_stamp;
				shallowest_idle_cpu = i;
			} else if (shallowest_idle_cpu == -1) {
				/*
				 * If we haven't found an idle CPU yet
				 * pick a non-idle one that can fit the task as
				 * fallback.
				 */
				shallowest_idle_cpu = i;
			}
		} else if (shallowest_idle_cpu == -1) {
			load = weighted_cpuload(i);
			if (load < min_load || (load == min_load && i == this_cpu)) {
				min_load = load;
				least_loaded_cpu = i;
			}
		}
	}

	return shallowest_idle_cpu != -1 ? shallowest_idle_cpu : least_loaded_cpu;
}

/*
 * Try and locate an idle CPU in the sched_domain.
 */
static int select_idle_sibling(struct task_struct *p, int target)
{
	struct sched_domain *sd;
	struct sched_group *sg;
	int i = task_cpu(p);
	int best_idle = -1;
	int best_idle_cstate = -1;
	int best_idle_capacity = INT_MAX;

	if (!sysctl_sched_cstate_aware) {
		if (idle_cpu(target))
			return target;

		/*
		 * If the prevous cpu is cache affine and idle, don't be stupid.
		 */
		if (i != target && cpus_share_cache(i, target) && idle_cpu(i))
			return i;
	}

	/*
	 * Otherwise, iterate the domains and find an elegible idle cpu.
	 */
	sd = rcu_dereference(per_cpu(sd_llc, target));
	for_each_lower_domain(sd) {
		sg = sd->groups;
		do {
			if (!cpumask_intersects(sched_group_cpus(sg),
						tsk_cpus_allowed(p)))
				goto next;

			if (sysctl_sched_cstate_aware) {
				for_each_cpu_and(i, tsk_cpus_allowed(p), sched_group_cpus(sg)) {
					struct rq *rq = cpu_rq(i);
					int idle_idx = idle_get_state_idx(rq);
					unsigned long new_usage = boosted_task_util(p);
					unsigned long capacity_orig = capacity_orig_of(i);
					if (new_usage > capacity_orig || !idle_cpu(i))
						goto next;

					if (i == target && new_usage <= capacity_curr_of(target))
						return target;

					if (best_idle < 0 || (idle_idx < best_idle_cstate && capacity_orig <= best_idle_capacity)) {
						best_idle = i;
						best_idle_cstate = idle_idx;
						best_idle_capacity = capacity_orig;
					}
				}
			} else {
				for_each_cpu(i, sched_group_cpus(sg)) {
					if (i == target || !idle_cpu(i))
						goto next;
				}

				target = cpumask_first_and(sched_group_cpus(sg),
					tsk_cpus_allowed(p));
				goto done;
			}
next:
			sg = sg->next;
		} while (sg != sd->groups);
	}
	if (best_idle > 0)
		target = best_idle;

done:
	return target;
}

<<<<<<< HEAD
static int energy_aware_wake_cpu(struct task_struct *p, int target)
=======
static inline int find_best_target(struct task_struct *p, bool boosted, bool prefer_idle)
{
	int iter_cpu;
	int target_cpu = -1;
	int target_util = 0;
	int backup_capacity = 0;
	int best_idle_cpu = -1;
	int best_idle_cstate = INT_MAX;
	int backup_cpu = -1;
	unsigned long task_util_boosted, new_util;

	task_util_boosted = boosted_task_util(p);
	for (iter_cpu = 0; iter_cpu < NR_CPUS; iter_cpu++) {
		int cur_capacity;
		struct rq *rq;
		int idle_idx;

		/*
		 * Iterate from higher cpus for boosted tasks.
		 */
		int i = boosted ? NR_CPUS-iter_cpu-1 : iter_cpu;

		if (!cpu_online(i) || !cpumask_test_cpu(i, tsk_cpus_allowed(p)))
			continue;

		/*
		 * p's blocked utilization is still accounted for on prev_cpu
		 * so prev_cpu will receive a negative bias due to the double
		 * accounting. However, the blocked utilization may be zero.
		 */
		new_util = cpu_util(i) + task_util_boosted;

		/*
		 * Ensure minimum capacity to grant the required boost.
		 * The target CPU can be already at a capacity level higher
		 * than the one required to boost the task.
		 */
		if (new_util > capacity_orig_of(i))
			continue;

#ifdef CONFIG_SCHED_WALT
		if (walt_cpu_high_irqload(i))
			continue;
#endif
		/*
		 * Unconditionally favoring tasks that prefer idle cpus to
		 * improve latency.
		 */
		if (idle_cpu(i) && prefer_idle) {
			if (best_idle_cpu < 0)
				best_idle_cpu = i;
			continue;
		}

		cur_capacity = capacity_curr_of(i);
		rq = cpu_rq(i);
		idle_idx = idle_get_state_idx(rq);

		if (new_util < cur_capacity) {
			if (cpu_rq(i)->nr_running) {
				if (prefer_idle) {
					/* Find a target cpu with highest
					 * utilization.
					 */
					if (target_util == 0 ||
						target_util < new_util) {
						target_cpu = i;
						target_util = new_util;
					}
				} else {
					/* Find a target cpu with lowest
					 * utilization.
					 */
					if (target_util == 0 ||
						target_util > new_util) {
						target_cpu = i;
						target_util = new_util;
					}
				}
			} else if (!prefer_idle) {
				if (best_idle_cpu < 0 ||
					(sysctl_sched_cstate_aware &&
						best_idle_cstate > idle_idx)) {
					best_idle_cstate = idle_idx;
					best_idle_cpu = i;
				}
			}
		} else if (backup_capacity == 0 ||
				backup_capacity > cur_capacity) {
			// Find a backup cpu with least capacity.
			backup_capacity = cur_capacity;
			backup_cpu = i;
		}
	}

	if (prefer_idle && best_idle_cpu >= 0)
		target_cpu = best_idle_cpu;
	else if (target_cpu < 0)
		target_cpu = best_idle_cpu >= 0 ? best_idle_cpu : backup_cpu;

	return target_cpu;
}

static int energy_aware_wake_cpu(struct task_struct *p, int target, int sync)
>>>>>>> 79df8fa7
{
	struct sched_domain *sd;
	struct sched_group *sg, *sg_target;
	int target_max_cap = INT_MAX;
	int target_cpu = task_cpu(p);
<<<<<<< HEAD
	int i;

=======
	unsigned long task_util_boosted, new_util;
	int i;

	if (sysctl_sched_sync_hint_enable && sync) {
		int cpu = smp_processor_id();
		cpumask_t search_cpus;
		cpumask_and(&search_cpus, tsk_cpus_allowed(p), cpu_online_mask);
		if (cpumask_test_cpu(cpu, &search_cpus))
			return cpu;
	}

>>>>>>> 79df8fa7
	sd = rcu_dereference(per_cpu(sd_ea, task_cpu(p)));

	if (!sd)
		return target;

	sg = sd->groups;
	sg_target = sg;

<<<<<<< HEAD
	/*
	 * Find group with sufficient capacity. We only get here if no cpu is
	 * overutilized. We may end up overutilizing a cpu by adding the task,
	 * but that should not be any worse than select_idle_sibling().
	 * load_balance() should sort it out later as we get above the tipping
	 * point.
	 */
	do {
		/* Assuming all cpus are the same in group */
		int max_cap_cpu = group_first_cpu(sg);

		/*
		 * Assume smaller max capacity means more energy-efficient.
		 * Ideally we should query the energy model for the right
		 * answer but it easily ends up in an exhaustive search.
		 */
		if (capacity_of(max_cap_cpu) < target_max_cap &&
		    task_fits_max(p, max_cap_cpu)) {
			sg_target = sg;
			target_max_cap = capacity_of(max_cap_cpu);
		}
	} while (sg = sg->next, sg != sd->groups);

	/* Find cpu with sufficient capacity */
	for_each_cpu_and(i, tsk_cpus_allowed(p), sched_group_cpus(sg_target)) {
		/*
		 * p's blocked utilization is still accounted for on prev_cpu
		 * so prev_cpu will receive a negative bias due to the double
		 * accounting. However, the blocked utilization may be zero.
		 */
		int new_util = cpu_util(i) + boosted_task_util(p);

		if (new_util > capacity_orig_of(i))
			continue;

		if (new_util < capacity_curr_of(i)) {
			target_cpu = i;
			if (cpu_rq(i)->nr_running)
				break;
		}

		/* cpu has capacity at higher OPP, keep it as fallback */
		if (target_cpu == task_cpu(p))
			target_cpu = i;
	}

	if (target_cpu != task_cpu(p)) {
		struct energy_env eenv = {
			.util_delta	= task_util(p),
			.src_cpu	= task_cpu(p),
			.dst_cpu	= target_cpu,
			.task		= p,
		};

		/* Not enough spare capacity on previous cpu */
		if (cpu_overutilized(task_cpu(p)))
			return target_cpu;

=======
	if (sysctl_sched_is_big_little) {

		/*
		 * Find group with sufficient capacity. We only get here if no cpu is
		 * overutilized. We may end up overutilizing a cpu by adding the task,
		 * but that should not be any worse than select_idle_sibling().
		 * load_balance() should sort it out later as we get above the tipping
		 * point.
		 */
		do {
			/* Assuming all cpus are the same in group */
			int max_cap_cpu = group_first_cpu(sg);

			/*
			 * Assume smaller max capacity means more energy-efficient.
			 * Ideally we should query the energy model for the right
			 * answer but it easily ends up in an exhaustive search.
			 */
			if (capacity_of(max_cap_cpu) < target_max_cap &&
			    task_fits_max(p, max_cap_cpu)) {
				sg_target = sg;
				target_max_cap = capacity_of(max_cap_cpu);
			}
		} while (sg = sg->next, sg != sd->groups);

		task_util_boosted = boosted_task_util(p);
		/* Find cpu with sufficient capacity */
		for_each_cpu_and(i, tsk_cpus_allowed(p), sched_group_cpus(sg_target)) {
			/*
			 * p's blocked utilization is still accounted for on prev_cpu
			 * so prev_cpu will receive a negative bias due to the double
			 * accounting. However, the blocked utilization may be zero.
			 */
			new_util = cpu_util(i) + task_util_boosted;

			/*
			 * Ensure minimum capacity to grant the required boost.
			 * The target CPU can be already at a capacity level higher
			 * than the one required to boost the task.
			 */
			if (new_util > capacity_orig_of(i))
				continue;

			if (new_util < capacity_curr_of(i)) {
				target_cpu = i;
				if (cpu_rq(i)->nr_running)
					break;
			}

			/* cpu has capacity at higher OPP, keep it as fallback */
			if (target_cpu == task_cpu(p))
				target_cpu = i;
		}
	} else {
		/*
		 * Find a cpu with sufficient capacity
		 */
#ifdef CONFIG_CGROUP_SCHEDTUNE
		bool boosted = schedtune_task_boost(p) > 0;
		bool prefer_idle = schedtune_prefer_idle(p) > 0;
#else
		bool boosted = 0;
		bool prefer_idle = 0;
#endif
		int tmp_target = find_best_target(p, boosted, prefer_idle);
		if (tmp_target >= 0) {
			target_cpu = tmp_target;
			if ((boosted || prefer_idle) && idle_cpu(target_cpu))
				return target_cpu;
		}
	}

	if (target_cpu != task_cpu(p)) {
		struct energy_env eenv = {
			.util_delta	= task_util(p),
			.src_cpu	= task_cpu(p),
			.dst_cpu	= target_cpu,
			.task		= p,
		};

		/* Not enough spare capacity on previous cpu */
		if (cpu_overutilized(task_cpu(p)))
			return target_cpu;

>>>>>>> 79df8fa7
		if (energy_diff(&eenv) >= 0)
			return task_cpu(p);
	}

	return target_cpu;
}

/*
 * select_task_rq_fair: Select target runqueue for the waking task in domains
 * that have the 'sd_flag' flag set. In practice, this is SD_BALANCE_WAKE,
 * SD_BALANCE_FORK, or SD_BALANCE_EXEC.
 *
 * Balances load by selecting the idlest cpu in the idlest group, or under
 * certain conditions an idle sibling cpu if the domain has SD_WAKE_AFFINE set.
 *
 * Returns the target cpu number.
 *
 * preempt must be disabled.
 */
static int
select_task_rq_fair(struct task_struct *p, int prev_cpu, int sd_flag, int wake_flags)
{
	struct sched_domain *tmp, *affine_sd = NULL, *sd = NULL;
	int cpu = smp_processor_id();
	int new_cpu = prev_cpu;
	int want_affine = 0;
	int sync = wake_flags & WF_SYNC;

	if (sd_flag & SD_BALANCE_WAKE)
		want_affine = (!wake_wide(p) && task_fits_max(p, cpu) &&
			      cpumask_test_cpu(cpu, tsk_cpus_allowed(p))) ||
			      energy_aware();

	rcu_read_lock();
	for_each_domain(cpu, tmp) {
		if (!(tmp->flags & SD_LOAD_BALANCE))
			break;

		/*
		 * If both cpu and prev_cpu are part of this domain,
		 * cpu is a valid SD_WAKE_AFFINE target.
		 */
		if (want_affine && (tmp->flags & SD_WAKE_AFFINE) &&
		    cpumask_test_cpu(prev_cpu, sched_domain_span(tmp))) {
			affine_sd = tmp;
			break;
		}

		if (tmp->flags & sd_flag)
			sd = tmp;
		else if (!want_affine)
			break;
	}

	if (affine_sd) {
		sd = NULL; /* Prefer wake_affine over balance flags */
		if (cpu != prev_cpu && wake_affine(affine_sd, p, sync))
			new_cpu = cpu;
	}

	if (!sd) {
		if (energy_aware() && !cpu_rq(cpu)->rd->overutilized)
<<<<<<< HEAD
			new_cpu = energy_aware_wake_cpu(p, prev_cpu);
=======
			new_cpu = energy_aware_wake_cpu(p, prev_cpu, sync);
>>>>>>> 79df8fa7
		else if (sd_flag & SD_BALANCE_WAKE) /* XXX always ? */
			new_cpu = select_idle_sibling(p, new_cpu);

	} else while (sd) {
		struct sched_group *group;
		int weight;

		if (!(sd->flags & sd_flag)) {
			sd = sd->child;
			continue;
		}

		group = find_idlest_group(sd, p, cpu, sd_flag);
		if (!group) {
			sd = sd->child;
			continue;
		}

		new_cpu = find_idlest_cpu(group, p, cpu);
		if (new_cpu == -1 || new_cpu == cpu) {
			/* Now try balancing at a lower domain level of cpu */
			sd = sd->child;
			continue;
		}

		/* Now try balancing at a lower domain level of new_cpu */
		cpu = new_cpu;
		weight = sd->span_weight;
		sd = NULL;
		for_each_domain(cpu, tmp) {
			if (weight <= tmp->span_weight)
				break;
			if (tmp->flags & sd_flag)
				sd = tmp;
		}
		/* while loop will break here if sd == NULL */
	}
	rcu_read_unlock();

	return new_cpu;
}

/*
 * Called immediately before a task is migrated to a new cpu; task_cpu(p) and
 * cfs_rq_of(p) references at time of call are still valid and identify the
 * previous cpu.  However, the caller only guarantees p->pi_lock is held; no
 * other assumptions, including the state of rq->lock, should be made.
 */
static void migrate_task_rq_fair(struct task_struct *p)
{
	/*
	 * We are supposed to update the task to "current" time, then its up to date
	 * and ready to go to new CPU/cfs_rq. But we have difficulty in getting
	 * what current time is, so simply throw away the out-of-date time. This
	 * will result in the wakee task is less decayed, but giving the wakee more
	 * load sounds not bad.
	 */
	remove_entity_load_avg(&p->se);

	/* Tell new CPU we are migrated */
	p->se.avg.last_update_time = 0;

	/* We have migrated, no longer consider this task hot */
	p->se.exec_start = 0;
}

static void task_dead_fair(struct task_struct *p)
{
	remove_entity_load_avg(&p->se);
}
#else
#define task_fits_max(p, cpu) true
#endif /* CONFIG_SMP */

static unsigned long
wakeup_gran(struct sched_entity *curr, struct sched_entity *se)
{
	unsigned long gran = sysctl_sched_wakeup_granularity;

	/*
	 * Since its curr running now, convert the gran from real-time
	 * to virtual-time in his units.
	 *
	 * By using 'se' instead of 'curr' we penalize light tasks, so
	 * they get preempted easier. That is, if 'se' < 'curr' then
	 * the resulting gran will be larger, therefore penalizing the
	 * lighter, if otoh 'se' > 'curr' then the resulting gran will
	 * be smaller, again penalizing the lighter task.
	 *
	 * This is especially important for buddies when the leftmost
	 * task is higher priority than the buddy.
	 */
	return calc_delta_fair(gran, se);
}

/*
 * Should 'se' preempt 'curr'.
 *
 *             |s1
 *        |s2
 *   |s3
 *         g
 *      |<--->|c
 *
 *  w(c, s1) = -1
 *  w(c, s2) =  0
 *  w(c, s3) =  1
 *
 */
static int
wakeup_preempt_entity(struct sched_entity *curr, struct sched_entity *se)
{
	s64 gran, vdiff = curr->vruntime - se->vruntime;

	if (vdiff <= 0)
		return -1;

	gran = wakeup_gran(curr, se);
	if (vdiff > gran)
		return 1;

	return 0;
}

static void set_last_buddy(struct sched_entity *se)
{
	if (entity_is_task(se) && unlikely(task_of(se)->policy == SCHED_IDLE))
		return;

	for_each_sched_entity(se)
		cfs_rq_of(se)->last = se;
}

static void set_next_buddy(struct sched_entity *se)
{
	if (entity_is_task(se) && unlikely(task_of(se)->policy == SCHED_IDLE))
		return;

	for_each_sched_entity(se)
		cfs_rq_of(se)->next = se;
}

static void set_skip_buddy(struct sched_entity *se)
{
	for_each_sched_entity(se)
		cfs_rq_of(se)->skip = se;
}

/*
 * Preempt the current task with a newly woken task if needed:
 */
static void check_preempt_wakeup(struct rq *rq, struct task_struct *p, int wake_flags)
{
	struct task_struct *curr = rq->curr;
	struct sched_entity *se = &curr->se, *pse = &p->se;
	struct cfs_rq *cfs_rq = task_cfs_rq(curr);
	int scale = cfs_rq->nr_running >= sched_nr_latency;
	int next_buddy_marked = 0;

	if (unlikely(se == pse))
		return;

	/*
	 * This is possible from callers such as attach_tasks(), in which we
	 * unconditionally check_prempt_curr() after an enqueue (which may have
	 * lead to a throttle).  This both saves work and prevents false
	 * next-buddy nomination below.
	 */
	if (unlikely(throttled_hierarchy(cfs_rq_of(pse))))
		return;

	if (sched_feat(NEXT_BUDDY) && scale && !(wake_flags & WF_FORK)) {
		set_next_buddy(pse);
		next_buddy_marked = 1;
	}

	/*
	 * We can come here with TIF_NEED_RESCHED already set from new task
	 * wake up path.
	 *
	 * Note: this also catches the edge-case of curr being in a throttled
	 * group (e.g. via set_curr_task), since update_curr() (in the
	 * enqueue of curr) will have resulted in resched being set.  This
	 * prevents us from potentially nominating it as a false LAST_BUDDY
	 * below.
	 */
	if (test_tsk_need_resched(curr))
		return;

	/* Idle tasks are by definition preempted by non-idle tasks. */
	if (unlikely(curr->policy == SCHED_IDLE) &&
	    likely(p->policy != SCHED_IDLE))
		goto preempt;

	/*
	 * Batch and idle tasks do not preempt non-idle tasks (their preemption
	 * is driven by the tick):
	 */
	if (unlikely(p->policy != SCHED_NORMAL) || !sched_feat(WAKEUP_PREEMPTION))
		return;

	find_matching_se(&se, &pse);
	update_curr(cfs_rq_of(se));
	BUG_ON(!pse);
	if (wakeup_preempt_entity(se, pse) == 1) {
		/*
		 * Bias pick_next to pick the sched entity that is
		 * triggering this preemption.
		 */
		if (!next_buddy_marked)
			set_next_buddy(pse);
		goto preempt;
	}

	return;

preempt:
	resched_curr(rq);
	/*
	 * Only set the backward buddy when the current task is still
	 * on the rq. This can happen when a wakeup gets interleaved
	 * with schedule on the ->pre_schedule() or idle_balance()
	 * point, either of which can * drop the rq lock.
	 *
	 * Also, during early boot the idle thread is in the fair class,
	 * for obvious reasons its a bad idea to schedule back to it.
	 */
	if (unlikely(!se->on_rq || curr == rq->idle))
		return;

	if (sched_feat(LAST_BUDDY) && scale && entity_is_task(se))
		set_last_buddy(se);
}

static struct task_struct *
pick_next_task_fair(struct rq *rq, struct task_struct *prev)
{
	struct cfs_rq *cfs_rq = &rq->cfs;
	struct sched_entity *se;
	struct task_struct *p;
	int new_tasks;

again:
#ifdef CONFIG_FAIR_GROUP_SCHED
	if (!cfs_rq->nr_running)
		goto idle;

	if (prev->sched_class != &fair_sched_class)
		goto simple;

	/*
	 * Because of the set_next_buddy() in dequeue_task_fair() it is rather
	 * likely that a next task is from the same cgroup as the current.
	 *
	 * Therefore attempt to avoid putting and setting the entire cgroup
	 * hierarchy, only change the part that actually changes.
	 */

	do {
		struct sched_entity *curr = cfs_rq->curr;

		/*
		 * Since we got here without doing put_prev_entity() we also
		 * have to consider cfs_rq->curr. If it is still a runnable
		 * entity, update_curr() will update its vruntime, otherwise
		 * forget we've ever seen it.
		 */
		if (curr) {
			if (curr->on_rq)
				update_curr(cfs_rq);
			else
				curr = NULL;

			/*
			 * This call to check_cfs_rq_runtime() will do the
			 * throttle and dequeue its entity in the parent(s).
			 * Therefore the 'simple' nr_running test will indeed
			 * be correct.
			 */
			if (unlikely(check_cfs_rq_runtime(cfs_rq)))
				goto simple;
		}

		se = pick_next_entity(cfs_rq, curr);
		cfs_rq = group_cfs_rq(se);
	} while (cfs_rq);

	p = task_of(se);

	/*
	 * Since we haven't yet done put_prev_entity and if the selected task
	 * is a different task than we started out with, try and touch the
	 * least amount of cfs_rqs.
	 */
	if (prev != p) {
		struct sched_entity *pse = &prev->se;

		while (!(cfs_rq = is_same_group(se, pse))) {
			int se_depth = se->depth;
			int pse_depth = pse->depth;

			if (se_depth <= pse_depth) {
				put_prev_entity(cfs_rq_of(pse), pse);
				pse = parent_entity(pse);
			}
			if (se_depth >= pse_depth) {
				set_next_entity(cfs_rq_of(se), se);
				se = parent_entity(se);
			}
		}

		put_prev_entity(cfs_rq, pse);
		set_next_entity(cfs_rq, se);
	}

	if (hrtick_enabled(rq))
		hrtick_start_fair(rq, p);

	rq->misfit_task = !task_fits_max(p, rq->cpu);

	return p;
simple:
	cfs_rq = &rq->cfs;
#endif

	if (!cfs_rq->nr_running)
		goto idle;

	put_prev_task(rq, prev);

	do {
		se = pick_next_entity(cfs_rq, NULL);
		set_next_entity(cfs_rq, se);
		cfs_rq = group_cfs_rq(se);
	} while (cfs_rq);

	p = task_of(se);

	if (hrtick_enabled(rq))
		hrtick_start_fair(rq, p);

	rq->misfit_task = !task_fits_max(p, rq->cpu);

	return p;

idle:
	rq->misfit_task = 0;
	/*
	 * This is OK, because current is on_cpu, which avoids it being picked
	 * for load-balance and preemption/IRQs are still disabled avoiding
	 * further scheduler activity on it and we're being very careful to
	 * re-start the picking loop.
	 */
	lockdep_unpin_lock(&rq->lock);
	new_tasks = idle_balance(rq);
	lockdep_pin_lock(&rq->lock);
	/*
	 * Because idle_balance() releases (and re-acquires) rq->lock, it is
	 * possible for any higher priority task to appear. In that case we
	 * must re-start the pick_next_entity() loop.
	 */
	if (new_tasks < 0)
		return RETRY_TASK;

	if (new_tasks > 0)
		goto again;

	return NULL;
}

/*
 * Account for a descheduled task:
 */
static void put_prev_task_fair(struct rq *rq, struct task_struct *prev)
{
	struct sched_entity *se = &prev->se;
	struct cfs_rq *cfs_rq;

	for_each_sched_entity(se) {
		cfs_rq = cfs_rq_of(se);
		put_prev_entity(cfs_rq, se);
	}
}

/*
 * sched_yield() is very simple
 *
 * The magic of dealing with the ->skip buddy is in pick_next_entity.
 */
static void yield_task_fair(struct rq *rq)
{
	struct task_struct *curr = rq->curr;
	struct cfs_rq *cfs_rq = task_cfs_rq(curr);
	struct sched_entity *se = &curr->se;

	/*
	 * Are we the only task in the tree?
	 */
	if (unlikely(rq->nr_running == 1))
		return;

	clear_buddies(cfs_rq, se);

	if (curr->policy != SCHED_BATCH) {
		update_rq_clock(rq);
		/*
		 * Update run-time statistics of the 'current'.
		 */
		update_curr(cfs_rq);
		/*
		 * Tell update_rq_clock() that we've just updated,
		 * so we don't do microscopic update in schedule()
		 * and double the fastpath cost.
		 */
		rq_clock_skip_update(rq, true);
	}

	set_skip_buddy(se);
}

static bool yield_to_task_fair(struct rq *rq, struct task_struct *p, bool preempt)
{
	struct sched_entity *se = &p->se;

	/* throttled hierarchies are not runnable */
	if (!se->on_rq || throttled_hierarchy(cfs_rq_of(se)))
		return false;

	/* Tell the scheduler that we'd really like pse to run next. */
	set_next_buddy(se);

	yield_task_fair(rq);

	return true;
}

#ifdef CONFIG_SMP
/**************************************************
 * Fair scheduling class load-balancing methods.
 *
 * BASICS
 *
 * The purpose of load-balancing is to achieve the same basic fairness the
 * per-cpu scheduler provides, namely provide a proportional amount of compute
 * time to each task. This is expressed in the following equation:
 *
 *   W_i,n/P_i == W_j,n/P_j for all i,j                               (1)
 *
 * Where W_i,n is the n-th weight average for cpu i. The instantaneous weight
 * W_i,0 is defined as:
 *
 *   W_i,0 = \Sum_j w_i,j                                             (2)
 *
 * Where w_i,j is the weight of the j-th runnable task on cpu i. This weight
 * is derived from the nice value as per prio_to_weight[].
 *
 * The weight average is an exponential decay average of the instantaneous
 * weight:
 *
 *   W'_i,n = (2^n - 1) / 2^n * W_i,n + 1 / 2^n * W_i,0               (3)
 *
 * C_i is the compute capacity of cpu i, typically it is the
 * fraction of 'recent' time available for SCHED_OTHER task execution. But it
 * can also include other factors [XXX].
 *
 * To achieve this balance we define a measure of imbalance which follows
 * directly from (1):
 *
 *   imb_i,j = max{ avg(W/C), W_i/C_i } - min{ avg(W/C), W_j/C_j }    (4)
 *
 * We them move tasks around to minimize the imbalance. In the continuous
 * function space it is obvious this converges, in the discrete case we get
 * a few fun cases generally called infeasible weight scenarios.
 *
 * [XXX expand on:
 *     - infeasible weights;
 *     - local vs global optima in the discrete case. ]
 *
 *
 * SCHED DOMAINS
 *
 * In order to solve the imbalance equation (4), and avoid the obvious O(n^2)
 * for all i,j solution, we create a tree of cpus that follows the hardware
 * topology where each level pairs two lower groups (or better). This results
 * in O(log n) layers. Furthermore we reduce the number of cpus going up the
 * tree to only the first of the previous level and we decrease the frequency
 * of load-balance at each level inv. proportional to the number of cpus in
 * the groups.
 *
 * This yields:
 *
 *     log_2 n     1     n
 *   \Sum       { --- * --- * 2^i } = O(n)                            (5)
 *     i = 0      2^i   2^i
 *                               `- size of each group
 *         |         |     `- number of cpus doing load-balance
 *         |         `- freq
 *         `- sum over all levels
 *
 * Coupled with a limit on how many tasks we can migrate every balance pass,
 * this makes (5) the runtime complexity of the balancer.
 *
 * An important property here is that each CPU is still (indirectly) connected
 * to every other cpu in at most O(log n) steps:
 *
 * The adjacency matrix of the resulting graph is given by:
 *
 *             log_2 n     
 *   A_i,j = \Union     (i % 2^k == 0) && i / 2^(k+1) == j / 2^(k+1)  (6)
 *             k = 0
 *
 * And you'll find that:
 *
 *   A^(log_2 n)_i,j != 0  for all i,j                                (7)
 *
 * Showing there's indeed a path between every cpu in at most O(log n) steps.
 * The task movement gives a factor of O(m), giving a convergence complexity
 * of:
 *
 *   O(nm log n),  n := nr_cpus, m := nr_tasks                        (8)
 *
 *
 * WORK CONSERVING
 *
 * In order to avoid CPUs going idle while there's still work to do, new idle
 * balancing is more aggressive and has the newly idle cpu iterate up the domain
 * tree itself instead of relying on other CPUs to bring it work.
 *
 * This adds some complexity to both (5) and (8) but it reduces the total idle
 * time.
 *
 * [XXX more?]
 *
 *
 * CGROUPS
 *
 * Cgroups make a horror show out of (2), instead of a simple sum we get:
 *
 *                                s_k,i
 *   W_i,0 = \Sum_j \Prod_k w_k * -----                               (9)
 *                                 S_k
 *
 * Where
 *
 *   s_k,i = \Sum_j w_i,j,k  and  S_k = \Sum_i s_k,i                 (10)
 *
 * w_i,j,k is the weight of the j-th runnable task in the k-th cgroup on cpu i.
 *
 * The big problem is S_k, its a global sum needed to compute a local (W_i)
 * property.
 *
 * [XXX write more on how we solve this.. _after_ merging pjt's patches that
 *      rewrite all of this once again.]
 */ 

static unsigned long __read_mostly max_load_balance_interval = HZ/10;

enum fbq_type { regular, remote, all };

enum group_type {
	group_other = 0,
	group_misfit_task,
	group_imbalanced,
	group_overloaded,
};

#define LBF_ALL_PINNED	0x01
#define LBF_NEED_BREAK	0x02
#define LBF_DST_PINNED  0x04
#define LBF_SOME_PINNED	0x08

struct lb_env {
	struct sched_domain	*sd;

	struct rq		*src_rq;
	int			src_cpu;

	int			dst_cpu;
	struct rq		*dst_rq;

	struct cpumask		*dst_grpmask;
	int			new_dst_cpu;
	enum cpu_idle_type	idle;
	long			imbalance;
	unsigned int		src_grp_nr_running;
	/* The set of CPUs under consideration for load-balancing */
	struct cpumask		*cpus;

	unsigned int		flags;

	unsigned int		loop;
	unsigned int		loop_break;
	unsigned int		loop_max;

	enum fbq_type		fbq_type;
	enum group_type		busiest_group_type;
	struct list_head	tasks;
};

/*
 * Is this task likely cache-hot:
 */
static int task_hot(struct task_struct *p, struct lb_env *env)
{
	s64 delta;

	lockdep_assert_held(&env->src_rq->lock);

	if (p->sched_class != &fair_sched_class)
		return 0;

	if (unlikely(p->policy == SCHED_IDLE))
		return 0;

	/*
	 * Buddy candidates are cache hot:
	 */
	if (sched_feat(CACHE_HOT_BUDDY) && env->dst_rq->nr_running &&
			(&p->se == cfs_rq_of(&p->se)->next ||
			 &p->se == cfs_rq_of(&p->se)->last))
		return 1;

	if (sysctl_sched_migration_cost == -1)
		return 1;
	if (sysctl_sched_migration_cost == 0)
		return 0;

	delta = rq_clock_task(env->src_rq) - p->se.exec_start;

	return delta < (s64)sysctl_sched_migration_cost;
}

#ifdef CONFIG_NUMA_BALANCING
/*
 * Returns 1, if task migration degrades locality
 * Returns 0, if task migration improves locality i.e migration preferred.
 * Returns -1, if task migration is not affected by locality.
 */
static int migrate_degrades_locality(struct task_struct *p, struct lb_env *env)
{
	struct numa_group *numa_group = rcu_dereference(p->numa_group);
	unsigned long src_faults, dst_faults;
	int src_nid, dst_nid;

	if (!static_branch_likely(&sched_numa_balancing))
		return -1;

	if (!p->numa_faults || !(env->sd->flags & SD_NUMA))
		return -1;

	src_nid = cpu_to_node(env->src_cpu);
	dst_nid = cpu_to_node(env->dst_cpu);

	if (src_nid == dst_nid)
		return -1;

	/* Migrating away from the preferred node is always bad. */
	if (src_nid == p->numa_preferred_nid) {
		if (env->src_rq->nr_running > env->src_rq->nr_preferred_running)
			return 1;
		else
			return -1;
	}

	/* Encourage migration to the preferred node. */
	if (dst_nid == p->numa_preferred_nid)
		return 0;

	if (numa_group) {
		src_faults = group_faults(p, src_nid);
		dst_faults = group_faults(p, dst_nid);
	} else {
		src_faults = task_faults(p, src_nid);
		dst_faults = task_faults(p, dst_nid);
	}

	return dst_faults < src_faults;
}

#else
static inline int migrate_degrades_locality(struct task_struct *p,
					     struct lb_env *env)
{
	return -1;
}
#endif

/*
 * can_migrate_task - may task p from runqueue rq be migrated to this_cpu?
 */
static
int can_migrate_task(struct task_struct *p, struct lb_env *env)
{
	int tsk_cache_hot;

	lockdep_assert_held(&env->src_rq->lock);

	/*
	 * We do not migrate tasks that are:
	 * 1) throttled_lb_pair, or
	 * 2) cannot be migrated to this CPU due to cpus_allowed, or
	 * 3) running (obviously), or
	 * 4) are cache-hot on their current CPU.
	 */
	if (throttled_lb_pair(task_group(p), env->src_cpu, env->dst_cpu))
		return 0;

	if (!cpumask_test_cpu(env->dst_cpu, tsk_cpus_allowed(p))) {
		int cpu;

		schedstat_inc(p, se.statistics.nr_failed_migrations_affine);

		env->flags |= LBF_SOME_PINNED;

		/*
		 * Remember if this task can be migrated to any other cpu in
		 * our sched_group. We may want to revisit it if we couldn't
		 * meet load balance goals by pulling other tasks on src_cpu.
		 *
		 * Also avoid computing new_dst_cpu if we have already computed
		 * one in current iteration.
		 */
		if (!env->dst_grpmask || (env->flags & LBF_DST_PINNED))
			return 0;

		/* Prevent to re-select dst_cpu via env's cpus */
		for_each_cpu_and(cpu, env->dst_grpmask, env->cpus) {
			if (cpumask_test_cpu(cpu, tsk_cpus_allowed(p))) {
				env->flags |= LBF_DST_PINNED;
				env->new_dst_cpu = cpu;
				break;
			}
		}

		return 0;
	}

	/* Record that we found atleast one task that could run on dst_cpu */
	env->flags &= ~LBF_ALL_PINNED;

	if (task_running(env->src_rq, p)) {
		schedstat_inc(p, se.statistics.nr_failed_migrations_running);
		return 0;
	}

	/*
	 * Aggressive migration if:
	 * 1) destination numa is preferred
	 * 2) task is cache cold, or
	 * 3) too many balance attempts have failed.
	 */
	tsk_cache_hot = migrate_degrades_locality(p, env);
	if (tsk_cache_hot == -1)
		tsk_cache_hot = task_hot(p, env);

	if (tsk_cache_hot <= 0 ||
	    env->sd->nr_balance_failed > env->sd->cache_nice_tries) {
		if (tsk_cache_hot == 1) {
			schedstat_inc(env->sd, lb_hot_gained[env->idle]);
			schedstat_inc(p, se.statistics.nr_forced_migrations);
		}
		return 1;
	}

	schedstat_inc(p, se.statistics.nr_failed_migrations_hot);
	return 0;
}

/*
 * detach_task() -- detach the task for the migration specified in env
 */
static void detach_task(struct task_struct *p, struct lb_env *env)
{
	lockdep_assert_held(&env->src_rq->lock);

	deactivate_task(env->src_rq, p, 0);
	p->on_rq = TASK_ON_RQ_MIGRATING;
	double_lock_balance(env->src_rq, env->dst_rq);
	set_task_cpu(p, env->dst_cpu);
	double_unlock_balance(env->src_rq, env->dst_rq);
}

/*
 * detach_one_task() -- tries to dequeue exactly one task from env->src_rq, as
 * part of active balancing operations within "domain".
 *
 * Returns a task if successful and NULL otherwise.
 */
static struct task_struct *detach_one_task(struct lb_env *env)
{
	struct task_struct *p, *n;

	lockdep_assert_held(&env->src_rq->lock);

	list_for_each_entry_safe(p, n, &env->src_rq->cfs_tasks, se.group_node) {
		if (!can_migrate_task(p, env))
			continue;

		detach_task(p, env);

		/*
		 * Right now, this is only the second place where
		 * lb_gained[env->idle] is updated (other is detach_tasks)
		 * so we can safely collect stats here rather than
		 * inside detach_tasks().
		 */
		schedstat_inc(env->sd, lb_gained[env->idle]);
		return p;
	}
	return NULL;
}

static const unsigned int sched_nr_migrate_break = 32;

/*
 * detach_tasks() -- tries to detach up to imbalance weighted load from
 * busiest_rq, as part of a balancing operation within domain "sd".
 *
 * Returns number of detached tasks if successful and 0 otherwise.
 */
static int detach_tasks(struct lb_env *env)
{
	struct list_head *tasks = &env->src_rq->cfs_tasks;
	struct task_struct *p;
	unsigned long load;
	int detached = 0;

	lockdep_assert_held(&env->src_rq->lock);

	if (env->imbalance <= 0)
		return 0;

	while (!list_empty(tasks)) {
		/*
		 * We don't want to steal all, otherwise we may be treated likewise,
		 * which could at worst lead to a livelock crash.
		 */
		if (env->idle != CPU_NOT_IDLE && env->src_rq->nr_running <= 1)
			break;

		p = list_first_entry(tasks, struct task_struct, se.group_node);

		env->loop++;
		/* We've more or less seen every task there is, call it quits */
		if (env->loop > env->loop_max)
			break;

		/* take a breather every nr_migrate tasks */
		if (env->loop > env->loop_break) {
			env->loop_break += sched_nr_migrate_break;
			env->flags |= LBF_NEED_BREAK;
			break;
		}

		if (!can_migrate_task(p, env))
			goto next;

		load = task_h_load(p);

		if (sched_feat(LB_MIN) && load < 16 && !env->sd->nr_balance_failed)
			goto next;

		if ((load / 2) > env->imbalance)
			goto next;

		detach_task(p, env);
		list_add(&p->se.group_node, &env->tasks);

		detached++;
		env->imbalance -= load;

#ifdef CONFIG_PREEMPT
		/*
		 * NEWIDLE balancing is a source of latency, so preemptible
		 * kernels will stop after the first task is detached to minimize
		 * the critical section.
		 */
		if (env->idle == CPU_NEWLY_IDLE)
			break;
#endif

		/*
		 * We only want to steal up to the prescribed amount of
		 * weighted load.
		 */
		if (env->imbalance <= 0)
			break;

		continue;
next:
		list_move_tail(&p->se.group_node, tasks);
	}

	/*
	 * Right now, this is one of only two places we collect this stat
	 * so we can safely collect detach_one_task() stats here rather
	 * than inside detach_one_task().
	 */
	schedstat_add(env->sd, lb_gained[env->idle], detached);

	return detached;
}

/*
 * attach_task() -- attach the task detached by detach_task() to its new rq.
 */
static void attach_task(struct rq *rq, struct task_struct *p)
{
	lockdep_assert_held(&rq->lock);

	BUG_ON(task_rq(p) != rq);
	p->on_rq = TASK_ON_RQ_QUEUED;
	activate_task(rq, p, 0);
	check_preempt_curr(rq, p, 0);
}

/*
 * attach_one_task() -- attaches the task returned from detach_one_task() to
 * its new rq.
 */
static void attach_one_task(struct rq *rq, struct task_struct *p)
{
	raw_spin_lock(&rq->lock);
	attach_task(rq, p);
	/*
	 * We want to potentially raise target_cpu's OPP.
	 */
	update_capacity_of(cpu_of(rq));
	raw_spin_unlock(&rq->lock);
}

/*
 * attach_tasks() -- attaches all tasks detached by detach_tasks() to their
 * new rq.
 */
static void attach_tasks(struct lb_env *env)
{
	struct list_head *tasks = &env->tasks;
	struct task_struct *p;

	raw_spin_lock(&env->dst_rq->lock);

	while (!list_empty(tasks)) {
		p = list_first_entry(tasks, struct task_struct, se.group_node);
		list_del_init(&p->se.group_node);

		attach_task(env->dst_rq, p);
	}

	/*
	 * We want to potentially raise env.dst_cpu's OPP.
	 */
	update_capacity_of(env->dst_cpu);

	raw_spin_unlock(&env->dst_rq->lock);
}

#ifdef CONFIG_FAIR_GROUP_SCHED
static void update_blocked_averages(int cpu)
{
	struct rq *rq = cpu_rq(cpu);
	struct cfs_rq *cfs_rq;
	unsigned long flags;

	raw_spin_lock_irqsave(&rq->lock, flags);
	update_rq_clock(rq);

	/*
	 * Iterates the task_group tree in a bottom up fashion, see
	 * list_add_leaf_cfs_rq() for details.
	 */
	for_each_leaf_cfs_rq(rq, cfs_rq) {
		/* throttled entities do not contribute to load */
		if (throttled_hierarchy(cfs_rq))
			continue;

		if (update_cfs_rq_load_avg(cfs_rq_clock_task(cfs_rq), cfs_rq))
			update_tg_load_avg(cfs_rq, 0);
	}
	raw_spin_unlock_irqrestore(&rq->lock, flags);
}

/*
 * Compute the hierarchical load factor for cfs_rq and all its ascendants.
 * This needs to be done in a top-down fashion because the load of a child
 * group is a fraction of its parents load.
 */
static void update_cfs_rq_h_load(struct cfs_rq *cfs_rq)
{
	struct rq *rq = rq_of(cfs_rq);
	struct sched_entity *se = cfs_rq->tg->se[cpu_of(rq)];
	unsigned long now = jiffies;
	unsigned long load;

	if (cfs_rq->last_h_load_update == now)
		return;

	cfs_rq->h_load_next = NULL;
	for_each_sched_entity(se) {
		cfs_rq = cfs_rq_of(se);
		cfs_rq->h_load_next = se;
		if (cfs_rq->last_h_load_update == now)
			break;
	}

	if (!se) {
		cfs_rq->h_load = cfs_rq_load_avg(cfs_rq);
		cfs_rq->last_h_load_update = now;
	}

	while ((se = cfs_rq->h_load_next) != NULL) {
		load = cfs_rq->h_load;
		load = div64_ul(load * se->avg.load_avg,
			cfs_rq_load_avg(cfs_rq) + 1);
		cfs_rq = group_cfs_rq(se);
		cfs_rq->h_load = load;
		cfs_rq->last_h_load_update = now;
	}
}

static unsigned long task_h_load(struct task_struct *p)
{
	struct cfs_rq *cfs_rq = task_cfs_rq(p);

	update_cfs_rq_h_load(cfs_rq);
	return div64_ul(p->se.avg.load_avg * cfs_rq->h_load,
			cfs_rq_load_avg(cfs_rq) + 1);
}
#else
static inline void update_blocked_averages(int cpu)
{
	struct rq *rq = cpu_rq(cpu);
	struct cfs_rq *cfs_rq = &rq->cfs;
	unsigned long flags;

	raw_spin_lock_irqsave(&rq->lock, flags);
	update_rq_clock(rq);
	update_cfs_rq_load_avg(cfs_rq_clock_task(cfs_rq), cfs_rq);
	raw_spin_unlock_irqrestore(&rq->lock, flags);
}

static unsigned long task_h_load(struct task_struct *p)
{
	return p->se.avg.load_avg;
}
#endif

/********** Helpers for find_busiest_group ************************/

/*
 * sg_lb_stats - stats of a sched_group required for load_balancing
 */
struct sg_lb_stats {
	unsigned long avg_load; /*Avg load across the CPUs of the group */
	unsigned long group_load; /* Total load over the CPUs of the group */
	unsigned long sum_weighted_load; /* Weighted load of group's tasks */
	unsigned long load_per_task;
	unsigned long group_capacity;
	unsigned long group_util; /* Total utilization of the group */
	unsigned int sum_nr_running; /* Nr tasks running in the group */
	unsigned int idle_cpus;
	unsigned int group_weight;
	enum group_type group_type;
	int group_no_capacity;
	int group_misfit_task; /* A cpu has a task too big for its capacity */
#ifdef CONFIG_NUMA_BALANCING
	unsigned int nr_numa_running;
	unsigned int nr_preferred_running;
#endif
};

/*
 * sd_lb_stats - Structure to store the statistics of a sched_domain
 *		 during load balancing.
 */
struct sd_lb_stats {
	struct sched_group *busiest;	/* Busiest group in this sd */
	struct sched_group *local;	/* Local group in this sd */
	unsigned long total_load;	/* Total load of all groups in sd */
	unsigned long total_capacity;	/* Total capacity of all groups in sd */
	unsigned long avg_load;	/* Average load across all groups in sd */

	struct sg_lb_stats busiest_stat;/* Statistics of the busiest group */
	struct sg_lb_stats local_stat;	/* Statistics of the local group */
};

static inline void init_sd_lb_stats(struct sd_lb_stats *sds)
{
	/*
	 * Skimp on the clearing to avoid duplicate work. We can avoid clearing
	 * local_stat because update_sg_lb_stats() does a full clear/assignment.
	 * We must however clear busiest_stat::avg_load because
	 * update_sd_pick_busiest() reads this before assignment.
	 */
	*sds = (struct sd_lb_stats){
		.busiest = NULL,
		.local = NULL,
		.total_load = 0UL,
		.total_capacity = 0UL,
		.busiest_stat = {
			.avg_load = 0UL,
			.sum_nr_running = 0,
			.group_type = group_other,
		},
	};
}

/**
 * get_sd_load_idx - Obtain the load index for a given sched domain.
 * @sd: The sched_domain whose load_idx is to be obtained.
 * @idle: The idle status of the CPU for whose sd load_idx is obtained.
 *
 * Return: The load index.
 */
static inline int get_sd_load_idx(struct sched_domain *sd,
					enum cpu_idle_type idle)
{
	int load_idx;

	switch (idle) {
	case CPU_NOT_IDLE:
		load_idx = sd->busy_idx;
		break;

	case CPU_NEWLY_IDLE:
		load_idx = sd->newidle_idx;
		break;
	default:
		load_idx = sd->idle_idx;
		break;
	}

	return load_idx;
}

static unsigned long scale_rt_capacity(int cpu)
{
	struct rq *rq = cpu_rq(cpu);
	u64 total, used, age_stamp, avg;
	s64 delta;

	/*
	 * Since we're reading these variables without serialization make sure
	 * we read them once before doing sanity checks on them.
	 */
	age_stamp = READ_ONCE(rq->age_stamp);
	avg = READ_ONCE(rq->rt_avg);
	delta = __rq_clock_broken(rq) - age_stamp;

	if (unlikely(delta < 0))
		delta = 0;

	total = sched_avg_period() + delta;

	used = div_u64(avg, total);

	/*
	 * deadline bandwidth is defined at system level so we must
	 * weight this bandwidth with the max capacity of the system.
	 * As a reminder, avg_bw is 20bits width and
	 * scale_cpu_capacity is 10 bits width
	 */
	used += div_u64(rq->dl.avg_bw, arch_scale_cpu_capacity(NULL, cpu));

	if (likely(used < SCHED_CAPACITY_SCALE))
		return SCHED_CAPACITY_SCALE - used;

	return 1;
}

void init_max_cpu_capacity(struct max_cpu_capacity *mcc)
{
	raw_spin_lock_init(&mcc->lock);
	mcc->val = 0;
	mcc->cpu = -1;
}

static void update_cpu_capacity(struct sched_domain *sd, int cpu)
{
	unsigned long capacity = arch_scale_cpu_capacity(sd, cpu);
	struct sched_group *sdg = sd->groups;
	struct max_cpu_capacity *mcc;
	unsigned long max_capacity;
	int max_cap_cpu;
	unsigned long flags;

	cpu_rq(cpu)->cpu_capacity_orig = capacity;

	mcc = &cpu_rq(cpu)->rd->max_cpu_capacity;

	raw_spin_lock_irqsave(&mcc->lock, flags);
	max_capacity = mcc->val;
	max_cap_cpu = mcc->cpu;

	if ((max_capacity > capacity && max_cap_cpu == cpu) ||
	    (max_capacity < capacity)) {
		mcc->val = capacity;
		mcc->cpu = cpu;
#ifdef CONFIG_SCHED_DEBUG
		raw_spin_unlock_irqrestore(&mcc->lock, flags);
<<<<<<< HEAD
		//pr_info("CPU%d: update max cpu_capacity %lu\n", cpu, capacity);
=======
		printk_deferred(KERN_INFO "CPU%d: update max cpu_capacity %lu\n",
				cpu, capacity);
>>>>>>> 79df8fa7
		goto skip_unlock;
#endif
	}
	raw_spin_unlock_irqrestore(&mcc->lock, flags);

skip_unlock: __attribute__ ((unused));
	capacity *= scale_rt_capacity(cpu);
	capacity >>= SCHED_CAPACITY_SHIFT;

	if (!capacity)
		capacity = 1;

	cpu_rq(cpu)->cpu_capacity = capacity;
	sdg->sgc->capacity = capacity;
	sdg->sgc->max_capacity = capacity;
}

void update_group_capacity(struct sched_domain *sd, int cpu)
{
	struct sched_domain *child = sd->child;
	struct sched_group *group, *sdg = sd->groups;
	unsigned long capacity, max_capacity;
	unsigned long interval;

	interval = msecs_to_jiffies(sd->balance_interval);
	interval = clamp(interval, 1UL, max_load_balance_interval);
	sdg->sgc->next_update = jiffies + interval;

	if (!child) {
		update_cpu_capacity(sd, cpu);
		return;
	}

	capacity = 0;
	max_capacity = 0;

	if (child->flags & SD_OVERLAP) {
		/*
		 * SD_OVERLAP domains cannot assume that child groups
		 * span the current group.
		 */

		for_each_cpu(cpu, sched_group_cpus(sdg)) {
			struct sched_group_capacity *sgc;
			struct rq *rq = cpu_rq(cpu);

			/*
			 * build_sched_domains() -> init_sched_groups_capacity()
			 * gets here before we've attached the domains to the
			 * runqueues.
			 *
			 * Use capacity_of(), which is set irrespective of domains
			 * in update_cpu_capacity().
			 *
			 * This avoids capacity from being 0 and
			 * causing divide-by-zero issues on boot.
			 */
			if (unlikely(!rq->sd)) {
				capacity += capacity_of(cpu);
			} else {
				sgc = rq->sd->groups->sgc;
				capacity += sgc->capacity;
			}

			max_capacity = max(capacity, max_capacity);
		}
	} else  {
		/*
		 * !SD_OVERLAP domains can assume that child groups
		 * span the current group.
		 */ 

		group = child->groups;
		do {
			struct sched_group_capacity *sgc = group->sgc;

			capacity += sgc->capacity;
			max_capacity = max(sgc->max_capacity, max_capacity);
			group = group->next;
		} while (group != child->groups);
	}

	sdg->sgc->capacity = capacity;
	sdg->sgc->max_capacity = max_capacity;
}

/*
 * Check whether the capacity of the rq has been noticeably reduced by side
 * activity. The imbalance_pct is used for the threshold.
 * Return true is the capacity is reduced
 */
static inline int
check_cpu_capacity(struct rq *rq, struct sched_domain *sd)
{
	return ((rq->cpu_capacity * sd->imbalance_pct) <
				(rq->cpu_capacity_orig * 100));
}

/*
 * Group imbalance indicates (and tries to solve) the problem where balancing
 * groups is inadequate due to tsk_cpus_allowed() constraints.
 *
 * Imagine a situation of two groups of 4 cpus each and 4 tasks each with a
 * cpumask covering 1 cpu of the first group and 3 cpus of the second group.
 * Something like:
 *
 * 	{ 0 1 2 3 } { 4 5 6 7 }
 * 	        *     * * *
 *
 * If we were to balance group-wise we'd place two tasks in the first group and
 * two tasks in the second group. Clearly this is undesired as it will overload
 * cpu 3 and leave one of the cpus in the second group unused.
 *
 * The current solution to this issue is detecting the skew in the first group
 * by noticing the lower domain failed to reach balance and had difficulty
 * moving tasks due to affinity constraints.
 *
 * When this is so detected; this group becomes a candidate for busiest; see
 * update_sd_pick_busiest(). And calculate_imbalance() and
 * find_busiest_group() avoid some of the usual balance conditions to allow it
 * to create an effective group imbalance.
 *
 * This is a somewhat tricky proposition since the next run might not find the
 * group imbalance and decide the groups need to be balanced again. A most
 * subtle and fragile situation.
 */

static inline int sg_imbalanced(struct sched_group *group)
{
	return group->sgc->imbalance;
}

/*
 * group_has_capacity returns true if the group has spare capacity that could
 * be used by some tasks.
 * We consider that a group has spare capacity if the  * number of task is
 * smaller than the number of CPUs or if the utilization is lower than the
 * available capacity for CFS tasks.
 * For the latter, we use a threshold to stabilize the state, to take into
 * account the variance of the tasks' load and to return true if the available
 * capacity in meaningful for the load balancer.
 * As an example, an available capacity of 1% can appear but it doesn't make
 * any benefit for the load balance.
 */
static inline bool
group_has_capacity(struct lb_env *env, struct sg_lb_stats *sgs)
{
	if (sgs->sum_nr_running < sgs->group_weight)
		return true;

	if ((sgs->group_capacity * 100) >
			(sgs->group_util * env->sd->imbalance_pct))
		return true;

	return false;
}

/*
 *  group_is_overloaded returns true if the group has more tasks than it can
 *  handle.
 *  group_is_overloaded is not equals to !group_has_capacity because a group
 *  with the exact right number of tasks, has no more spare capacity but is not
 *  overloaded so both group_has_capacity and group_is_overloaded return
 *  false.
 */
static inline bool
group_is_overloaded(struct lb_env *env, struct sg_lb_stats *sgs)
{
	if (sgs->sum_nr_running <= sgs->group_weight)
		return false;

	if ((sgs->group_capacity * 100) <
			(sgs->group_util * env->sd->imbalance_pct))
		return true;

	return false;
}


/*
 * group_smaller_cpu_capacity: Returns true if sched_group sg has smaller
 * per-cpu capacity than sched_group ref.
 */
static inline bool
group_smaller_cpu_capacity(struct sched_group *sg, struct sched_group *ref)
{
	return sg->sgc->max_capacity + capacity_margin - SCHED_LOAD_SCALE <
							ref->sgc->max_capacity;
}

static inline enum
group_type group_classify(struct sched_group *group,
			  struct sg_lb_stats *sgs)
{
	if (sgs->group_no_capacity)
		return group_overloaded;

	if (sg_imbalanced(group))
		return group_imbalanced;

	if (sgs->group_misfit_task)
		return group_misfit_task;

	return group_other;
}

/**
 * update_sg_lb_stats - Update sched_group's statistics for load balancing.
 * @env: The load balancing environment.
 * @group: sched_group whose statistics are to be updated.
 * @load_idx: Load index of sched_domain of this_cpu for load calc.
 * @local_group: Does group contain this_cpu.
 * @sgs: variable to hold the statistics for this group.
 * @overload: Indicate more than one runnable task for any CPU.
 * @overutilized: Indicate overutilization for any CPU.
 */
static inline void update_sg_lb_stats(struct lb_env *env,
			struct sched_group *group, int load_idx,
			int local_group, struct sg_lb_stats *sgs,
			bool *overload, bool *overutilized)
{
	unsigned long load;
	int i, nr_running;

	memset(sgs, 0, sizeof(*sgs));

	for_each_cpu_and(i, sched_group_cpus(group), env->cpus) {
		struct rq *rq = cpu_rq(i);

		/* Bias balancing toward cpus of our domain */
		if (local_group)
			load = target_load(i, load_idx);
		else
			load = source_load(i, load_idx);

		sgs->group_load += load;
		sgs->group_util += cpu_util(i);
		sgs->sum_nr_running += rq->cfs.h_nr_running;

		nr_running = rq->nr_running;
		if (nr_running > 1)
			*overload = true;

#ifdef CONFIG_NUMA_BALANCING
		sgs->nr_numa_running += rq->nr_numa_running;
		sgs->nr_preferred_running += rq->nr_preferred_running;
#endif
		sgs->sum_weighted_load += weighted_cpuload(i);
		/*
		 * No need to call idle_cpu() if nr_running is not 0
		 */
		if (!nr_running && idle_cpu(i))
			sgs->idle_cpus++;

		if (cpu_overutilized(i)) {
			*overutilized = true;
			if (!sgs->group_misfit_task && rq->misfit_task)
				sgs->group_misfit_task = capacity_of(i);
		}
	}

	/* Adjust by relative CPU capacity of the group */
	sgs->group_capacity = group->sgc->capacity;
	sgs->avg_load = (sgs->group_load*SCHED_CAPACITY_SCALE) / sgs->group_capacity;

	if (sgs->sum_nr_running)
		sgs->load_per_task = sgs->sum_weighted_load / sgs->sum_nr_running;

	sgs->group_weight = group->group_weight;

	sgs->group_no_capacity = group_is_overloaded(env, sgs);
	sgs->group_type = group_classify(group, sgs);
}

/**
 * update_sd_pick_busiest - return 1 on busiest group
 * @env: The load balancing environment.
 * @sds: sched_domain statistics
 * @sg: sched_group candidate to be checked for being the busiest
 * @sgs: sched_group statistics
 *
 * Determine if @sg is a busier group than the previously selected
 * busiest group.
 *
 * Return: %true if @sg is a busier group than the previously selected
 * busiest group. %false otherwise.
 */
static bool update_sd_pick_busiest(struct lb_env *env,
				   struct sd_lb_stats *sds,
				   struct sched_group *sg,
				   struct sg_lb_stats *sgs)
{
	struct sg_lb_stats *busiest = &sds->busiest_stat;

	if (sgs->group_type > busiest->group_type)
		return true;

	if (sgs->group_type < busiest->group_type)
		return false;

	/*
	 * Candidate sg doesn't face any serious load-balance problems
	 * so don't pick it if the local sg is already filled up.
	 */
	if (sgs->group_type == group_other &&
	    !group_has_capacity(env, &sds->local_stat))
		return false;

	if (sgs->avg_load <= busiest->avg_load)
		return false;

	/*
	 * Candiate sg has no more than one task per cpu and has higher
	 * per-cpu capacity. No reason to pull tasks to less capable cpus.
	 */
	if (sgs->sum_nr_running <= sgs->group_weight &&
	    group_smaller_cpu_capacity(sds->local, sg))
		return false;

	/* This is the busiest node in its class. */
	if (!(env->sd->flags & SD_ASYM_PACKING))
		return true;

	/*
	 * ASYM_PACKING needs to move all the work to the lowest
	 * numbered CPUs in the group, therefore mark all groups
	 * higher than ourself as busy.
	 */
	if (sgs->sum_nr_running && env->dst_cpu < group_first_cpu(sg)) {
		if (!sds->busiest)
			return true;

		if (group_first_cpu(sds->busiest) > group_first_cpu(sg))
			return true;
	}

	return false;
}

#ifdef CONFIG_NUMA_BALANCING
static inline enum fbq_type fbq_classify_group(struct sg_lb_stats *sgs)
{
	if (sgs->sum_nr_running > sgs->nr_numa_running)
		return regular;
	if (sgs->sum_nr_running > sgs->nr_preferred_running)
		return remote;
	return all;
}

static inline enum fbq_type fbq_classify_rq(struct rq *rq)
{
	if (rq->nr_running > rq->nr_numa_running)
		return regular;
	if (rq->nr_running > rq->nr_preferred_running)
		return remote;
	return all;
}
#else
static inline enum fbq_type fbq_classify_group(struct sg_lb_stats *sgs)
{
	return all;
}

static inline enum fbq_type fbq_classify_rq(struct rq *rq)
{
	return regular;
}
#endif /* CONFIG_NUMA_BALANCING */

/**
 * update_sd_lb_stats - Update sched_domain's statistics for load balancing.
 * @env: The load balancing environment.
 * @sds: variable to hold the statistics for this sched_domain.
 */
static inline void update_sd_lb_stats(struct lb_env *env, struct sd_lb_stats *sds)
{
	struct sched_domain *child = env->sd->child;
	struct sched_group *sg = env->sd->groups;
	struct sg_lb_stats tmp_sgs;
	int load_idx, prefer_sibling = 0;
	bool overload = false, overutilized = false;

	if (child && child->flags & SD_PREFER_SIBLING)
		prefer_sibling = 1;

	load_idx = get_sd_load_idx(env->sd, env->idle);

	do {
		struct sg_lb_stats *sgs = &tmp_sgs;
		int local_group;

		local_group = cpumask_test_cpu(env->dst_cpu, sched_group_cpus(sg));
		if (local_group) {
			sds->local = sg;
			sgs = &sds->local_stat;

			if (env->idle != CPU_NEWLY_IDLE ||
			    time_after_eq(jiffies, sg->sgc->next_update))
				update_group_capacity(env->sd, env->dst_cpu);
		}

		update_sg_lb_stats(env, sg, load_idx, local_group, sgs,
						&overload, &overutilized);

		if (local_group)
			goto next_group;

		/*
		 * In case the child domain prefers tasks go to siblings
		 * first, lower the sg capacity so that we'll try
		 * and move all the excess tasks away. We lower the capacity
		 * of a group only if the local group has the capacity to fit
		 * these excess tasks. The extra check prevents the case where
		 * you always pull from the heaviest group when it is already
		 * under-utilized (possible with a large weight task outweighs
		 * the tasks on the system).
		 */
		if (prefer_sibling && sds->local &&
		    group_has_capacity(env, &sds->local_stat) &&
		    (sgs->sum_nr_running > 1)) {
			sgs->group_no_capacity = 1;
			sgs->group_type = group_classify(sg, sgs);
		}

		/*
		 * Ignore task groups with misfit tasks if local group has no
		 * capacity or if per-cpu capacity isn't higher.
		 */
		if (sgs->group_type == group_misfit_task &&
		    (!group_has_capacity(env, &sds->local_stat) ||
		     !group_smaller_cpu_capacity(sg, sds->local)))
			sgs->group_type = group_other;

		if (update_sd_pick_busiest(env, sds, sg, sgs)) {
			sds->busiest = sg;
			sds->busiest_stat = *sgs;
		}

next_group:
		/* Now, start updating sd_lb_stats */
		sds->total_load += sgs->group_load;
		sds->total_capacity += sgs->group_capacity;

		sg = sg->next;
	} while (sg != env->sd->groups);

	if (env->sd->flags & SD_NUMA)
		env->fbq_type = fbq_classify_group(&sds->busiest_stat);

	env->src_grp_nr_running = sds->busiest_stat.sum_nr_running;

	if (!env->sd->parent) {
		/* update overload indicator if we are at root domain */
		if (env->dst_rq->rd->overload != overload)
			env->dst_rq->rd->overload = overload;
<<<<<<< HEAD
=======

		/* Update over-utilization (tipping point, U >= 0) indicator */
		if (env->dst_rq->rd->overutilized != overutilized) {
			env->dst_rq->rd->overutilized = overutilized;
			trace_sched_overutilized(overutilized);
		}
	} else {
		if (!env->dst_rq->rd->overutilized && overutilized) {
			env->dst_rq->rd->overutilized = true;
			trace_sched_overutilized(true);
		}
	}
>>>>>>> 79df8fa7

		/* Update over-utilization (tipping point, U >= 0) indicator */
		if (env->dst_rq->rd->overutilized != overutilized)
			env->dst_rq->rd->overutilized = overutilized;
	} else {
		if (!env->dst_rq->rd->overutilized && overutilized)
			env->dst_rq->rd->overutilized = true;
	}
}

/**
 * check_asym_packing - Check to see if the group is packed into the
 *			sched doman.
 *
 * This is primarily intended to used at the sibling level.  Some
 * cores like POWER7 prefer to use lower numbered SMT threads.  In the
 * case of POWER7, it can move to lower SMT modes only when higher
 * threads are idle.  When in lower SMT modes, the threads will
 * perform better since they share less core resources.  Hence when we
 * have idle threads, we want them to be the higher ones.
 *
 * This packing function is run on idle threads.  It checks to see if
 * the busiest CPU in this domain (core in the P7 case) has a higher
 * CPU number than the packing function is being run on.  Here we are
 * assuming lower CPU number will be equivalent to lower a SMT thread
 * number.
 *
 * Return: 1 when packing is required and a task should be moved to
 * this CPU.  The amount of the imbalance is returned in *imbalance.
 *
 * @env: The load balancing environment.
 * @sds: Statistics of the sched_domain which is to be packed
 */
static int check_asym_packing(struct lb_env *env, struct sd_lb_stats *sds)
{
	int busiest_cpu;

	if (!(env->sd->flags & SD_ASYM_PACKING))
		return 0;

	if (!sds->busiest)
		return 0;

	busiest_cpu = group_first_cpu(sds->busiest);
	if (env->dst_cpu > busiest_cpu)
		return 0;

	env->imbalance = DIV_ROUND_CLOSEST(
		sds->busiest_stat.avg_load * sds->busiest_stat.group_capacity,
		SCHED_CAPACITY_SCALE);

	return 1;
}

/**
 * fix_small_imbalance - Calculate the minor imbalance that exists
 *			amongst the groups of a sched_domain, during
 *			load balancing.
 * @env: The load balancing environment.
 * @sds: Statistics of the sched_domain whose imbalance is to be calculated.
 */
static inline
void fix_small_imbalance(struct lb_env *env, struct sd_lb_stats *sds)
{
	unsigned long tmp, capa_now = 0, capa_move = 0;
	unsigned int imbn = 2;
	unsigned long scaled_busy_load_per_task;
	struct sg_lb_stats *local, *busiest;

	local = &sds->local_stat;
	busiest = &sds->busiest_stat;

	if (!local->sum_nr_running)
		local->load_per_task = cpu_avg_load_per_task(env->dst_cpu);
	else if (busiest->load_per_task > local->load_per_task)
		imbn = 1;

	scaled_busy_load_per_task =
		(busiest->load_per_task * SCHED_CAPACITY_SCALE) /
		busiest->group_capacity;

	if (busiest->avg_load + scaled_busy_load_per_task >=
	    local->avg_load + (scaled_busy_load_per_task * imbn)) {
		env->imbalance = busiest->load_per_task;
		return;
	}

	/*
	 * OK, we don't have enough imbalance to justify moving tasks,
	 * however we may be able to increase total CPU capacity used by
	 * moving them.
	 */

	capa_now += busiest->group_capacity *
			min(busiest->load_per_task, busiest->avg_load);
	capa_now += local->group_capacity *
			min(local->load_per_task, local->avg_load);
	capa_now /= SCHED_CAPACITY_SCALE;

	/* Amount of load we'd subtract */
	if (busiest->avg_load > scaled_busy_load_per_task) {
		capa_move += busiest->group_capacity *
			    min(busiest->load_per_task,
				busiest->avg_load - scaled_busy_load_per_task);
	}

	/* Amount of load we'd add */
	if (busiest->avg_load * busiest->group_capacity <
	    busiest->load_per_task * SCHED_CAPACITY_SCALE) {
		tmp = (busiest->avg_load * busiest->group_capacity) /
		      local->group_capacity;
	} else {
		tmp = (busiest->load_per_task * SCHED_CAPACITY_SCALE) /
		      local->group_capacity;
	}
	capa_move += local->group_capacity *
		    min(local->load_per_task, local->avg_load + tmp);
	capa_move /= SCHED_CAPACITY_SCALE;

	/* Move if we gain throughput */
	if (capa_move > capa_now)
		env->imbalance = busiest->load_per_task;
}

/**
 * calculate_imbalance - Calculate the amount of imbalance present within the
 *			 groups of a given sched_domain during load balance.
 * @env: load balance environment
 * @sds: statistics of the sched_domain whose imbalance is to be calculated.
 */
static inline void calculate_imbalance(struct lb_env *env, struct sd_lb_stats *sds)
{
	unsigned long max_pull, load_above_capacity = ~0UL;
	struct sg_lb_stats *local, *busiest;

	local = &sds->local_stat;
	busiest = &sds->busiest_stat;

	if (busiest->group_type == group_imbalanced) {
		/*
		 * In the group_imb case we cannot rely on group-wide averages
		 * to ensure cpu-load equilibrium, look at wider averages. XXX
		 */
		busiest->load_per_task =
			min(busiest->load_per_task, sds->avg_load);
	}

	/*
	 * In the presence of smp nice balancing, certain scenarios can have
	 * max load less than avg load(as we skip the groups at or below
	 * its cpu_capacity, while calculating max_load..)
	 */
	if (busiest->avg_load <= sds->avg_load ||
	    local->avg_load >= sds->avg_load) {
		/* Misfitting tasks should be migrated in any case */
		if (busiest->group_type == group_misfit_task) {
			env->imbalance = busiest->group_misfit_task;
			return;
		}

		/*
		 * Busiest group is overloaded, local is not, use the spare
		 * cycles to maximize throughput
		 */
		if (busiest->group_type == group_overloaded &&
		    local->group_type <= group_misfit_task) {
			env->imbalance = busiest->load_per_task;
			return;
		}

		env->imbalance = 0;
		return fix_small_imbalance(env, sds);
	}

	/*
	 * If there aren't any idle cpus, avoid creating some.
	 */
	if (busiest->group_type == group_overloaded &&
	    local->group_type   == group_overloaded) {
		load_above_capacity = busiest->sum_nr_running *
					SCHED_LOAD_SCALE;
		if (load_above_capacity > busiest->group_capacity)
			load_above_capacity -= busiest->group_capacity;
		else
			load_above_capacity = ~0UL;
	}

	/*
	 * We're trying to get all the cpus to the average_load, so we don't
	 * want to push ourselves above the average load, nor do we wish to
	 * reduce the max loaded cpu below the average load. At the same time,
	 * we also don't want to reduce the group load below the group capacity
	 * (so that we can implement power-savings policies etc). Thus we look
	 * for the minimum possible imbalance.
	 */
	max_pull = min(busiest->avg_load - sds->avg_load, load_above_capacity);

	/* How much load to actually move to equalise the imbalance */
	env->imbalance = min(
		max_pull * busiest->group_capacity,
		(sds->avg_load - local->avg_load) * local->group_capacity
	) / SCHED_CAPACITY_SCALE;

	/* Boost imbalance to allow misfit task to be balanced. */
	if (busiest->group_type == group_misfit_task)
		env->imbalance = max_t(long, env->imbalance,
				     busiest->group_misfit_task);

	/*
	 * if *imbalance is less than the average load per runnable task
	 * there is no guarantee that any tasks will be moved so we'll have
	 * a think about bumping its value to force at least one task to be
	 * moved
	 */
	if (env->imbalance < busiest->load_per_task)
		return fix_small_imbalance(env, sds);
}

/******* find_busiest_group() helpers end here *********************/

/**
 * find_busiest_group - Returns the busiest group within the sched_domain
 * if there is an imbalance. If there isn't an imbalance, and
 * the user has opted for power-savings, it returns a group whose
 * CPUs can be put to idle by rebalancing those tasks elsewhere, if
 * such a group exists.
 *
 * Also calculates the amount of weighted load which should be moved
 * to restore balance.
 *
 * @env: The load balancing environment.
 *
 * Return:	- The busiest group if imbalance exists.
 *		- If no imbalance and user has opted for power-savings balance,
 *		   return the least loaded group whose CPUs can be
 *		   put to idle by rebalancing its tasks onto our group.
 */
static struct sched_group *find_busiest_group(struct lb_env *env)
{
	struct sg_lb_stats *local, *busiest;
	struct sd_lb_stats sds;

	init_sd_lb_stats(&sds);

	/*
	 * Compute the various statistics relavent for load balancing at
	 * this level.
	 */
	update_sd_lb_stats(env, &sds);

	if (energy_aware() && !env->dst_rq->rd->overutilized)
		goto out_balanced;

	local = &sds.local_stat;
	busiest = &sds.busiest_stat;

	/* ASYM feature bypasses nice load balance check */
	if ((env->idle == CPU_IDLE || env->idle == CPU_NEWLY_IDLE) &&
	    check_asym_packing(env, &sds))
		return sds.busiest;

	/* There is no busy sibling group to pull tasks from */
	if (!sds.busiest || busiest->sum_nr_running == 0)
		goto out_balanced;

	sds.avg_load = (SCHED_CAPACITY_SCALE * sds.total_load)
						/ sds.total_capacity;

	/*
	 * If the busiest group is imbalanced the below checks don't
	 * work because they assume all things are equal, which typically
	 * isn't true due to cpus_allowed constraints and the like.
	 */
	if (busiest->group_type == group_imbalanced)
		goto force_balance;

	/* SD_BALANCE_NEWIDLE trumps SMP nice when underutilized */
	if (env->idle == CPU_NEWLY_IDLE && group_has_capacity(env, local) &&
	    busiest->group_no_capacity)
		goto force_balance;

	/* Misfitting tasks should be dealt with regardless of the avg load */
	if (busiest->group_type == group_misfit_task) {
		goto force_balance;
	}

	/*
	 * If the local group is busier than the selected busiest group
	 * don't try and pull any tasks.
	 */
	if (local->avg_load >= busiest->avg_load)
		goto out_balanced;

	/*
	 * Don't pull any tasks if this group is already above the domain
	 * average load.
	 */
	if (local->avg_load >= sds.avg_load)
		goto out_balanced;

	if (env->idle == CPU_IDLE) {
		/*
		 * This cpu is idle. If the busiest group is not overloaded
		 * and there is no imbalance between this and busiest group
		 * wrt idle cpus, it is balanced. The imbalance becomes
		 * significant if the diff is greater than 1 otherwise we
		 * might end up to just move the imbalance on another group
		 */
		if ((busiest->group_type != group_overloaded) &&
		    (local->idle_cpus <= (busiest->idle_cpus + 1)) &&
		    !group_smaller_cpu_capacity(sds.busiest, sds.local))
			goto out_balanced;
	} else {
		/*
		 * In the CPU_NEWLY_IDLE, CPU_NOT_IDLE cases, use
		 * imbalance_pct to be conservative.
		 */
		if (100 * busiest->avg_load <=
				env->sd->imbalance_pct * local->avg_load)
			goto out_balanced;
	}

force_balance:
	env->busiest_group_type = busiest->group_type;
	/* Looks like there is an imbalance. Compute it */
	calculate_imbalance(env, &sds);
	return sds.busiest;

out_balanced:
	env->imbalance = 0;
	return NULL;
}

/*
 * find_busiest_queue - find the busiest runqueue among the cpus in group.
 */
static struct rq *find_busiest_queue(struct lb_env *env,
				     struct sched_group *group)
{
	struct rq *busiest = NULL, *rq;
	unsigned long busiest_load = 0, busiest_capacity = 1;
	int i;

	for_each_cpu_and(i, sched_group_cpus(group), env->cpus) {
		unsigned long capacity, wl;
		enum fbq_type rt;

		rq = cpu_rq(i);
		rt = fbq_classify_rq(rq);

		/*
		 * We classify groups/runqueues into three groups:
		 *  - regular: there are !numa tasks
		 *  - remote:  there are numa tasks that run on the 'wrong' node
		 *  - all:     there is no distinction
		 *
		 * In order to avoid migrating ideally placed numa tasks,
		 * ignore those when there's better options.
		 *
		 * If we ignore the actual busiest queue to migrate another
		 * task, the next balance pass can still reduce the busiest
		 * queue by moving tasks around inside the node.
		 *
		 * If we cannot move enough load due to this classification
		 * the next pass will adjust the group classification and
		 * allow migration of more tasks.
		 *
		 * Both cases only affect the total convergence complexity.
		 */
		if (rt > env->fbq_type)
			continue;

		capacity = capacity_of(i);

		wl = weighted_cpuload(i);

		/*
		 * When comparing with imbalance, use weighted_cpuload()
		 * which is not scaled with the cpu capacity.
		 */

		if (rq->nr_running == 1 && wl > env->imbalance &&
		    !check_cpu_capacity(rq, env->sd) &&
		    env->busiest_group_type != group_misfit_task)
			continue;

		/*
		 * For the load comparisons with the other cpu's, consider
		 * the weighted_cpuload() scaled with the cpu capacity, so
		 * that the load can be moved away from the cpu that is
		 * potentially running at a lower capacity.
		 *
		 * Thus we're looking for max(wl_i / capacity_i), crosswise
		 * multiplication to rid ourselves of the division works out
		 * to: wl_i * capacity_j > wl_j * capacity_i;  where j is
		 * our previous maximum.
		 */
		if (wl * busiest_capacity > busiest_load * capacity) {
			busiest_load = wl;
			busiest_capacity = capacity;
			busiest = rq;
		}
	}

	return busiest;
}

/*
 * Max backoff if we encounter pinned tasks. Pretty arbitrary value, but
 * so long as it is large enough.
 */
#define MAX_PINNED_INTERVAL	512

/* Working cpumask for load_balance and load_balance_newidle. */
DEFINE_PER_CPU(cpumask_var_t, load_balance_mask);

static int need_active_balance(struct lb_env *env)
{
	struct sched_domain *sd = env->sd;

	if (env->idle == CPU_NEWLY_IDLE) {

		/*
		 * ASYM_PACKING needs to force migrate tasks from busy but
		 * higher numbered CPUs in order to pack all tasks in the
		 * lowest numbered CPUs.
		 */
		if ((sd->flags & SD_ASYM_PACKING) && env->src_cpu > env->dst_cpu)
			return 1;
	}

	/*
	 * The dst_cpu is idle and the src_cpu CPU has only 1 CFS task.
	 * It's worth migrating the task if the src_cpu's capacity is reduced
	 * because of other sched_class or IRQs if more capacity stays
	 * available on dst_cpu.
	 */
	if ((env->idle != CPU_NOT_IDLE) &&
	    (env->src_rq->cfs.h_nr_running == 1)) {
		if ((check_cpu_capacity(env->src_rq, sd)) &&
		    (capacity_of(env->src_cpu)*sd->imbalance_pct < capacity_of(env->dst_cpu)*100))
			return 1;
	}

	if ((capacity_of(env->src_cpu) < capacity_of(env->dst_cpu)) &&
				env->src_rq->cfs.h_nr_running == 1 &&
				cpu_overutilized(env->src_cpu) &&
				!cpu_overutilized(env->dst_cpu)) {
			return 1;
	}

	return unlikely(sd->nr_balance_failed > sd->cache_nice_tries+2);
}

static int active_load_balance_cpu_stop(void *data);

static int should_we_balance(struct lb_env *env)
{
	struct sched_group *sg = env->sd->groups;
	struct cpumask *sg_cpus, *sg_mask;
	int cpu, balance_cpu = -1;

	/*
	 * In the newly idle case, we will allow all the cpu's
	 * to do the newly idle load balance.
	 */
	if (env->idle == CPU_NEWLY_IDLE)
		return 1;

	sg_cpus = sched_group_cpus(sg);
	sg_mask = sched_group_mask(sg);
	/* Try to find first idle cpu */
	for_each_cpu_and(cpu, sg_cpus, env->cpus) {
		if (!cpumask_test_cpu(cpu, sg_mask) || !idle_cpu(cpu))
			continue;

		balance_cpu = cpu;
		break;
	}

	if (balance_cpu == -1)
		balance_cpu = group_balance_cpu(sg);

	/*
	 * First idle cpu or the first cpu(busiest) in this sched group
	 * is eligible for doing load balancing at this and above domains.
	 */
	return balance_cpu == env->dst_cpu;
}

/*
 * Check this_cpu to ensure it is balanced within domain. Attempt to move
 * tasks if there is an imbalance.
 */
static int load_balance(int this_cpu, struct rq *this_rq,
			struct sched_domain *sd, enum cpu_idle_type idle,
			int *continue_balancing)
{
	int ld_moved, cur_ld_moved, active_balance = 0;
	struct sched_domain *sd_parent = sd->parent;
	struct sched_group *group;
	struct rq *busiest;
	unsigned long flags;
	struct cpumask *cpus = this_cpu_cpumask_var_ptr(load_balance_mask);

	struct lb_env env = {
		.sd		= sd,
		.dst_cpu	= this_cpu,
		.dst_rq		= this_rq,
		.dst_grpmask    = sched_group_cpus(sd->groups),
		.idle		= idle,
		.loop_break	= sched_nr_migrate_break,
		.cpus		= cpus,
		.fbq_type	= all,
		.tasks		= LIST_HEAD_INIT(env.tasks),
	};

	/*
	 * For NEWLY_IDLE load_balancing, we don't need to consider
	 * other cpus in our group
	 */
	if (idle == CPU_NEWLY_IDLE)
		env.dst_grpmask = NULL;

	cpumask_copy(cpus, cpu_active_mask);

	schedstat_inc(sd, lb_count[idle]);

redo:
	if (!should_we_balance(&env)) {
		*continue_balancing = 0;
		goto out_balanced;
	}

	group = find_busiest_group(&env);
	if (!group) {
		schedstat_inc(sd, lb_nobusyg[idle]);
		goto out_balanced;
	}

	busiest = find_busiest_queue(&env, group);
	if (!busiest) {
		schedstat_inc(sd, lb_nobusyq[idle]);
		goto out_balanced;
	}

	BUG_ON(busiest == env.dst_rq);

	schedstat_add(sd, lb_imbalance[idle], env.imbalance);

	env.src_cpu = busiest->cpu;
	env.src_rq = busiest;

	ld_moved = 0;
	if (busiest->nr_running > 1) {
		/*
		 * Attempt to move tasks. If find_busiest_group has found
		 * an imbalance but busiest->nr_running <= 1, the group is
		 * still unbalanced. ld_moved simply stays zero, so it is
		 * correctly treated as an imbalance.
		 */
		env.flags |= LBF_ALL_PINNED;
		env.loop_max  = min(sysctl_sched_nr_migrate, busiest->nr_running);

more_balance:
		raw_spin_lock_irqsave(&busiest->lock, flags);

		/*
		 * cur_ld_moved - load moved in current iteration
		 * ld_moved     - cumulative load moved across iterations
		 */
		cur_ld_moved = detach_tasks(&env);
		/*
		 * We want to potentially lower env.src_cpu's OPP.
		 */
		if (cur_ld_moved)
			update_capacity_of(env.src_cpu);

		/*
		 * We've detached some tasks from busiest_rq. Every
		 * task is masked "TASK_ON_RQ_MIGRATING", so we can safely
		 * unlock busiest->lock, and we are able to be sure
		 * that nobody can manipulate the tasks in parallel.
		 * See task_rq_lock() family for the details.
		 */

		raw_spin_unlock(&busiest->lock);

		if (cur_ld_moved) {
			attach_tasks(&env);
			ld_moved += cur_ld_moved;
		}

		local_irq_restore(flags);

		if (env.flags & LBF_NEED_BREAK) {
			env.flags &= ~LBF_NEED_BREAK;
			goto more_balance;
		}

		/*
		 * Revisit (affine) tasks on src_cpu that couldn't be moved to
		 * us and move them to an alternate dst_cpu in our sched_group
		 * where they can run. The upper limit on how many times we
		 * iterate on same src_cpu is dependent on number of cpus in our
		 * sched_group.
		 *
		 * This changes load balance semantics a bit on who can move
		 * load to a given_cpu. In addition to the given_cpu itself
		 * (or a ilb_cpu acting on its behalf where given_cpu is
		 * nohz-idle), we now have balance_cpu in a position to move
		 * load to given_cpu. In rare situations, this may cause
		 * conflicts (balance_cpu and given_cpu/ilb_cpu deciding
		 * _independently_ and at _same_ time to move some load to
		 * given_cpu) causing exceess load to be moved to given_cpu.
		 * This however should not happen so much in practice and
		 * moreover subsequent load balance cycles should correct the
		 * excess load moved.
		 */
		if ((env.flags & LBF_DST_PINNED) && env.imbalance > 0) {

			/* Prevent to re-select dst_cpu via env's cpus */
			cpumask_clear_cpu(env.dst_cpu, env.cpus);

			env.dst_rq	 = cpu_rq(env.new_dst_cpu);
			env.dst_cpu	 = env.new_dst_cpu;
			env.flags	&= ~LBF_DST_PINNED;
			env.loop	 = 0;
			env.loop_break	 = sched_nr_migrate_break;

			/*
			 * Go back to "more_balance" rather than "redo" since we
			 * need to continue with same src_cpu.
			 */
			goto more_balance;
		}

		/*
		 * We failed to reach balance because of affinity.
		 */
		if (sd_parent) {
			int *group_imbalance = &sd_parent->groups->sgc->imbalance;

			if ((env.flags & LBF_SOME_PINNED) && env.imbalance > 0)
				*group_imbalance = 1;
		}

		/* All tasks on this runqueue were pinned by CPU affinity */
		if (unlikely(env.flags & LBF_ALL_PINNED)) {
			cpumask_clear_cpu(cpu_of(busiest), cpus);
			if (!cpumask_empty(cpus)) {
				env.loop = 0;
				env.loop_break = sched_nr_migrate_break;
				goto redo;
			}
			goto out_all_pinned;
		}
	}

	if (!ld_moved) {
		schedstat_inc(sd, lb_failed[idle]);
		/*
		 * Increment the failure counter only on periodic balance.
		 * We do not want newidle balance, which can be very
		 * frequent, pollute the failure counter causing
		 * excessive cache_hot migrations and active balances.
		 */
		if (idle != CPU_NEWLY_IDLE)
			if (env.src_grp_nr_running > 1)
				sd->nr_balance_failed++;

		if (need_active_balance(&env)) {
			raw_spin_lock_irqsave(&busiest->lock, flags);

			/* don't kick the active_load_balance_cpu_stop,
			 * if the curr task on busiest cpu can't be
			 * moved to this_cpu
			 */
			if (!cpumask_test_cpu(this_cpu,
					tsk_cpus_allowed(busiest->curr))) {
				raw_spin_unlock_irqrestore(&busiest->lock,
							    flags);
				env.flags |= LBF_ALL_PINNED;
				goto out_one_pinned;
			}

			/*
			 * ->active_balance synchronizes accesses to
			 * ->active_balance_work.  Once set, it's cleared
			 * only after active load balance is finished.
			 */
			if (!busiest->active_balance) {
				busiest->active_balance = 1;
				busiest->push_cpu = this_cpu;
				active_balance = 1;
			}
			raw_spin_unlock_irqrestore(&busiest->lock, flags);

			if (active_balance) {
				stop_one_cpu_nowait(cpu_of(busiest),
					active_load_balance_cpu_stop, busiest,
					&busiest->active_balance_work);
			}

			/*
			 * We've kicked active balancing, reset the failure
			 * counter.
			 */
			sd->nr_balance_failed = sd->cache_nice_tries+1;
		}
	} else
		sd->nr_balance_failed = 0;

	if (likely(!active_balance)) {
		/* We were unbalanced, so reset the balancing interval */
		sd->balance_interval = sd->min_interval;
	} else {
		/*
		 * If we've begun active balancing, start to back off. This
		 * case may not be covered by the all_pinned logic if there
		 * is only 1 task on the busy runqueue (because we don't call
		 * detach_tasks).
		 */
		if (sd->balance_interval < sd->max_interval)
			sd->balance_interval *= 2;
	}

	goto out;

out_balanced:
	/*
	 * We reach balance although we may have faced some affinity
	 * constraints. Clear the imbalance flag if it was set.
	 */
	if (sd_parent) {
		int *group_imbalance = &sd_parent->groups->sgc->imbalance;

		if (*group_imbalance)
			*group_imbalance = 0;
	}

out_all_pinned:
	/*
	 * We reach balance because all tasks are pinned at this level so
	 * we can't migrate them. Let the imbalance flag set so parent level
	 * can try to migrate them.
	 */
	schedstat_inc(sd, lb_balanced[idle]);

	sd->nr_balance_failed = 0;

out_one_pinned:
	/* tune up the balancing interval */
	if (((env.flags & LBF_ALL_PINNED) &&
			sd->balance_interval < MAX_PINNED_INTERVAL) ||
			(sd->balance_interval < sd->max_interval))
		sd->balance_interval *= 2;

	ld_moved = 0;
out:
	return ld_moved;
}

static inline unsigned long
get_sd_balance_interval(struct sched_domain *sd, int cpu_busy)
{
	unsigned long interval = sd->balance_interval;

	if (cpu_busy)
		interval *= sd->busy_factor;

	/* scale ms to jiffies */
	interval = msecs_to_jiffies(interval);
	interval = clamp(interval, 1UL, max_load_balance_interval);

	return interval;
}

static inline void
update_next_balance(struct sched_domain *sd, int cpu_busy, unsigned long *next_balance)
{
	unsigned long interval, next;

	interval = get_sd_balance_interval(sd, cpu_busy);
	next = sd->last_balance + interval;

	if (time_after(*next_balance, next))
		*next_balance = next;
}

/*
 * idle_balance is called by schedule() if this_cpu is about to become
 * idle. Attempts to pull tasks from other CPUs.
 */
static int idle_balance(struct rq *this_rq)
{
	unsigned long next_balance = jiffies + HZ;
	int this_cpu = this_rq->cpu;
	struct sched_domain *sd;
	int pulled_task = 0;
	u64 curr_cost = 0;
	long removed_util=0;

	idle_enter_fair(this_rq);

	/*
	 * We must set idle_stamp _before_ calling idle_balance(), such that we
	 * measure the duration of idle_balance() as idle time.
	 */
	this_rq->idle_stamp = rq_clock(this_rq);

	if (!energy_aware() &&
	    (this_rq->avg_idle < sysctl_sched_migration_cost ||
	     !this_rq->rd->overload)) {
		rcu_read_lock();
		sd = rcu_dereference_check_sched_domain(this_rq->sd);
		if (sd)
			update_next_balance(sd, 0, &next_balance);
		rcu_read_unlock();

		goto out;
	}

	raw_spin_unlock(&this_rq->lock);

	/*
	 * If removed_util_avg is !0 we most probably migrated some task away
	 * from this_cpu. In this case we might be willing to trigger an OPP
	 * update, but we want to do so if we don't find anybody else to pull
	 * here (we will trigger an OPP update with the pulled task's enqueue
	 * anyway).
	 *
	 * Record removed_util before calling update_blocked_averages, and use
	 * it below (before returning) to see if an OPP update is required.
	 */
	removed_util = atomic_long_read(&(this_rq->cfs).removed_util_avg);
	update_blocked_averages(this_cpu);
	rcu_read_lock();
	for_each_domain(this_cpu, sd) {
		int continue_balancing = 1;
		u64 t0, domain_cost;

		if (!(sd->flags & SD_LOAD_BALANCE))
			continue;

		if (this_rq->avg_idle < curr_cost + sd->max_newidle_lb_cost) {
			update_next_balance(sd, 0, &next_balance);
			break;
		}

		if (sd->flags & SD_BALANCE_NEWIDLE) {
			t0 = sched_clock_cpu(this_cpu);

			pulled_task = load_balance(this_cpu, this_rq,
						   sd, CPU_NEWLY_IDLE,
						   &continue_balancing);

			domain_cost = sched_clock_cpu(this_cpu) - t0;
			if (domain_cost > sd->max_newidle_lb_cost)
				sd->max_newidle_lb_cost = domain_cost;

			curr_cost += domain_cost;
		}

		update_next_balance(sd, 0, &next_balance);

		/*
		 * Stop searching for tasks to pull if there are
		 * now runnable tasks on this rq.
		 */
		if (pulled_task || this_rq->nr_running > 0)
			break;
	}
	rcu_read_unlock();

	raw_spin_lock(&this_rq->lock);

	if (curr_cost > this_rq->max_idle_balance_cost)
		this_rq->max_idle_balance_cost = curr_cost;

	/*
	 * While browsing the domains, we released the rq lock, a task could
	 * have been enqueued in the meantime. Since we're not going idle,
	 * pretend we pulled a task.
	 */
	if (this_rq->cfs.h_nr_running && !pulled_task)
		pulled_task = 1;

out:
	/* Move the next balance forward */
	if (time_after(this_rq->next_balance, next_balance))
		this_rq->next_balance = next_balance;

	/* Is there a task of a high priority class? */
	if (this_rq->nr_running != this_rq->cfs.h_nr_running)
		pulled_task = -1;

	if (pulled_task) {
		idle_exit_fair(this_rq);
		this_rq->idle_stamp = 0;
	} else if (removed_util) {
		/*
		 * No task pulled and someone has been migrated away.
		 * Good case to trigger an OPP update.
		 */
		update_capacity_of(this_cpu);
	}

	return pulled_task;
}

/*
 * active_load_balance_cpu_stop is run by cpu stopper. It pushes
 * running tasks off the busiest CPU onto idle CPUs. It requires at
 * least 1 task to be running on each physical CPU where possible, and
 * avoids physical / logical imbalances.
 */
static int active_load_balance_cpu_stop(void *data)
{
	struct rq *busiest_rq = data;
	int busiest_cpu = cpu_of(busiest_rq);
	int target_cpu = busiest_rq->push_cpu;
	struct rq *target_rq = cpu_rq(target_cpu);
	struct sched_domain *sd;
	struct task_struct *p = NULL;

	raw_spin_lock_irq(&busiest_rq->lock);

	/* make sure the requested cpu hasn't gone down in the meantime */
	if (unlikely(busiest_cpu != smp_processor_id() ||
		     !busiest_rq->active_balance))
		goto out_unlock;

	/* Is there any task to move? */
	if (busiest_rq->nr_running <= 1)
		goto out_unlock;

	/*
	 * This condition is "impossible", if it occurs
	 * we need to fix it. Originally reported by
	 * Bjorn Helgaas on a 128-cpu setup.
	 */
	BUG_ON(busiest_rq == target_rq);

	/* Search for an sd spanning us and the target CPU. */
	rcu_read_lock();
	for_each_domain(target_cpu, sd) {
		if ((sd->flags & SD_LOAD_BALANCE) &&
		    cpumask_test_cpu(busiest_cpu, sched_domain_span(sd)))
				break;
	}

	if (likely(sd)) {
		struct lb_env env = {
			.sd		= sd,
			.dst_cpu	= target_cpu,
			.dst_rq		= target_rq,
			.src_cpu	= busiest_rq->cpu,
			.src_rq		= busiest_rq,
			.idle		= CPU_IDLE,
		};

		schedstat_inc(sd, alb_count);

		p = detach_one_task(&env);
		if (p) {
			schedstat_inc(sd, alb_pushed);
			/*
			 * We want to potentially lower env.src_cpu's OPP.
			 */
			update_capacity_of(env.src_cpu);
		}
		else
			schedstat_inc(sd, alb_failed);
	}
	rcu_read_unlock();
out_unlock:
	busiest_rq->active_balance = 0;
	raw_spin_unlock(&busiest_rq->lock);

	if (p)
		attach_one_task(target_rq, p);

	local_irq_enable();

	return 0;
}

static inline int on_null_domain(struct rq *rq)
{
	return unlikely(!rcu_dereference_sched(rq->sd));
}

#ifdef CONFIG_NO_HZ_COMMON
/*
 * idle load balancing details
 * - When one of the busy CPUs notice that there may be an idle rebalancing
 *   needed, they will kick the idle load balancer, which then does idle
 *   load balancing for all the idle CPUs.
 */
static struct {
	cpumask_var_t idle_cpus_mask;
	atomic_t nr_cpus;
	unsigned long next_balance;     /* in jiffy units */
} nohz ____cacheline_aligned;

static inline int find_new_ilb(void)
{
	int ilb = cpumask_first(nohz.idle_cpus_mask);

	if (ilb < nr_cpu_ids && idle_cpu(ilb))
		return ilb;

	return nr_cpu_ids;
}

/*
 * Kick a CPU to do the nohz balancing, if it is time for it. We pick the
 * nohz_load_balancer CPU (if there is one) otherwise fallback to any idle
 * CPU (if there is one).
 */
static void nohz_balancer_kick(void)
{
	int ilb_cpu;

	nohz.next_balance++;

	ilb_cpu = find_new_ilb();

	if (ilb_cpu >= nr_cpu_ids)
		return;

	if (test_and_set_bit(NOHZ_BALANCE_KICK, nohz_flags(ilb_cpu)))
		return;
	/*
	 * Use smp_send_reschedule() instead of resched_cpu().
	 * This way we generate a sched IPI on the target cpu which
	 * is idle. And the softirq performing nohz idle load balance
	 * will be run before returning from the IPI.
	 */
	smp_send_reschedule(ilb_cpu);
	return;
}

static inline void nohz_balance_exit_idle(int cpu)
{
	if (unlikely(test_bit(NOHZ_TICK_STOPPED, nohz_flags(cpu)))) {
		/*
		 * Completely isolated CPUs don't ever set, so we must test.
		 */
		if (likely(cpumask_test_cpu(cpu, nohz.idle_cpus_mask))) {
			cpumask_clear_cpu(cpu, nohz.idle_cpus_mask);
			atomic_dec(&nohz.nr_cpus);
		}
		clear_bit(NOHZ_TICK_STOPPED, nohz_flags(cpu));
	}
}

static inline void set_cpu_sd_state_busy(void)
{
	struct sched_domain *sd;
	int cpu = smp_processor_id();

	rcu_read_lock();
	sd = rcu_dereference(per_cpu(sd_busy, cpu));

	if (!sd || !sd->nohz_idle)
		goto unlock;
	sd->nohz_idle = 0;

	atomic_inc(&sd->groups->sgc->nr_busy_cpus);
unlock:
	rcu_read_unlock();
}

void set_cpu_sd_state_idle(void)
{
	struct sched_domain *sd;
	int cpu = smp_processor_id();

	rcu_read_lock();
	sd = rcu_dereference(per_cpu(sd_busy, cpu));

	if (!sd || sd->nohz_idle)
		goto unlock;
	sd->nohz_idle = 1;

	atomic_dec(&sd->groups->sgc->nr_busy_cpus);
unlock:
	rcu_read_unlock();
}

/*
 * This routine will record that the cpu is going idle with tick stopped.
 * This info will be used in performing idle load balancing in the future.
 */
void nohz_balance_enter_idle(int cpu)
{
	/*
	 * If this cpu is going down, then nothing needs to be done.
	 */
	if (!cpu_active(cpu))
		return;

	if (test_bit(NOHZ_TICK_STOPPED, nohz_flags(cpu)))
		return;

	/*
	 * If we're a completely isolated CPU, we don't play.
	 */
	if (on_null_domain(cpu_rq(cpu)))
		return;

	cpumask_set_cpu(cpu, nohz.idle_cpus_mask);
	atomic_inc(&nohz.nr_cpus);
	set_bit(NOHZ_TICK_STOPPED, nohz_flags(cpu));
}

static int sched_ilb_notifier(struct notifier_block *nfb,
					unsigned long action, void *hcpu)
{
	switch (action & ~CPU_TASKS_FROZEN) {
	case CPU_DYING:
		nohz_balance_exit_idle(smp_processor_id());
		return NOTIFY_OK;
	default:
		return NOTIFY_DONE;
	}
}
#endif

static DEFINE_SPINLOCK(balancing);

/*
 * Scale the max load_balance interval with the number of CPUs in the system.
 * This trades load-balance latency on larger machines for less cross talk.
 */
void update_max_interval(void)
{
	max_load_balance_interval = HZ*num_online_cpus()/10;
}

/*
 * It checks each scheduling domain to see if it is due to be balanced,
 * and initiates a balancing operation if so.
 *
 * Balancing parameters are set up in init_sched_domains.
 */
static void rebalance_domains(struct rq *rq, enum cpu_idle_type idle)
{
	int continue_balancing = 1;
	int cpu = rq->cpu;
	unsigned long interval;
	struct sched_domain *sd;
	/* Earliest time when we have to do rebalance again */
	unsigned long next_balance = jiffies + 60*HZ;
	int update_next_balance = 0;
	int need_serialize, need_decay = 0;
	u64 max_cost = 0;

	update_blocked_averages(cpu);

	rcu_read_lock();
	for_each_domain(cpu, sd) {
		/*
		 * Decay the newidle max times here because this is a regular
		 * visit to all the domains. Decay ~1% per second.
		 */
		if (time_after(jiffies, sd->next_decay_max_lb_cost)) {
			sd->max_newidle_lb_cost =
				(sd->max_newidle_lb_cost * 253) / 256;
			sd->next_decay_max_lb_cost = jiffies + HZ;
			need_decay = 1;
		}
		max_cost += sd->max_newidle_lb_cost;

		if (!(sd->flags & SD_LOAD_BALANCE))
			continue;

		/*
		 * Stop the load balance at this level. There is another
		 * CPU in our sched group which is doing load balancing more
		 * actively.
		 */
		if (!continue_balancing) {
			if (need_decay)
				continue;
			break;
		}

		interval = get_sd_balance_interval(sd, idle != CPU_IDLE);

		need_serialize = sd->flags & SD_SERIALIZE;
		if (need_serialize) {
			if (!spin_trylock(&balancing))
				goto out;
		}

		if (time_after_eq(jiffies, sd->last_balance + interval)) {
			if (load_balance(cpu, rq, sd, idle, &continue_balancing)) {
				/*
				 * The LBF_DST_PINNED logic could have changed
				 * env->dst_cpu, so we can't know our idle
				 * state even if we migrated tasks. Update it.
				 */
				idle = idle_cpu(cpu) ? CPU_IDLE : CPU_NOT_IDLE;
			}
			sd->last_balance = jiffies;
			interval = get_sd_balance_interval(sd, idle != CPU_IDLE);
		}
		if (need_serialize)
			spin_unlock(&balancing);
out:
		if (time_after(next_balance, sd->last_balance + interval)) {
			next_balance = sd->last_balance + interval;
			update_next_balance = 1;
		}
	}
	if (need_decay) {
		/*
		 * Ensure the rq-wide value also decays but keep it at a
		 * reasonable floor to avoid funnies with rq->avg_idle.
		 */
		rq->max_idle_balance_cost =
			max((u64)sysctl_sched_migration_cost, max_cost);
	}
	rcu_read_unlock();

	/*
	 * next_balance will be updated only when there is a need.
	 * When the cpu is attached to null domain for ex, it will not be
	 * updated.
	 */
	if (likely(update_next_balance)) {
		rq->next_balance = next_balance;

#ifdef CONFIG_NO_HZ_COMMON
		/*
		 * If this CPU has been elected to perform the nohz idle
		 * balance. Other idle CPUs have already rebalanced with
		 * nohz_idle_balance() and nohz.next_balance has been
		 * updated accordingly. This CPU is now running the idle load
		 * balance for itself and we need to update the
		 * nohz.next_balance accordingly.
		 */
		if ((idle == CPU_IDLE) && time_after(nohz.next_balance, rq->next_balance))
			nohz.next_balance = rq->next_balance;
#endif
	}
}

#ifdef CONFIG_NO_HZ_COMMON
/*
 * In CONFIG_NO_HZ_COMMON case, the idle balance kickee will do the
 * rebalancing for all the cpus for whom scheduler ticks are stopped.
 */
static void nohz_idle_balance(struct rq *this_rq, enum cpu_idle_type idle)
{
	int this_cpu = this_rq->cpu;
	struct rq *rq;
	int balance_cpu;
	/* Earliest time when we have to do rebalance again */
	unsigned long next_balance = jiffies + 60*HZ;
	int update_next_balance = 0;

	if (idle != CPU_IDLE ||
	    !test_bit(NOHZ_BALANCE_KICK, nohz_flags(this_cpu)))
		goto end;

	for_each_cpu(balance_cpu, nohz.idle_cpus_mask) {
		if (balance_cpu == this_cpu || !idle_cpu(balance_cpu))
			continue;

		/*
		 * If this cpu gets work to do, stop the load balancing
		 * work being done for other cpus. Next load
		 * balancing owner will pick it up.
		 */
		if (need_resched())
			break;

		rq = cpu_rq(balance_cpu);

		/*
		 * If time for next balance is due,
		 * do the balance.
		 */
		if (time_after_eq(jiffies, rq->next_balance)) {
			raw_spin_lock_irq(&rq->lock);
			update_rq_clock(rq);
			update_idle_cpu_load(rq);
			raw_spin_unlock_irq(&rq->lock);
			rebalance_domains(rq, CPU_IDLE);
		}

		if (time_after(next_balance, rq->next_balance)) {
			next_balance = rq->next_balance;
			update_next_balance = 1;
		}
	}

	/*
	 * next_balance will be updated only when there is a need.
	 * When the CPU is attached to null domain for ex, it will not be
	 * updated.
	 */
	if (likely(update_next_balance))
		nohz.next_balance = next_balance;
end:
	clear_bit(NOHZ_BALANCE_KICK, nohz_flags(this_cpu));
}

/*
 * Current heuristic for kicking the idle load balancer in the presence
 * of an idle cpu in the system.
 *   - This rq has more than one task.
 *   - This rq has at least one CFS task and the capacity of the CPU is
 *     significantly reduced because of RT tasks or IRQs.
 *   - At parent of LLC scheduler domain level, this cpu's scheduler group has
 *     multiple busy cpu.
 *   - For SD_ASYM_PACKING, if the lower numbered cpu's in the scheduler
 *     domain span are idle.
 */
static inline bool nohz_kick_needed(struct rq *rq)
{
	unsigned long now = jiffies;
	struct sched_domain *sd;
	struct sched_group_capacity *sgc;
	int nr_busy, cpu = rq->cpu;
	bool kick = false;

	if (unlikely(rq->idle_balance))
		return false;

       /*
	* We may be recently in ticked or tickless idle mode. At the first
	* busy tick after returning from idle, we will update the busy stats.
	*/
	set_cpu_sd_state_busy();
	nohz_balance_exit_idle(cpu);

	/*
	 * None are in tickless mode and hence no need for NOHZ idle load
	 * balancing.
	 */
	if (likely(!atomic_read(&nohz.nr_cpus)))
		return false;

	if (time_before(now, nohz.next_balance))
		return false;

	if (rq->nr_running >= 2 &&
	    (!energy_aware() || cpu_overutilized(cpu)))
		return true;

	rcu_read_lock();
	sd = rcu_dereference(per_cpu(sd_busy, cpu));
	if (sd && !energy_aware()) {
		sgc = sd->groups->sgc;
		nr_busy = atomic_read(&sgc->nr_busy_cpus);

		if (nr_busy > 1) {
			kick = true;
			goto unlock;
		}

	}

	sd = rcu_dereference(rq->sd);
	if (sd) {
		if ((rq->cfs.h_nr_running >= 1) &&
				check_cpu_capacity(rq, sd)) {
			kick = true;
			goto unlock;
		}
	}

	sd = rcu_dereference(per_cpu(sd_asym, cpu));
	if (sd && (cpumask_first_and(nohz.idle_cpus_mask,
				  sched_domain_span(sd)) < cpu)) {
		kick = true;
		goto unlock;
	}

unlock:
	rcu_read_unlock();
	return kick;
}
#else
static void nohz_idle_balance(struct rq *this_rq, enum cpu_idle_type idle) { }
#endif

/*
 * run_rebalance_domains is triggered when needed from the scheduler tick.
 * Also triggered for nohz idle balancing (with nohz_balancing_kick set).
 */
static void run_rebalance_domains(struct softirq_action *h)
{
	struct rq *this_rq = this_rq();
	enum cpu_idle_type idle = this_rq->idle_balance ?
						CPU_IDLE : CPU_NOT_IDLE;

	/*
	 * If this cpu has a pending nohz_balance_kick, then do the
	 * balancing on behalf of the other idle cpus whose ticks are
	 * stopped. Do nohz_idle_balance *before* rebalance_domains to
	 * give the idle cpus a chance to load balance. Else we may
	 * load balance only within the local sched_domain hierarchy
	 * and abort nohz_idle_balance altogether if we pull some load.
	 */
	nohz_idle_balance(this_rq, idle);
	rebalance_domains(this_rq, idle);
}

/*
 * Trigger the SCHED_SOFTIRQ if it is time to do periodic load balancing.
 */
void trigger_load_balance(struct rq *rq)
{
	/* Don't need to rebalance while attached to NULL domain */
	if (unlikely(on_null_domain(rq)))
		return;

	if (time_after_eq(jiffies, rq->next_balance))
		raise_softirq(SCHED_SOFTIRQ);
#ifdef CONFIG_NO_HZ_COMMON
	if (nohz_kick_needed(rq))
		nohz_balancer_kick();
#endif
}

static void rq_online_fair(struct rq *rq)
{
	update_sysctl();

	update_runtime_enabled(rq);
}

static void rq_offline_fair(struct rq *rq)
{
	update_sysctl();

	/* Ensure any throttled groups are reachable by pick_next_task */
	unthrottle_offline_cfs_rqs(rq);
}

#endif /* CONFIG_SMP */

/*
 * scheduler tick hitting a task of our scheduling class:
 */
static void task_tick_fair(struct rq *rq, struct task_struct *curr, int queued)
{
	struct cfs_rq *cfs_rq;
	struct sched_entity *se = &curr->se;

	for_each_sched_entity(se) {
		cfs_rq = cfs_rq_of(se);
		entity_tick(cfs_rq, se, queued);
	}

	if (static_branch_unlikely(&sched_numa_balancing))
		task_tick_numa(rq, curr);

<<<<<<< HEAD
	if (!rq->rd->overutilized && cpu_overutilized(task_cpu(curr)))
		rq->rd->overutilized = true;

	rq->misfit_task = !task_fits_max(curr, rq->cpu);
=======
#ifdef CONFIG_SMP
	if (!rq->rd->overutilized && cpu_overutilized(task_cpu(curr))) {
		rq->rd->overutilized = true;
		trace_sched_overutilized(true);
	}

	rq->misfit_task = !task_fits_max(curr, rq->cpu);
#endif

>>>>>>> 79df8fa7
}

/*
 * called on fork with the child task as argument from the parent's context
 *  - child not yet on the tasklist
 *  - preemption disabled
 */
static void task_fork_fair(struct task_struct *p)
{
	struct cfs_rq *cfs_rq;
	struct sched_entity *se = &p->se, *curr;
	int this_cpu = smp_processor_id();
	struct rq *rq = this_rq();
	unsigned long flags;

	raw_spin_lock_irqsave(&rq->lock, flags);

	update_rq_clock(rq);

	cfs_rq = task_cfs_rq(current);
	curr = cfs_rq->curr;

	/*
	 * Not only the cpu but also the task_group of the parent might have
	 * been changed after parent->se.parent,cfs_rq were copied to
	 * child->se.parent,cfs_rq. So call __set_task_cpu() to make those
	 * of child point to valid ones.
	 */
	rcu_read_lock();
	__set_task_cpu(p, this_cpu);
	rcu_read_unlock();

	update_curr(cfs_rq);

	if (curr)
		se->vruntime = curr->vruntime;
	place_entity(cfs_rq, se, 1);

	if (sysctl_sched_child_runs_first && curr && entity_before(curr, se)) {
		/*
		 * Upon rescheduling, sched_class::put_prev_task() will place
		 * 'current' within the tree based on its new key value.
		 */
		swap(curr->vruntime, se->vruntime);
		resched_curr(rq);
	}

	se->vruntime -= cfs_rq->min_vruntime;

	raw_spin_unlock_irqrestore(&rq->lock, flags);
}

/*
 * Priority of the task has changed. Check to see if we preempt
 * the current task.
 */
static void
prio_changed_fair(struct rq *rq, struct task_struct *p, int oldprio)
{
	if (!task_on_rq_queued(p))
		return;

	/*
	 * Reschedule if we are currently running on this runqueue and
	 * our priority decreased, or if we are not currently running on
	 * this runqueue and our priority is higher than the current's
	 */
	if (rq->curr == p) {
		if (p->prio > oldprio)
			resched_curr(rq);
	} else
		check_preempt_curr(rq, p, 0);
}

static inline bool vruntime_normalized(struct task_struct *p)
{
	struct sched_entity *se = &p->se;

	/*
	 * In both the TASK_ON_RQ_QUEUED and TASK_ON_RQ_MIGRATING cases,
	 * the dequeue_entity(.flags=0) will already have normalized the
	 * vruntime.
	 */
	if (p->on_rq)
		return true;

	/*
	 * When !on_rq, vruntime of the task has usually NOT been normalized.
	 * But there are some cases where it has already been normalized:
	 *
	 * - A forked child which is waiting for being woken up by
	 *   wake_up_new_task().
	 * - A task which has been woken up by try_to_wake_up() and
	 *   waiting for actually being woken up by sched_ttwu_pending().
	 */
	if (!se->sum_exec_runtime || p->state == TASK_WAKING)
		return true;

	return false;
}

static void detach_task_cfs_rq(struct task_struct *p)
{
	struct sched_entity *se = &p->se;
	struct cfs_rq *cfs_rq = cfs_rq_of(se);

	if (!vruntime_normalized(p)) {
		/*
		 * Fix up our vruntime so that the current sleep doesn't
		 * cause 'unlimited' sleep bonus.
		 */
		place_entity(cfs_rq, se, 0);
		se->vruntime -= cfs_rq->min_vruntime;
	}

	/* Catch up with the cfs_rq and remove our load when we leave */
	detach_entity_load_avg(cfs_rq, se);
}

static void attach_task_cfs_rq(struct task_struct *p)
{
	struct sched_entity *se = &p->se;
	struct cfs_rq *cfs_rq = cfs_rq_of(se);

#ifdef CONFIG_FAIR_GROUP_SCHED
	/*
	 * Since the real-depth could have been changed (only FAIR
	 * class maintain depth value), reset depth properly.
	 */
	se->depth = se->parent ? se->parent->depth + 1 : 0;
#endif

	/* Synchronize task with its cfs_rq */
	attach_entity_load_avg(cfs_rq, se);

	if (!vruntime_normalized(p))
		se->vruntime += cfs_rq->min_vruntime;
}

static void switched_from_fair(struct rq *rq, struct task_struct *p)
{
	detach_task_cfs_rq(p);
}

static void switched_to_fair(struct rq *rq, struct task_struct *p)
{
	attach_task_cfs_rq(p);

	if (task_on_rq_queued(p)) {
		/*
		 * We were most likely switched from sched_rt, so
		 * kick off the schedule if running, otherwise just see
		 * if we can still preempt the current task.
		 */
		if (rq->curr == p)
			resched_curr(rq);
		else
			check_preempt_curr(rq, p, 0);
	}
}

/* Account for a task changing its policy or group.
 *
 * This routine is mostly called to set cfs_rq->curr field when a task
 * migrates between groups/classes.
 */
static void set_curr_task_fair(struct rq *rq)
{
	struct sched_entity *se = &rq->curr->se;

	for_each_sched_entity(se) {
		struct cfs_rq *cfs_rq = cfs_rq_of(se);

		set_next_entity(cfs_rq, se);
		/* ensure bandwidth has been allocated on our new cfs_rq */
		account_cfs_rq_runtime(cfs_rq, 0);
	}
}

void init_cfs_rq(struct cfs_rq *cfs_rq)
{
	cfs_rq->tasks_timeline = RB_ROOT;
	cfs_rq->min_vruntime = (u64)(-(1LL << 20));
#ifndef CONFIG_64BIT
	cfs_rq->min_vruntime_copy = cfs_rq->min_vruntime;
#endif
#ifdef CONFIG_SMP
	atomic_long_set(&cfs_rq->removed_load_avg, 0);
	atomic_long_set(&cfs_rq->removed_util_avg, 0);
#endif
}

#ifdef CONFIG_FAIR_GROUP_SCHED
static void task_move_group_fair(struct task_struct *p)
{
	detach_task_cfs_rq(p);
	set_task_rq(p, task_cpu(p));

#ifdef CONFIG_SMP
	/* Tell se's cfs_rq has been changed -- migrated */
	p->se.avg.last_update_time = 0;
#endif
	attach_task_cfs_rq(p);
}

void free_fair_sched_group(struct task_group *tg)
{
	int i;

	destroy_cfs_bandwidth(tg_cfs_bandwidth(tg));

	for_each_possible_cpu(i) {
		if (tg->cfs_rq)
			kfree(tg->cfs_rq[i]);
		if (tg->se) {
			if (tg->se[i])
				remove_entity_load_avg(tg->se[i]);
			kfree(tg->se[i]);
		}
	}

	kfree(tg->cfs_rq);
	kfree(tg->se);
}

int alloc_fair_sched_group(struct task_group *tg, struct task_group *parent)
{
	struct cfs_rq *cfs_rq;
	struct sched_entity *se;
	int i;

	tg->cfs_rq = kzalloc(sizeof(cfs_rq) * nr_cpu_ids, GFP_KERNEL);
	if (!tg->cfs_rq)
		goto err;
	tg->se = kzalloc(sizeof(se) * nr_cpu_ids, GFP_KERNEL);
	if (!tg->se)
		goto err;

	tg->shares = NICE_0_LOAD;

	init_cfs_bandwidth(tg_cfs_bandwidth(tg));

	for_each_possible_cpu(i) {
		cfs_rq = kzalloc_node(sizeof(struct cfs_rq),
				      GFP_KERNEL, cpu_to_node(i));
		if (!cfs_rq)
			goto err;

		se = kzalloc_node(sizeof(struct sched_entity),
				  GFP_KERNEL, cpu_to_node(i));
		if (!se)
			goto err_free_rq;

		init_cfs_rq(cfs_rq);
		init_tg_cfs_entry(tg, cfs_rq, se, i, parent->se[i]);
		init_entity_runnable_average(se);
	}

	return 1;

err_free_rq:
	kfree(cfs_rq);
err:
	return 0;
}

void unregister_fair_sched_group(struct task_group *tg, int cpu)
{
	struct rq *rq = cpu_rq(cpu);
	unsigned long flags;

	/*
	* Only empty task groups can be destroyed; so we can speculatively
	* check on_list without danger of it being re-added.
	*/
	if (!tg->cfs_rq[cpu]->on_list)
		return;

	raw_spin_lock_irqsave(&rq->lock, flags);
	list_del_leaf_cfs_rq(tg->cfs_rq[cpu]);
	raw_spin_unlock_irqrestore(&rq->lock, flags);
}

void init_tg_cfs_entry(struct task_group *tg, struct cfs_rq *cfs_rq,
			struct sched_entity *se, int cpu,
			struct sched_entity *parent)
{
	struct rq *rq = cpu_rq(cpu);

	cfs_rq->tg = tg;
	cfs_rq->rq = rq;
	init_cfs_rq_runtime(cfs_rq);

	tg->cfs_rq[cpu] = cfs_rq;
	tg->se[cpu] = se;

	/* se could be NULL for root_task_group */
	if (!se)
		return;

	if (!parent) {
		se->cfs_rq = &rq->cfs;
		se->depth = 0;
	} else {
		se->cfs_rq = parent->my_q;
		se->depth = parent->depth + 1;
	}

	se->my_q = cfs_rq;
	/* guarantee group entities always have weight */
	update_load_set(&se->load, NICE_0_LOAD);
	se->parent = parent;
}

static DEFINE_MUTEX(shares_mutex);

int sched_group_set_shares(struct task_group *tg, unsigned long shares)
{
	int i;
	unsigned long flags;

	/*
	 * We can't change the weight of the root cgroup.
	 */
	if (!tg->se[0])
		return -EINVAL;

	shares = clamp(shares, scale_load(MIN_SHARES), scale_load(MAX_SHARES));

	mutex_lock(&shares_mutex);
	if (tg->shares == shares)
		goto done;

	tg->shares = shares;
	for_each_possible_cpu(i) {
		struct rq *rq = cpu_rq(i);
		struct sched_entity *se;

		se = tg->se[i];
		/* Propagate contribution to hierarchy */
		raw_spin_lock_irqsave(&rq->lock, flags);

		/* Possible calls to update_curr() need rq clock */
		update_rq_clock(rq);
		for_each_sched_entity(se)
			update_cfs_shares(group_cfs_rq(se));
		raw_spin_unlock_irqrestore(&rq->lock, flags);
	}

done:
	mutex_unlock(&shares_mutex);
	return 0;
}
#else /* CONFIG_FAIR_GROUP_SCHED */

void free_fair_sched_group(struct task_group *tg) { }

int alloc_fair_sched_group(struct task_group *tg, struct task_group *parent)
{
	return 1;
}

void unregister_fair_sched_group(struct task_group *tg, int cpu) { }

#endif /* CONFIG_FAIR_GROUP_SCHED */


static unsigned int get_rr_interval_fair(struct rq *rq, struct task_struct *task)
{
	struct sched_entity *se = &task->se;
	unsigned int rr_interval = 0;

	/*
	 * Time slice is 0 for SCHED_OTHER tasks that are on an otherwise
	 * idle runqueue:
	 */
	if (rq->cfs.load.weight)
		rr_interval = NS_TO_JIFFIES(sched_slice(cfs_rq_of(se), se));

	return rr_interval;
}

/*
 * All the scheduling class methods:
 */
const struct sched_class fair_sched_class = {
	.next			= &idle_sched_class,
	.enqueue_task		= enqueue_task_fair,
	.dequeue_task		= dequeue_task_fair,
	.yield_task		= yield_task_fair,
	.yield_to_task		= yield_to_task_fair,

	.check_preempt_curr	= check_preempt_wakeup,

	.pick_next_task		= pick_next_task_fair,
	.put_prev_task		= put_prev_task_fair,

#ifdef CONFIG_SMP
	.select_task_rq		= select_task_rq_fair,
	.migrate_task_rq	= migrate_task_rq_fair,

	.rq_online		= rq_online_fair,
	.rq_offline		= rq_offline_fair,

	.task_waking		= task_waking_fair,
	.task_dead		= task_dead_fair,
	.set_cpus_allowed	= set_cpus_allowed_common,
#endif

	.set_curr_task          = set_curr_task_fair,
	.task_tick		= task_tick_fair,
	.task_fork		= task_fork_fair,

	.prio_changed		= prio_changed_fair,
	.switched_from		= switched_from_fair,
	.switched_to		= switched_to_fair,

	.get_rr_interval	= get_rr_interval_fair,

	.update_curr		= update_curr_fair,

#ifdef CONFIG_FAIR_GROUP_SCHED
	.task_move_group	= task_move_group_fair,
#endif
};

#ifdef CONFIG_SCHED_DEBUG
void print_cfs_stats(struct seq_file *m, int cpu)
{
	struct cfs_rq *cfs_rq;

	rcu_read_lock();
	for_each_leaf_cfs_rq(cpu_rq(cpu), cfs_rq)
		print_cfs_rq(m, cpu, cfs_rq);
	rcu_read_unlock();
}

#ifdef CONFIG_NUMA_BALANCING
void show_numa_stats(struct task_struct *p, struct seq_file *m)
{
	int node;
	unsigned long tsf = 0, tpf = 0, gsf = 0, gpf = 0;

	for_each_online_node(node) {
		if (p->numa_faults) {
			tsf = p->numa_faults[task_faults_idx(NUMA_MEM, node, 0)];
			tpf = p->numa_faults[task_faults_idx(NUMA_MEM, node, 1)];
		}
		if (p->numa_group) {
			gsf = p->numa_group->faults[task_faults_idx(NUMA_MEM, node, 0)],
			gpf = p->numa_group->faults[task_faults_idx(NUMA_MEM, node, 1)];
		}
		print_numa_stats(m, node, tsf, tpf, gsf, gpf);
	}
}
#endif /* CONFIG_NUMA_BALANCING */
#endif /* CONFIG_SCHED_DEBUG */

__init void init_sched_fair_class(void)
{
#ifdef CONFIG_SMP
	open_softirq(SCHED_SOFTIRQ, run_rebalance_domains);

#ifdef CONFIG_NO_HZ_COMMON
	nohz.next_balance = jiffies;
	zalloc_cpumask_var(&nohz.idle_cpus_mask, GFP_NOWAIT);
	cpu_notifier(sched_ilb_notifier, 0);
#endif
#endif /* SMP */

}<|MERGE_RESOLUTION|>--- conflicted
+++ resolved
@@ -36,10 +36,7 @@
 
 #include "sched.h"
 #include "tune.h"
-<<<<<<< HEAD
-=======
 #include "walt.h"
->>>>>>> 79df8fa7
 
 /*
  * Targeted preemption latency for CPU-bound tasks:
@@ -4200,10 +4197,6 @@
 }
 #endif
 
-<<<<<<< HEAD
-static inline unsigned long boosted_cpu_util(int cpu);
-
-=======
 #ifdef CONFIG_SMP
 static bool cpu_overutilized(int cpu);
 static inline unsigned long boosted_cpu_util(int cpu);
@@ -4212,7 +4205,6 @@
 #endif
 
 #ifdef CONFIG_SMP
->>>>>>> 79df8fa7
 static void update_capacity_of(int cpu)
 {
 	unsigned long req_cap;
@@ -4225,12 +4217,7 @@
 	req_cap = req_cap * SCHED_CAPACITY_SCALE / capacity_orig_of(cpu);
 	set_cfs_cpu_capacity(cpu, true, req_cap);
 }
-<<<<<<< HEAD
-
-static bool cpu_overutilized(int cpu);
-=======
 #endif
->>>>>>> 79df8fa7
 
 /*
  * The enqueue_task method is called before nr_running is
@@ -4242,15 +4229,10 @@
 {
 	struct cfs_rq *cfs_rq;
 	struct sched_entity *se = &p->se;
-<<<<<<< HEAD
-	int task_new = flags & ENQUEUE_WAKEUP_NEW;
-	int task_wakeup = flags & ENQUEUE_WAKEUP;
-=======
 #ifdef CONFIG_SMP
 	int task_new = flags & ENQUEUE_WAKEUP_NEW;
 	int task_wakeup = flags & ENQUEUE_WAKEUP;
 #endif
->>>>>>> 79df8fa7
 
 	for_each_sched_entity(se) {
 		if (se->on_rq)
@@ -4284,15 +4266,9 @@
 		update_cfs_shares(cfs_rq);
 	}
 
-	if (!se) {
+	if (!se)
 		add_nr_running(rq, 1);
-		if (!task_new && !rq->rd->overutilized &&
-		    cpu_overutilized(rq->cpu))
-			rq->rd->overutilized = true;
-
-<<<<<<< HEAD
-		schedtune_enqueue_task(p, cpu_of(rq));
-=======
+
 #ifdef CONFIG_SMP
 
 	/*
@@ -4321,7 +4297,6 @@
 			rq->rd->overutilized = true;
 			trace_sched_overutilized(true);
 		}
->>>>>>> 79df8fa7
 
 		/*
 		 * We want to potentially trigger a freq switch
@@ -4333,11 +4308,8 @@
 		if (task_new || task_wakeup)
 			update_capacity_of(cpu_of(rq));
 	}
-<<<<<<< HEAD
-=======
 
 #endif /* CONFIG_SMP */
->>>>>>> 79df8fa7
 	hrtick_update(rq);
 }
 
@@ -4397,12 +4369,9 @@
 		update_cfs_shares(cfs_rq);
 	}
 
-	if (!se) {
+	if (!se)
 		sub_nr_running(rq, 1);
-		schedtune_dequeue_task(p, cpu_of(rq));
-
-<<<<<<< HEAD
-=======
+
 #ifdef CONFIG_SMP
 
 	/*
@@ -4417,7 +4386,6 @@
 	if (!se) {
 		walt_dec_cumulative_runnable_avg(rq, p);
 
->>>>>>> 79df8fa7
 		/*
 		 * We want to potentially trigger a freq switch
 		 * request only for tasks that are going to sleep;
@@ -4433,12 +4401,9 @@
 				set_cfs_cpu_capacity(cpu_of(rq), false, 0);
 		}
 	}
-<<<<<<< HEAD
-=======
 
 #endif /* CONFIG_SMP */
 
->>>>>>> 79df8fa7
 	hrtick_update(rq);
 }
 
@@ -5076,10 +5041,7 @@
 			} while (sg = sg->next, sg != sd->groups);
 		}
 next_cpu:
-<<<<<<< HEAD
-=======
 		cpumask_clear_cpu(cpu, &visit_cpus);
->>>>>>> 79df8fa7
 		continue;
 	}
 
@@ -5092,47 +5054,6 @@
 	return cpu != -1 && cpumask_test_cpu(cpu, sched_group_cpus(sg));
 }
 
-<<<<<<< HEAD
-#ifdef CONFIG_SCHED_TUNE
-static int energy_diff_evaluate(struct energy_env *eenv)
-{
-	unsigned int boost;
-	int nrg_delta;
-
-	/* Return energy diff when boost margin is 0 */
-#ifdef CONFIG_CGROUP_SCHEDTUNE
-	boost = schedtune_task_boost(eenv->task);
-#else
-	boost = get_sysctl_sched_cfs_boost();
-#endif
-	if (boost == 0)
-		return eenv->nrg.diff;
-
-	/* Compute normalized energy diff */
-	nrg_delta = schedtune_normalize_energy(eenv->nrg.diff);
-	eenv->nrg.delta = nrg_delta;
-
-	eenv->payoff = schedtune_accept_deltas(
-			eenv->nrg.delta,
-			eenv->cap.delta,
-			eenv->task);
-
-	/*
-	 * When SchedTune is enabled, the energy_diff() function will return
-	 * the computed energy payoff value. Since the energy_diff() return
-	 * value is expected to be negative by its callers, this evaluation
-	 * function return a negative value each time the evaluation return a
-	 * positive payoff, which is the condition for the acceptance of
-	 * a scheduling decision
-	 */
-	return -eenv->payoff;
-}
-#else /* CONFIG_SCHED_TUNE */
-#define energy_diff_evaluate(eenv) eenv->nrg.diff
-#endif
-
-=======
->>>>>>> 79df8fa7
 /*
  * energy_diff(): Estimate the energy impact of changing the utilization
  * distribution. eenv specifies the change: utilisation amount, source, and
@@ -5140,11 +5061,7 @@
  * utilization is removed from or added to the system (e.g. task wake-up). If
  * both are specified, the utilization is migrated.
  */
-<<<<<<< HEAD
-static int energy_diff(struct energy_env *eenv)
-=======
 static inline int __energy_diff(struct energy_env *eenv)
->>>>>>> 79df8fa7
 {
 	struct sched_domain *sd;
 	struct sched_group *sg;
@@ -5192,11 +5109,6 @@
 	eenv->nrg.diff = eenv->nrg.after - eenv->nrg.before;
 	eenv->payoff = 0;
 
-<<<<<<< HEAD
-	return energy_diff_evaluate(eenv);
-}
-
-=======
 	trace_sched_energy_diff(eenv->task,
 			eenv->src_cpu, eenv->dst_cpu, eenv->util_delta,
 			eenv->nrg.before, eenv->nrg.after, eenv->nrg.diff,
@@ -5277,7 +5189,6 @@
 #define energy_diff(eenv) __energy_diff(eenv)
 #endif
 
->>>>>>> 79df8fa7
 /*
  * Detect M:N waker/wakee relationships via a switching-frequency heuristic.
  * A waker of many should wake a different task than the one last awakened
@@ -5371,15 +5282,12 @@
 
 static inline unsigned long task_util(struct task_struct *p)
 {
-<<<<<<< HEAD
-=======
 #ifdef CONFIG_SCHED_WALT
 	if (!walt_disabled && sysctl_sched_use_walt_task_util) {
 		unsigned long demand = p->ravg.demand;
 		return (demand << 10) / walt_ravg_window;
 	}
 #endif
->>>>>>> 79df8fa7
 	return p->se.avg.util_avg;
 }
 
@@ -5422,31 +5330,16 @@
 
 #ifdef CONFIG_SCHED_TUNE
 
-<<<<<<< HEAD
-static unsigned long
-schedtune_margin(unsigned long signal, unsigned long boost)
-{
-	unsigned long long margin = 0;
-=======
 static long
 schedtune_margin(unsigned long signal, long boost)
 {
 	long long margin = 0;
->>>>>>> 79df8fa7
 
 	/*
 	 * Signal proportional compensation (SPC)
 	 *
 	 * The Boost (B) value is used to compute a Margin (M) which is
 	 * proportional to the complement of the original Signal (S):
-<<<<<<< HEAD
-	 *   M = B * (SCHED_LOAD_SCALE - S)
-	 * The obtained M could be used by the caller to "boost" S.
-	 */
-	margin  = SCHED_LOAD_SCALE - signal;
-	margin *= boost;
-
-=======
 	 *   M = B * (SCHED_LOAD_SCALE - S), if B is positive
 	 *   M = B * S, if B is negative
 	 * The obtained M could be used by the caller to "boost" S.
@@ -5456,7 +5349,6 @@
 		margin *= boost;
 	} else
 		margin = -signal * boost;
->>>>>>> 79df8fa7
 	/*
 	 * Fast integer division by constant:
 	 *  Constant   :                 (C) = 100
@@ -5472,21 +5364,6 @@
 	margin  *= 1311;
 	margin >>= 17;
 
-<<<<<<< HEAD
-	return margin;
-}
-
-static inline unsigned int
-schedtune_cpu_margin(unsigned long util, int cpu)
-{
-	unsigned int boost;
-
-#ifdef CONFIG_CGROUP_SCHEDTUNE
-	boost = schedtune_cpu_boost(cpu);
-#else
-	boost = get_sysctl_sched_cfs_boost();
-#endif
-=======
 	if (boost < 0)
 		margin *= -1;
 	return margin;
@@ -5497,27 +5374,12 @@
 {
 	int boost = schedtune_cpu_boost(cpu);
 
->>>>>>> 79df8fa7
 	if (boost == 0)
 		return 0;
 
 	return schedtune_margin(util, boost);
 }
 
-<<<<<<< HEAD
-static inline unsigned long
-schedtune_task_margin(struct task_struct *task)
-{
-	unsigned int boost;
-	unsigned long util;
-	unsigned long margin;
-
-#ifdef CONFIG_CGROUP_SCHEDTUNE
-	boost = schedtune_task_boost(task);
-#else
-	boost = get_sysctl_sched_cfs_boost();
-#endif
-=======
 static inline long
 schedtune_task_margin(struct task_struct *task)
 {
@@ -5525,7 +5387,6 @@
 	unsigned long util;
 	long margin;
 
->>>>>>> 79df8fa7
 	if (boost == 0)
 		return 0;
 
@@ -5537,21 +5398,13 @@
 
 #else /* CONFIG_SCHED_TUNE */
 
-<<<<<<< HEAD
-static inline unsigned int
-=======
 static inline int
->>>>>>> 79df8fa7
 schedtune_cpu_margin(unsigned long util, int cpu)
 {
 	return 0;
 }
 
-<<<<<<< HEAD
-static inline unsigned int
-=======
 static inline int
->>>>>>> 79df8fa7
 schedtune_task_margin(struct task_struct *task)
 {
 	return 0;
@@ -5563,11 +5416,7 @@
 boosted_cpu_util(int cpu)
 {
 	unsigned long util = cpu_util(cpu);
-<<<<<<< HEAD
-	unsigned long margin = schedtune_cpu_margin(util, cpu);
-=======
 	long margin = schedtune_cpu_margin(util, cpu);
->>>>>>> 79df8fa7
 
 	trace_sched_boost_cpu(cpu, util, margin);
 
@@ -5578,13 +5427,9 @@
 boosted_task_util(struct task_struct *task)
 {
 	unsigned long util = task_util(task);
-<<<<<<< HEAD
-	unsigned long margin = schedtune_task_margin(task);
-=======
 	long margin = schedtune_task_margin(task);
 
 	trace_sched_boost_task(task, util, margin);
->>>>>>> 79df8fa7
 
 	return util + margin;
 }
@@ -5805,9 +5650,6 @@
 	return target;
 }
 
-<<<<<<< HEAD
-static int energy_aware_wake_cpu(struct task_struct *p, int target)
-=======
 static inline int find_best_target(struct task_struct *p, bool boosted, bool prefer_idle)
 {
 	int iter_cpu;
@@ -5912,16 +5754,11 @@
 }
 
 static int energy_aware_wake_cpu(struct task_struct *p, int target, int sync)
->>>>>>> 79df8fa7
 {
 	struct sched_domain *sd;
 	struct sched_group *sg, *sg_target;
 	int target_max_cap = INT_MAX;
 	int target_cpu = task_cpu(p);
-<<<<<<< HEAD
-	int i;
-
-=======
 	unsigned long task_util_boosted, new_util;
 	int i;
 
@@ -5933,7 +5770,6 @@
 			return cpu;
 	}
 
->>>>>>> 79df8fa7
 	sd = rcu_dereference(per_cpu(sd_ea, task_cpu(p)));
 
 	if (!sd)
@@ -5942,66 +5778,6 @@
 	sg = sd->groups;
 	sg_target = sg;
 
-<<<<<<< HEAD
-	/*
-	 * Find group with sufficient capacity. We only get here if no cpu is
-	 * overutilized. We may end up overutilizing a cpu by adding the task,
-	 * but that should not be any worse than select_idle_sibling().
-	 * load_balance() should sort it out later as we get above the tipping
-	 * point.
-	 */
-	do {
-		/* Assuming all cpus are the same in group */
-		int max_cap_cpu = group_first_cpu(sg);
-
-		/*
-		 * Assume smaller max capacity means more energy-efficient.
-		 * Ideally we should query the energy model for the right
-		 * answer but it easily ends up in an exhaustive search.
-		 */
-		if (capacity_of(max_cap_cpu) < target_max_cap &&
-		    task_fits_max(p, max_cap_cpu)) {
-			sg_target = sg;
-			target_max_cap = capacity_of(max_cap_cpu);
-		}
-	} while (sg = sg->next, sg != sd->groups);
-
-	/* Find cpu with sufficient capacity */
-	for_each_cpu_and(i, tsk_cpus_allowed(p), sched_group_cpus(sg_target)) {
-		/*
-		 * p's blocked utilization is still accounted for on prev_cpu
-		 * so prev_cpu will receive a negative bias due to the double
-		 * accounting. However, the blocked utilization may be zero.
-		 */
-		int new_util = cpu_util(i) + boosted_task_util(p);
-
-		if (new_util > capacity_orig_of(i))
-			continue;
-
-		if (new_util < capacity_curr_of(i)) {
-			target_cpu = i;
-			if (cpu_rq(i)->nr_running)
-				break;
-		}
-
-		/* cpu has capacity at higher OPP, keep it as fallback */
-		if (target_cpu == task_cpu(p))
-			target_cpu = i;
-	}
-
-	if (target_cpu != task_cpu(p)) {
-		struct energy_env eenv = {
-			.util_delta	= task_util(p),
-			.src_cpu	= task_cpu(p),
-			.dst_cpu	= target_cpu,
-			.task		= p,
-		};
-
-		/* Not enough spare capacity on previous cpu */
-		if (cpu_overutilized(task_cpu(p)))
-			return target_cpu;
-
-=======
 	if (sysctl_sched_is_big_little) {
 
 		/*
@@ -6086,7 +5862,6 @@
 		if (cpu_overutilized(task_cpu(p)))
 			return target_cpu;
 
->>>>>>> 79df8fa7
 		if (energy_diff(&eenv) >= 0)
 			return task_cpu(p);
 	}
@@ -6149,11 +5924,7 @@
 
 	if (!sd) {
 		if (energy_aware() && !cpu_rq(cpu)->rd->overutilized)
-<<<<<<< HEAD
-			new_cpu = energy_aware_wake_cpu(p, prev_cpu);
-=======
 			new_cpu = energy_aware_wake_cpu(p, prev_cpu, sync);
->>>>>>> 79df8fa7
 		else if (sd_flag & SD_BALANCE_WAKE) /* XXX always ? */
 			new_cpu = select_idle_sibling(p, new_cpu);
 
@@ -7354,12 +7125,10 @@
 		mcc->cpu = cpu;
 #ifdef CONFIG_SCHED_DEBUG
 		raw_spin_unlock_irqrestore(&mcc->lock, flags);
-<<<<<<< HEAD
-		//pr_info("CPU%d: update max cpu_capacity %lu\n", cpu, capacity);
-=======
+/*
 		printk_deferred(KERN_INFO "CPU%d: update max cpu_capacity %lu\n",
 				cpu, capacity);
->>>>>>> 79df8fa7
+*/
 		goto skip_unlock;
 #endif
 	}
@@ -7815,8 +7584,6 @@
 		/* update overload indicator if we are at root domain */
 		if (env->dst_rq->rd->overload != overload)
 			env->dst_rq->rd->overload = overload;
-<<<<<<< HEAD
-=======
 
 		/* Update over-utilization (tipping point, U >= 0) indicator */
 		if (env->dst_rq->rd->overutilized != overutilized) {
@@ -7829,15 +7596,7 @@
 			trace_sched_overutilized(true);
 		}
 	}
->>>>>>> 79df8fa7
-
-		/* Update over-utilization (tipping point, U >= 0) indicator */
-		if (env->dst_rq->rd->overutilized != overutilized)
-			env->dst_rq->rd->overutilized = overutilized;
-	} else {
-		if (!env->dst_rq->rd->overutilized && overutilized)
-			env->dst_rq->rd->overutilized = true;
-	}
+
 }
 
 /**
@@ -9294,12 +9053,6 @@
 	if (static_branch_unlikely(&sched_numa_balancing))
 		task_tick_numa(rq, curr);
 
-<<<<<<< HEAD
-	if (!rq->rd->overutilized && cpu_overutilized(task_cpu(curr)))
-		rq->rd->overutilized = true;
-
-	rq->misfit_task = !task_fits_max(curr, rq->cpu);
-=======
 #ifdef CONFIG_SMP
 	if (!rq->rd->overutilized && cpu_overutilized(task_cpu(curr))) {
 		rq->rd->overutilized = true;
@@ -9309,7 +9062,6 @@
 	rq->misfit_task = !task_fits_max(curr, rq->cpu);
 #endif
 
->>>>>>> 79df8fa7
 }
 
 /*
