/*
 * INET		An implementation of the TCP/IP protocol suite for the LINUX
 *		operating system.  INET is implemented using the  BSD Socket
 *		interface as the means of communication with the user level.
 *
 *		Routing netlink socket interface: protocol independent part.
 *
 * Authors:	Alexey Kuznetsov, <kuznet@ms2.inr.ac.ru>
 *
 *		This program is free software; you can redistribute it and/or
 *		modify it under the terms of the GNU General Public License
 *		as published by the Free Software Foundation; either version
 *		2 of the License, or (at your option) any later version.
 *
 *	Fixes:
 *	Vitaly E. Lavrov		RTA_OK arithmetics was wrong.
 */

#include <linux/bitops.h>
#include <linux/errno.h>
#include <linux/module.h>
#include <linux/types.h>
#include <linux/socket.h>
#include <linux/kernel.h>
#include <linux/timer.h>
#include <linux/string.h>
#include <linux/sockios.h>
#include <linux/net.h>
#include <linux/fcntl.h>
#include <linux/mm.h>
#include <linux/slab.h>
#include <linux/interrupt.h>
#include <linux/capability.h>
#include <linux/skbuff.h>
#include <linux/init.h>
#include <linux/security.h>
#include <linux/mutex.h>
#include <linux/if_addr.h>
#include <linux/if_bridge.h>
#include <linux/if_vlan.h>
#include <linux/pci.h>
#include <linux/etherdevice.h>
#include <linux/bpf.h>

#include <linux/uaccess.h>

#include <linux/inet.h>
#include <linux/netdevice.h>
#include <net/switchdev.h>
#include <net/ip.h>
#include <net/protocol.h>
#include <net/arp.h>
#include <net/route.h>
#include <net/udp.h>
#include <net/tcp.h>
#include <net/sock.h>
#include <net/pkt_sched.h>
#include <net/fib_rules.h>
#include <net/rtnetlink.h>
#include <net/net_namespace.h>

#define RTNL_MAX_TYPE		48
#define RTNL_SLAVE_MAX_TYPE	36

struct rtnl_link {
	rtnl_doit_func		doit;
	rtnl_dumpit_func	dumpit;
	struct module		*owner;
	unsigned int		flags;
	struct rcu_head		rcu;
};

static DEFINE_MUTEX(rtnl_mutex);

void rtnl_lock(void)
{
	mutex_lock(&rtnl_mutex);
}
EXPORT_SYMBOL(rtnl_lock);

int rtnl_lock_killable(void)
{
	return mutex_lock_killable(&rtnl_mutex);
}
EXPORT_SYMBOL(rtnl_lock_killable);

static struct sk_buff *defer_kfree_skb_list;
void rtnl_kfree_skbs(struct sk_buff *head, struct sk_buff *tail)
{
	if (head && tail) {
		tail->next = defer_kfree_skb_list;
		defer_kfree_skb_list = head;
	}
}
EXPORT_SYMBOL(rtnl_kfree_skbs);

void __rtnl_unlock(void)
{
	struct sk_buff *head = defer_kfree_skb_list;

	defer_kfree_skb_list = NULL;

	mutex_unlock(&rtnl_mutex);

	while (head) {
		struct sk_buff *next = head->next;

		kfree_skb(head);
		cond_resched();
		head = next;
	}
}

void rtnl_unlock(void)
{
	/* This fellow will unlock it for us. */
	netdev_run_todo();
}
EXPORT_SYMBOL(rtnl_unlock);

int rtnl_trylock(void)
{
	return mutex_trylock(&rtnl_mutex);
}
EXPORT_SYMBOL(rtnl_trylock);

int rtnl_is_locked(void)
{
	return mutex_is_locked(&rtnl_mutex);
}
EXPORT_SYMBOL(rtnl_is_locked);

bool refcount_dec_and_rtnl_lock(refcount_t *r)
{
	return refcount_dec_and_mutex_lock(r, &rtnl_mutex);
}
EXPORT_SYMBOL(refcount_dec_and_rtnl_lock);

#ifdef CONFIG_PROVE_LOCKING
bool lockdep_rtnl_is_held(void)
{
	return lockdep_is_held(&rtnl_mutex);
}
EXPORT_SYMBOL(lockdep_rtnl_is_held);
#endif /* #ifdef CONFIG_PROVE_LOCKING */

static struct rtnl_link *__rcu *rtnl_msg_handlers[RTNL_FAMILY_MAX + 1];

static inline int rtm_msgindex(int msgtype)
{
	int msgindex = msgtype - RTM_BASE;

	/*
	 * msgindex < 0 implies someone tried to register a netlink
	 * control code. msgindex >= RTM_NR_MSGTYPES may indicate that
	 * the message type has not been added to linux/rtnetlink.h
	 */
	BUG_ON(msgindex < 0 || msgindex >= RTM_NR_MSGTYPES);

	return msgindex;
}

static struct rtnl_link *rtnl_get_link(int protocol, int msgtype)
{
	struct rtnl_link **tab;

	if (protocol >= ARRAY_SIZE(rtnl_msg_handlers))
		protocol = PF_UNSPEC;

	tab = rcu_dereference_rtnl(rtnl_msg_handlers[protocol]);
	if (!tab)
		tab = rcu_dereference_rtnl(rtnl_msg_handlers[PF_UNSPEC]);

	return tab[msgtype];
}

static int rtnl_register_internal(struct module *owner,
				  int protocol, int msgtype,
				  rtnl_doit_func doit, rtnl_dumpit_func dumpit,
				  unsigned int flags)
{
	struct rtnl_link *link, *old;
	struct rtnl_link __rcu **tab;
	int msgindex;
	int ret = -ENOBUFS;

	BUG_ON(protocol < 0 || protocol > RTNL_FAMILY_MAX);
	msgindex = rtm_msgindex(msgtype);

	rtnl_lock();
	tab = rtnl_msg_handlers[protocol];
	if (tab == NULL) {
		tab = kcalloc(RTM_NR_MSGTYPES, sizeof(void *), GFP_KERNEL);
		if (!tab)
			goto unlock;

		/* ensures we see the 0 stores */
		rcu_assign_pointer(rtnl_msg_handlers[protocol], tab);
	}

	old = rtnl_dereference(tab[msgindex]);
	if (old) {
		link = kmemdup(old, sizeof(*old), GFP_KERNEL);
		if (!link)
			goto unlock;
	} else {
		link = kzalloc(sizeof(*link), GFP_KERNEL);
		if (!link)
			goto unlock;
	}

	WARN_ON(link->owner && link->owner != owner);
	link->owner = owner;

	WARN_ON(doit && link->doit && link->doit != doit);
	if (doit)
		link->doit = doit;
	WARN_ON(dumpit && link->dumpit && link->dumpit != dumpit);
	if (dumpit)
		link->dumpit = dumpit;

	link->flags |= flags;

	/* publish protocol:msgtype */
	rcu_assign_pointer(tab[msgindex], link);
	ret = 0;
	if (old)
		kfree_rcu(old, rcu);
unlock:
	rtnl_unlock();
	return ret;
}

/**
 * rtnl_register_module - Register a rtnetlink message type
 *
 * @owner: module registering the hook (THIS_MODULE)
 * @protocol: Protocol family or PF_UNSPEC
 * @msgtype: rtnetlink message type
 * @doit: Function pointer called for each request message
 * @dumpit: Function pointer called for each dump request (NLM_F_DUMP) message
 * @flags: rtnl_link_flags to modifiy behaviour of doit/dumpit functions
 *
 * Like rtnl_register, but for use by removable modules.
 */
int rtnl_register_module(struct module *owner,
			 int protocol, int msgtype,
			 rtnl_doit_func doit, rtnl_dumpit_func dumpit,
			 unsigned int flags)
{
	return rtnl_register_internal(owner, protocol, msgtype,
				      doit, dumpit, flags);
}
EXPORT_SYMBOL_GPL(rtnl_register_module);

/**
 * rtnl_register - Register a rtnetlink message type
 * @protocol: Protocol family or PF_UNSPEC
 * @msgtype: rtnetlink message type
 * @doit: Function pointer called for each request message
 * @dumpit: Function pointer called for each dump request (NLM_F_DUMP) message
 * @flags: rtnl_link_flags to modifiy behaviour of doit/dumpit functions
 *
 * Registers the specified function pointers (at least one of them has
 * to be non-NULL) to be called whenever a request message for the
 * specified protocol family and message type is received.
 *
 * The special protocol family PF_UNSPEC may be used to define fallback
 * function pointers for the case when no entry for the specific protocol
 * family exists.
 */
void rtnl_register(int protocol, int msgtype,
		   rtnl_doit_func doit, rtnl_dumpit_func dumpit,
		   unsigned int flags)
{
	int err;

	err = rtnl_register_internal(NULL, protocol, msgtype, doit, dumpit,
				     flags);
	if (err)
		pr_err("Unable to register rtnetlink message handler, "
		       "protocol = %d, message type = %d\n", protocol, msgtype);
}

/**
 * rtnl_unregister - Unregister a rtnetlink message type
 * @protocol: Protocol family or PF_UNSPEC
 * @msgtype: rtnetlink message type
 *
 * Returns 0 on success or a negative error code.
 */
int rtnl_unregister(int protocol, int msgtype)
{
	struct rtnl_link **tab, *link;
	int msgindex;

	BUG_ON(protocol < 0 || protocol > RTNL_FAMILY_MAX);
	msgindex = rtm_msgindex(msgtype);

	rtnl_lock();
	tab = rtnl_dereference(rtnl_msg_handlers[protocol]);
	if (!tab) {
		rtnl_unlock();
		return -ENOENT;
	}

	link = tab[msgindex];
	rcu_assign_pointer(tab[msgindex], NULL);
	rtnl_unlock();

	kfree_rcu(link, rcu);

	return 0;
}
EXPORT_SYMBOL_GPL(rtnl_unregister);

/**
 * rtnl_unregister_all - Unregister all rtnetlink message type of a protocol
 * @protocol : Protocol family or PF_UNSPEC
 *
 * Identical to calling rtnl_unregster() for all registered message types
 * of a certain protocol family.
 */
void rtnl_unregister_all(int protocol)
{
	struct rtnl_link **tab, *link;
	int msgindex;

	BUG_ON(protocol < 0 || protocol > RTNL_FAMILY_MAX);

	rtnl_lock();
	tab = rtnl_msg_handlers[protocol];
	if (!tab) {
		rtnl_unlock();
		return;
	}
	RCU_INIT_POINTER(rtnl_msg_handlers[protocol], NULL);
	for (msgindex = 0; msgindex < RTM_NR_MSGTYPES; msgindex++) {
		link = tab[msgindex];
		if (!link)
			continue;

		rcu_assign_pointer(tab[msgindex], NULL);
		kfree_rcu(link, rcu);
	}
	rtnl_unlock();

	synchronize_net();

	kfree(tab);
}
EXPORT_SYMBOL_GPL(rtnl_unregister_all);

static LIST_HEAD(link_ops);

static const struct rtnl_link_ops *rtnl_link_ops_get(const char *kind)
{
	const struct rtnl_link_ops *ops;

	list_for_each_entry(ops, &link_ops, list) {
		if (!strcmp(ops->kind, kind))
			return ops;
	}
	return NULL;
}

/**
 * __rtnl_link_register - Register rtnl_link_ops with rtnetlink.
 * @ops: struct rtnl_link_ops * to register
 *
 * The caller must hold the rtnl_mutex. This function should be used
 * by drivers that create devices during module initialization. It
 * must be called before registering the devices.
 *
 * Returns 0 on success or a negative error code.
 */
int __rtnl_link_register(struct rtnl_link_ops *ops)
{
	if (rtnl_link_ops_get(ops->kind))
		return -EEXIST;

	/* The check for setup is here because if ops
	 * does not have that filled up, it is not possible
	 * to use the ops for creating device. So do not
	 * fill up dellink as well. That disables rtnl_dellink.
	 */
	if (ops->setup && !ops->dellink)
		ops->dellink = unregister_netdevice_queue;

	list_add_tail(&ops->list, &link_ops);
	return 0;
}
EXPORT_SYMBOL_GPL(__rtnl_link_register);

/**
 * rtnl_link_register - Register rtnl_link_ops with rtnetlink.
 * @ops: struct rtnl_link_ops * to register
 *
 * Returns 0 on success or a negative error code.
 */
int rtnl_link_register(struct rtnl_link_ops *ops)
{
	int err;

	/* Sanity-check max sizes to avoid stack buffer overflow. */
	if (WARN_ON(ops->maxtype > RTNL_MAX_TYPE ||
		    ops->slave_maxtype > RTNL_SLAVE_MAX_TYPE))
		return -EINVAL;

	rtnl_lock();
	err = __rtnl_link_register(ops);
	rtnl_unlock();
	return err;
}
EXPORT_SYMBOL_GPL(rtnl_link_register);

static void __rtnl_kill_links(struct net *net, struct rtnl_link_ops *ops)
{
	struct net_device *dev;
	LIST_HEAD(list_kill);

	for_each_netdev(net, dev) {
		if (dev->rtnl_link_ops == ops)
			ops->dellink(dev, &list_kill);
	}
	unregister_netdevice_many(&list_kill);
}

/**
 * __rtnl_link_unregister - Unregister rtnl_link_ops from rtnetlink.
 * @ops: struct rtnl_link_ops * to unregister
 *
 * The caller must hold the rtnl_mutex and guarantee net_namespace_list
 * integrity (hold pernet_ops_rwsem for writing to close the race
 * with setup_net() and cleanup_net()).
 */
void __rtnl_link_unregister(struct rtnl_link_ops *ops)
{
	struct net *net;

	for_each_net(net) {
		__rtnl_kill_links(net, ops);
	}
	list_del(&ops->list);
}
EXPORT_SYMBOL_GPL(__rtnl_link_unregister);

/* Return with the rtnl_lock held when there are no network
 * devices unregistering in any network namespace.
 */
static void rtnl_lock_unregistering_all(void)
{
	struct net *net;
	bool unregistering;
	DEFINE_WAIT_FUNC(wait, woken_wake_function);

	add_wait_queue(&netdev_unregistering_wq, &wait);
	for (;;) {
		unregistering = false;
		rtnl_lock();
		/* We held write locked pernet_ops_rwsem, and parallel
		 * setup_net() and cleanup_net() are not possible.
		 */
		for_each_net(net) {
			if (net->dev_unreg_count > 0) {
				unregistering = true;
				break;
			}
		}
		if (!unregistering)
			break;
		__rtnl_unlock();

		wait_woken(&wait, TASK_UNINTERRUPTIBLE, MAX_SCHEDULE_TIMEOUT);
	}
	remove_wait_queue(&netdev_unregistering_wq, &wait);
}

/**
 * rtnl_link_unregister - Unregister rtnl_link_ops from rtnetlink.
 * @ops: struct rtnl_link_ops * to unregister
 */
void rtnl_link_unregister(struct rtnl_link_ops *ops)
{
	/* Close the race with setup_net() and cleanup_net() */
	down_write(&pernet_ops_rwsem);
	rtnl_lock_unregistering_all();
	__rtnl_link_unregister(ops);
	rtnl_unlock();
	up_write(&pernet_ops_rwsem);
}
EXPORT_SYMBOL_GPL(rtnl_link_unregister);

static size_t rtnl_link_get_slave_info_data_size(const struct net_device *dev)
{
	struct net_device *master_dev;
	const struct rtnl_link_ops *ops;
	size_t size = 0;

	rcu_read_lock();

	master_dev = netdev_master_upper_dev_get_rcu((struct net_device *)dev);
	if (!master_dev)
		goto out;

	ops = master_dev->rtnl_link_ops;
	if (!ops || !ops->get_slave_size)
		goto out;
	/* IFLA_INFO_SLAVE_DATA + nested data */
	size = nla_total_size(sizeof(struct nlattr)) +
	       ops->get_slave_size(master_dev, dev);

out:
	rcu_read_unlock();
	return size;
}

static size_t rtnl_link_get_size(const struct net_device *dev)
{
	const struct rtnl_link_ops *ops = dev->rtnl_link_ops;
	size_t size;

	if (!ops)
		return 0;

	size = nla_total_size(sizeof(struct nlattr)) + /* IFLA_LINKINFO */
	       nla_total_size(strlen(ops->kind) + 1);  /* IFLA_INFO_KIND */

	if (ops->get_size)
		/* IFLA_INFO_DATA + nested data */
		size += nla_total_size(sizeof(struct nlattr)) +
			ops->get_size(dev);

	if (ops->get_xstats_size)
		/* IFLA_INFO_XSTATS */
		size += nla_total_size(ops->get_xstats_size(dev));

	size += rtnl_link_get_slave_info_data_size(dev);

	return size;
}

static LIST_HEAD(rtnl_af_ops);

static const struct rtnl_af_ops *rtnl_af_lookup(const int family)
{
	const struct rtnl_af_ops *ops;

	list_for_each_entry_rcu(ops, &rtnl_af_ops, list) {
		if (ops->family == family)
			return ops;
	}

	return NULL;
}

/**
 * rtnl_af_register - Register rtnl_af_ops with rtnetlink.
 * @ops: struct rtnl_af_ops * to register
 *
 * Returns 0 on success or a negative error code.
 */
void rtnl_af_register(struct rtnl_af_ops *ops)
{
	rtnl_lock();
	list_add_tail_rcu(&ops->list, &rtnl_af_ops);
	rtnl_unlock();
}
EXPORT_SYMBOL_GPL(rtnl_af_register);

/**
 * rtnl_af_unregister - Unregister rtnl_af_ops from rtnetlink.
 * @ops: struct rtnl_af_ops * to unregister
 */
void rtnl_af_unregister(struct rtnl_af_ops *ops)
{
	rtnl_lock();
	list_del_rcu(&ops->list);
	rtnl_unlock();

	synchronize_rcu();
}
EXPORT_SYMBOL_GPL(rtnl_af_unregister);

static size_t rtnl_link_get_af_size(const struct net_device *dev,
				    u32 ext_filter_mask)
{
	struct rtnl_af_ops *af_ops;
	size_t size;

	/* IFLA_AF_SPEC */
	size = nla_total_size(sizeof(struct nlattr));

	rcu_read_lock();
	list_for_each_entry_rcu(af_ops, &rtnl_af_ops, list) {
		if (af_ops->get_link_af_size) {
			/* AF_* + nested data */
			size += nla_total_size(sizeof(struct nlattr)) +
				af_ops->get_link_af_size(dev, ext_filter_mask);
		}
	}
	rcu_read_unlock();

	return size;
}

static bool rtnl_have_link_slave_info(const struct net_device *dev)
{
	struct net_device *master_dev;
	bool ret = false;

	rcu_read_lock();

	master_dev = netdev_master_upper_dev_get_rcu((struct net_device *)dev);
	if (master_dev && master_dev->rtnl_link_ops)
		ret = true;
	rcu_read_unlock();
	return ret;
}

static int rtnl_link_slave_info_fill(struct sk_buff *skb,
				     const struct net_device *dev)
{
	struct net_device *master_dev;
	const struct rtnl_link_ops *ops;
	struct nlattr *slave_data;
	int err;

	master_dev = netdev_master_upper_dev_get((struct net_device *) dev);
	if (!master_dev)
		return 0;
	ops = master_dev->rtnl_link_ops;
	if (!ops)
		return 0;
	if (nla_put_string(skb, IFLA_INFO_SLAVE_KIND, ops->kind) < 0)
		return -EMSGSIZE;
	if (ops->fill_slave_info) {
		slave_data = nla_nest_start(skb, IFLA_INFO_SLAVE_DATA);
		if (!slave_data)
			return -EMSGSIZE;
		err = ops->fill_slave_info(skb, master_dev, dev);
		if (err < 0)
			goto err_cancel_slave_data;
		nla_nest_end(skb, slave_data);
	}
	return 0;

err_cancel_slave_data:
	nla_nest_cancel(skb, slave_data);
	return err;
}

static int rtnl_link_info_fill(struct sk_buff *skb,
			       const struct net_device *dev)
{
	const struct rtnl_link_ops *ops = dev->rtnl_link_ops;
	struct nlattr *data;
	int err;

	if (!ops)
		return 0;
	if (nla_put_string(skb, IFLA_INFO_KIND, ops->kind) < 0)
		return -EMSGSIZE;
	if (ops->fill_xstats) {
		err = ops->fill_xstats(skb, dev);
		if (err < 0)
			return err;
	}
	if (ops->fill_info) {
		data = nla_nest_start(skb, IFLA_INFO_DATA);
		if (data == NULL)
			return -EMSGSIZE;
		err = ops->fill_info(skb, dev);
		if (err < 0)
			goto err_cancel_data;
		nla_nest_end(skb, data);
	}
	return 0;

err_cancel_data:
	nla_nest_cancel(skb, data);
	return err;
}

static int rtnl_link_fill(struct sk_buff *skb, const struct net_device *dev)
{
	struct nlattr *linkinfo;
	int err = -EMSGSIZE;

	linkinfo = nla_nest_start(skb, IFLA_LINKINFO);
	if (linkinfo == NULL)
		goto out;

	err = rtnl_link_info_fill(skb, dev);
	if (err < 0)
		goto err_cancel_link;

	err = rtnl_link_slave_info_fill(skb, dev);
	if (err < 0)
		goto err_cancel_link;

	nla_nest_end(skb, linkinfo);
	return 0;

err_cancel_link:
	nla_nest_cancel(skb, linkinfo);
out:
	return err;
}

int rtnetlink_send(struct sk_buff *skb, struct net *net, u32 pid, unsigned int group, int echo)
{
	struct sock *rtnl = net->rtnl;
	int err = 0;

	NETLINK_CB(skb).dst_group = group;
	if (echo)
		refcount_inc(&skb->users);
	netlink_broadcast(rtnl, skb, pid, group, GFP_KERNEL);
	if (echo)
		err = netlink_unicast(rtnl, skb, pid, MSG_DONTWAIT);
	return err;
}

int rtnl_unicast(struct sk_buff *skb, struct net *net, u32 pid)
{
	struct sock *rtnl = net->rtnl;

	return nlmsg_unicast(rtnl, skb, pid);
}
EXPORT_SYMBOL(rtnl_unicast);

void rtnl_notify(struct sk_buff *skb, struct net *net, u32 pid, u32 group,
		 struct nlmsghdr *nlh, gfp_t flags)
{
	struct sock *rtnl = net->rtnl;
	int report = 0;

	if (nlh)
		report = nlmsg_report(nlh);

	nlmsg_notify(rtnl, skb, pid, group, report, flags);
}
EXPORT_SYMBOL(rtnl_notify);

void rtnl_set_sk_err(struct net *net, u32 group, int error)
{
	struct sock *rtnl = net->rtnl;

	netlink_set_err(rtnl, 0, group, error);
}
EXPORT_SYMBOL(rtnl_set_sk_err);

int rtnetlink_put_metrics(struct sk_buff *skb, u32 *metrics)
{
	struct nlattr *mx;
	int i, valid = 0;

	mx = nla_nest_start(skb, RTA_METRICS);
	if (mx == NULL)
		return -ENOBUFS;

	for (i = 0; i < RTAX_MAX; i++) {
		if (metrics[i]) {
			if (i == RTAX_CC_ALGO - 1) {
				char tmp[TCP_CA_NAME_MAX], *name;

				name = tcp_ca_get_name_by_key(metrics[i], tmp);
				if (!name)
					continue;
				if (nla_put_string(skb, i + 1, name))
					goto nla_put_failure;
			} else if (i == RTAX_FEATURES - 1) {
				u32 user_features = metrics[i] & RTAX_FEATURE_MASK;

				if (!user_features)
					continue;
				BUILD_BUG_ON(RTAX_FEATURE_MASK & DST_FEATURE_MASK);
				if (nla_put_u32(skb, i + 1, user_features))
					goto nla_put_failure;
			} else {
				if (nla_put_u32(skb, i + 1, metrics[i]))
					goto nla_put_failure;
			}
			valid++;
		}
	}

	if (!valid) {
		nla_nest_cancel(skb, mx);
		return 0;
	}

	return nla_nest_end(skb, mx);

nla_put_failure:
	nla_nest_cancel(skb, mx);
	return -EMSGSIZE;
}
EXPORT_SYMBOL(rtnetlink_put_metrics);

int rtnl_put_cacheinfo(struct sk_buff *skb, struct dst_entry *dst, u32 id,
		       long expires, u32 error)
{
	struct rta_cacheinfo ci = {
		.rta_error = error,
		.rta_id =  id,
	};

	if (dst) {
		ci.rta_lastuse = jiffies_delta_to_clock_t(jiffies - dst->lastuse);
		ci.rta_used = dst->__use;
		ci.rta_clntref = atomic_read(&dst->__refcnt);
	}
	if (expires) {
		unsigned long clock;

		clock = jiffies_to_clock_t(abs(expires));
		clock = min_t(unsigned long, clock, INT_MAX);
		ci.rta_expires = (expires > 0) ? clock : -clock;
	}
	return nla_put(skb, RTA_CACHEINFO, sizeof(ci), &ci);
}
EXPORT_SYMBOL_GPL(rtnl_put_cacheinfo);

static void set_operstate(struct net_device *dev, unsigned char transition)
{
	unsigned char operstate = dev->operstate;

	switch (transition) {
	case IF_OPER_UP:
		if ((operstate == IF_OPER_DORMANT ||
		     operstate == IF_OPER_UNKNOWN) &&
		    !netif_dormant(dev))
			operstate = IF_OPER_UP;
		break;

	case IF_OPER_DORMANT:
		if (operstate == IF_OPER_UP ||
		    operstate == IF_OPER_UNKNOWN)
			operstate = IF_OPER_DORMANT;
		break;
	}

	if (dev->operstate != operstate) {
		write_lock_bh(&dev_base_lock);
		dev->operstate = operstate;
		write_unlock_bh(&dev_base_lock);
		netdev_state_change(dev);
	}
}

static unsigned int rtnl_dev_get_flags(const struct net_device *dev)
{
	return (dev->flags & ~(IFF_PROMISC | IFF_ALLMULTI)) |
	       (dev->gflags & (IFF_PROMISC | IFF_ALLMULTI));
}

static unsigned int rtnl_dev_combine_flags(const struct net_device *dev,
					   const struct ifinfomsg *ifm)
{
	unsigned int flags = ifm->ifi_flags;

	/* bugwards compatibility: ifi_change == 0 is treated as ~0 */
	if (ifm->ifi_change)
		flags = (flags & ifm->ifi_change) |
			(rtnl_dev_get_flags(dev) & ~ifm->ifi_change);

	return flags;
}

static void copy_rtnl_link_stats(struct rtnl_link_stats *a,
				 const struct rtnl_link_stats64 *b)
{
	a->rx_packets = b->rx_packets;
	a->tx_packets = b->tx_packets;
	a->rx_bytes = b->rx_bytes;
	a->tx_bytes = b->tx_bytes;
	a->rx_errors = b->rx_errors;
	a->tx_errors = b->tx_errors;
	a->rx_dropped = b->rx_dropped;
	a->tx_dropped = b->tx_dropped;

	a->multicast = b->multicast;
	a->collisions = b->collisions;

	a->rx_length_errors = b->rx_length_errors;
	a->rx_over_errors = b->rx_over_errors;
	a->rx_crc_errors = b->rx_crc_errors;
	a->rx_frame_errors = b->rx_frame_errors;
	a->rx_fifo_errors = b->rx_fifo_errors;
	a->rx_missed_errors = b->rx_missed_errors;

	a->tx_aborted_errors = b->tx_aborted_errors;
	a->tx_carrier_errors = b->tx_carrier_errors;
	a->tx_fifo_errors = b->tx_fifo_errors;
	a->tx_heartbeat_errors = b->tx_heartbeat_errors;
	a->tx_window_errors = b->tx_window_errors;

	a->rx_compressed = b->rx_compressed;
	a->tx_compressed = b->tx_compressed;

	a->rx_nohandler = b->rx_nohandler;
}

/* All VF info */
static inline int rtnl_vfinfo_size(const struct net_device *dev,
				   u32 ext_filter_mask)
{
	if (dev->dev.parent && (ext_filter_mask & RTEXT_FILTER_VF)) {
		int num_vfs = dev_num_vf(dev->dev.parent);
		size_t size = nla_total_size(0);
		size += num_vfs *
			(nla_total_size(0) +
			 nla_total_size(sizeof(struct ifla_vf_mac)) +
			 nla_total_size(sizeof(struct ifla_vf_vlan)) +
			 nla_total_size(0) + /* nest IFLA_VF_VLAN_LIST */
			 nla_total_size(MAX_VLAN_LIST_LEN *
					sizeof(struct ifla_vf_vlan_info)) +
			 nla_total_size(sizeof(struct ifla_vf_spoofchk)) +
			 nla_total_size(sizeof(struct ifla_vf_tx_rate)) +
			 nla_total_size(sizeof(struct ifla_vf_rate)) +
			 nla_total_size(sizeof(struct ifla_vf_link_state)) +
			 nla_total_size(sizeof(struct ifla_vf_rss_query_en)) +
			 nla_total_size(0) + /* nest IFLA_VF_STATS */
			 /* IFLA_VF_STATS_RX_PACKETS */
			 nla_total_size_64bit(sizeof(__u64)) +
			 /* IFLA_VF_STATS_TX_PACKETS */
			 nla_total_size_64bit(sizeof(__u64)) +
			 /* IFLA_VF_STATS_RX_BYTES */
			 nla_total_size_64bit(sizeof(__u64)) +
			 /* IFLA_VF_STATS_TX_BYTES */
			 nla_total_size_64bit(sizeof(__u64)) +
			 /* IFLA_VF_STATS_BROADCAST */
			 nla_total_size_64bit(sizeof(__u64)) +
			 /* IFLA_VF_STATS_MULTICAST */
			 nla_total_size_64bit(sizeof(__u64)) +
			 /* IFLA_VF_STATS_RX_DROPPED */
			 nla_total_size_64bit(sizeof(__u64)) +
			 /* IFLA_VF_STATS_TX_DROPPED */
			 nla_total_size_64bit(sizeof(__u64)) +
			 nla_total_size(sizeof(struct ifla_vf_trust)));
		return size;
	} else
		return 0;
}

static size_t rtnl_port_size(const struct net_device *dev,
			     u32 ext_filter_mask)
{
	size_t port_size = nla_total_size(4)		/* PORT_VF */
		+ nla_total_size(PORT_PROFILE_MAX)	/* PORT_PROFILE */
		+ nla_total_size(PORT_UUID_MAX)		/* PORT_INSTANCE_UUID */
		+ nla_total_size(PORT_UUID_MAX)		/* PORT_HOST_UUID */
		+ nla_total_size(1)			/* PROT_VDP_REQUEST */
		+ nla_total_size(2);			/* PORT_VDP_RESPONSE */
	size_t vf_ports_size = nla_total_size(sizeof(struct nlattr));
	size_t vf_port_size = nla_total_size(sizeof(struct nlattr))
		+ port_size;
	size_t port_self_size = nla_total_size(sizeof(struct nlattr))
		+ port_size;

	if (!dev->netdev_ops->ndo_get_vf_port || !dev->dev.parent ||
	    !(ext_filter_mask & RTEXT_FILTER_VF))
		return 0;
	if (dev_num_vf(dev->dev.parent))
		return port_self_size + vf_ports_size +
			vf_port_size * dev_num_vf(dev->dev.parent);
	else
		return port_self_size;
}

static size_t rtnl_xdp_size(void)
{
	size_t xdp_size = nla_total_size(0) +	/* nest IFLA_XDP */
			  nla_total_size(1) +	/* XDP_ATTACHED */
			  nla_total_size(4) +	/* XDP_PROG_ID (or 1st mode) */
			  nla_total_size(4);	/* XDP_<mode>_PROG_ID */

	return xdp_size;
}

static noinline size_t if_nlmsg_size(const struct net_device *dev,
				     u32 ext_filter_mask)
{
	return NLMSG_ALIGN(sizeof(struct ifinfomsg))
	       + nla_total_size(IFNAMSIZ) /* IFLA_IFNAME */
	       + nla_total_size(IFALIASZ) /* IFLA_IFALIAS */
	       + nla_total_size(IFNAMSIZ) /* IFLA_QDISC */
	       + nla_total_size_64bit(sizeof(struct rtnl_link_ifmap))
	       + nla_total_size(sizeof(struct rtnl_link_stats))
	       + nla_total_size_64bit(sizeof(struct rtnl_link_stats64))
	       + nla_total_size(MAX_ADDR_LEN) /* IFLA_ADDRESS */
	       + nla_total_size(MAX_ADDR_LEN) /* IFLA_BROADCAST */
	       + nla_total_size(4) /* IFLA_TXQLEN */
	       + nla_total_size(4) /* IFLA_WEIGHT */
	       + nla_total_size(4) /* IFLA_MTU */
	       + nla_total_size(4) /* IFLA_LINK */
	       + nla_total_size(4) /* IFLA_MASTER */
	       + nla_total_size(1) /* IFLA_CARRIER */
	       + nla_total_size(4) /* IFLA_PROMISCUITY */
	       + nla_total_size(4) /* IFLA_NUM_TX_QUEUES */
	       + nla_total_size(4) /* IFLA_NUM_RX_QUEUES */
	       + nla_total_size(4) /* IFLA_GSO_MAX_SEGS */
	       + nla_total_size(4) /* IFLA_GSO_MAX_SIZE */
	       + nla_total_size(1) /* IFLA_OPERSTATE */
	       + nla_total_size(1) /* IFLA_LINKMODE */
	       + nla_total_size(4) /* IFLA_CARRIER_CHANGES */
	       + nla_total_size(4) /* IFLA_LINK_NETNSID */
	       + nla_total_size(4) /* IFLA_GROUP */
	       + nla_total_size(ext_filter_mask
			        & RTEXT_FILTER_VF ? 4 : 0) /* IFLA_NUM_VF */
	       + rtnl_vfinfo_size(dev, ext_filter_mask) /* IFLA_VFINFO_LIST */
	       + rtnl_port_size(dev, ext_filter_mask) /* IFLA_VF_PORTS + IFLA_PORT_SELF */
	       + rtnl_link_get_size(dev) /* IFLA_LINKINFO */
	       + rtnl_link_get_af_size(dev, ext_filter_mask) /* IFLA_AF_SPEC */
	       + nla_total_size(MAX_PHYS_ITEM_ID_LEN) /* IFLA_PHYS_PORT_ID */
	       + nla_total_size(MAX_PHYS_ITEM_ID_LEN) /* IFLA_PHYS_SWITCH_ID */
	       + nla_total_size(IFNAMSIZ) /* IFLA_PHYS_PORT_NAME */
	       + rtnl_xdp_size() /* IFLA_XDP */
	       + nla_total_size(4)  /* IFLA_EVENT */
	       + nla_total_size(4)  /* IFLA_NEW_NETNSID */
	       + nla_total_size(4)  /* IFLA_NEW_IFINDEX */
	       + nla_total_size(1)  /* IFLA_PROTO_DOWN */
	       + nla_total_size(4)  /* IFLA_TARGET_NETNSID */
	       + nla_total_size(4)  /* IFLA_CARRIER_UP_COUNT */
	       + nla_total_size(4)  /* IFLA_CARRIER_DOWN_COUNT */
	       + nla_total_size(4)  /* IFLA_MIN_MTU */
	       + nla_total_size(4)  /* IFLA_MAX_MTU */
	       + 0;
}

static int rtnl_vf_ports_fill(struct sk_buff *skb, struct net_device *dev)
{
	struct nlattr *vf_ports;
	struct nlattr *vf_port;
	int vf;
	int err;

	vf_ports = nla_nest_start(skb, IFLA_VF_PORTS);
	if (!vf_ports)
		return -EMSGSIZE;

	for (vf = 0; vf < dev_num_vf(dev->dev.parent); vf++) {
		vf_port = nla_nest_start(skb, IFLA_VF_PORT);
		if (!vf_port)
			goto nla_put_failure;
		if (nla_put_u32(skb, IFLA_PORT_VF, vf))
			goto nla_put_failure;
		err = dev->netdev_ops->ndo_get_vf_port(dev, vf, skb);
		if (err == -EMSGSIZE)
			goto nla_put_failure;
		if (err) {
			nla_nest_cancel(skb, vf_port);
			continue;
		}
		nla_nest_end(skb, vf_port);
	}

	nla_nest_end(skb, vf_ports);

	return 0;

nla_put_failure:
	nla_nest_cancel(skb, vf_ports);
	return -EMSGSIZE;
}

static int rtnl_port_self_fill(struct sk_buff *skb, struct net_device *dev)
{
	struct nlattr *port_self;
	int err;

	port_self = nla_nest_start(skb, IFLA_PORT_SELF);
	if (!port_self)
		return -EMSGSIZE;

	err = dev->netdev_ops->ndo_get_vf_port(dev, PORT_SELF_VF, skb);
	if (err) {
		nla_nest_cancel(skb, port_self);
		return (err == -EMSGSIZE) ? err : 0;
	}

	nla_nest_end(skb, port_self);

	return 0;
}

static int rtnl_port_fill(struct sk_buff *skb, struct net_device *dev,
			  u32 ext_filter_mask)
{
	int err;

	if (!dev->netdev_ops->ndo_get_vf_port || !dev->dev.parent ||
	    !(ext_filter_mask & RTEXT_FILTER_VF))
		return 0;

	err = rtnl_port_self_fill(skb, dev);
	if (err)
		return err;

	if (dev_num_vf(dev->dev.parent)) {
		err = rtnl_vf_ports_fill(skb, dev);
		if (err)
			return err;
	}

	return 0;
}

static int rtnl_phys_port_id_fill(struct sk_buff *skb, struct net_device *dev)
{
	int err;
	struct netdev_phys_item_id ppid;

	err = dev_get_phys_port_id(dev, &ppid);
	if (err) {
		if (err == -EOPNOTSUPP)
			return 0;
		return err;
	}

	if (nla_put(skb, IFLA_PHYS_PORT_ID, ppid.id_len, ppid.id))
		return -EMSGSIZE;

	return 0;
}

static int rtnl_phys_port_name_fill(struct sk_buff *skb, struct net_device *dev)
{
	char name[IFNAMSIZ];
	int err;

	err = dev_get_phys_port_name(dev, name, sizeof(name));
	if (err) {
		if (err == -EOPNOTSUPP)
			return 0;
		return err;
	}

	if (nla_put_string(skb, IFLA_PHYS_PORT_NAME, name))
		return -EMSGSIZE;

	return 0;
}

static int rtnl_phys_switch_id_fill(struct sk_buff *skb, struct net_device *dev)
{
	int err;
	struct switchdev_attr attr = {
		.orig_dev = dev,
		.id = SWITCHDEV_ATTR_ID_PORT_PARENT_ID,
		.flags = SWITCHDEV_F_NO_RECURSE,
	};

	err = switchdev_port_attr_get(dev, &attr);
	if (err) {
		if (err == -EOPNOTSUPP)
			return 0;
		return err;
	}

	if (nla_put(skb, IFLA_PHYS_SWITCH_ID, attr.u.ppid.id_len,
		    attr.u.ppid.id))
		return -EMSGSIZE;

	return 0;
}

static noinline_for_stack int rtnl_fill_stats(struct sk_buff *skb,
					      struct net_device *dev)
{
	struct rtnl_link_stats64 *sp;
	struct nlattr *attr;

	attr = nla_reserve_64bit(skb, IFLA_STATS64,
				 sizeof(struct rtnl_link_stats64), IFLA_PAD);
	if (!attr)
		return -EMSGSIZE;

	sp = nla_data(attr);
	dev_get_stats(dev, sp);

	attr = nla_reserve(skb, IFLA_STATS,
			   sizeof(struct rtnl_link_stats));
	if (!attr)
		return -EMSGSIZE;

	copy_rtnl_link_stats(nla_data(attr), sp);

	return 0;
}

static noinline_for_stack int rtnl_fill_vfinfo(struct sk_buff *skb,
					       struct net_device *dev,
					       int vfs_num,
					       struct nlattr *vfinfo)
{
	struct ifla_vf_rss_query_en vf_rss_query_en;
	struct nlattr *vf, *vfstats, *vfvlanlist;
	struct ifla_vf_link_state vf_linkstate;
	struct ifla_vf_vlan_info vf_vlan_info;
	struct ifla_vf_spoofchk vf_spoofchk;
	struct ifla_vf_tx_rate vf_tx_rate;
	struct ifla_vf_stats vf_stats;
	struct ifla_vf_trust vf_trust;
	struct ifla_vf_vlan vf_vlan;
	struct ifla_vf_rate vf_rate;
	struct ifla_vf_mac vf_mac;
	struct ifla_vf_info ivi;

	memset(&ivi, 0, sizeof(ivi));

	/* Not all SR-IOV capable drivers support the
	 * spoofcheck and "RSS query enable" query.  Preset to
	 * -1 so the user space tool can detect that the driver
	 * didn't report anything.
	 */
	ivi.spoofchk = -1;
	ivi.rss_query_en = -1;
	ivi.trusted = -1;
	/* The default value for VF link state is "auto"
	 * IFLA_VF_LINK_STATE_AUTO which equals zero
	 */
	ivi.linkstate = 0;
	/* VLAN Protocol by default is 802.1Q */
	ivi.vlan_proto = htons(ETH_P_8021Q);
	if (dev->netdev_ops->ndo_get_vf_config(dev, vfs_num, &ivi))
		return 0;

	memset(&vf_vlan_info, 0, sizeof(vf_vlan_info));

	vf_mac.vf =
		vf_vlan.vf =
		vf_vlan_info.vf =
		vf_rate.vf =
		vf_tx_rate.vf =
		vf_spoofchk.vf =
		vf_linkstate.vf =
		vf_rss_query_en.vf =
		vf_trust.vf = ivi.vf;

	memcpy(vf_mac.mac, ivi.mac, sizeof(ivi.mac));
	vf_vlan.vlan = ivi.vlan;
	vf_vlan.qos = ivi.qos;
	vf_vlan_info.vlan = ivi.vlan;
	vf_vlan_info.qos = ivi.qos;
	vf_vlan_info.vlan_proto = ivi.vlan_proto;
	vf_tx_rate.rate = ivi.max_tx_rate;
	vf_rate.min_tx_rate = ivi.min_tx_rate;
	vf_rate.max_tx_rate = ivi.max_tx_rate;
	vf_spoofchk.setting = ivi.spoofchk;
	vf_linkstate.link_state = ivi.linkstate;
	vf_rss_query_en.setting = ivi.rss_query_en;
	vf_trust.setting = ivi.trusted;
	vf = nla_nest_start(skb, IFLA_VF_INFO);
	if (!vf)
		goto nla_put_vfinfo_failure;
	if (nla_put(skb, IFLA_VF_MAC, sizeof(vf_mac), &vf_mac) ||
	    nla_put(skb, IFLA_VF_VLAN, sizeof(vf_vlan), &vf_vlan) ||
	    nla_put(skb, IFLA_VF_RATE, sizeof(vf_rate),
		    &vf_rate) ||
	    nla_put(skb, IFLA_VF_TX_RATE, sizeof(vf_tx_rate),
		    &vf_tx_rate) ||
	    nla_put(skb, IFLA_VF_SPOOFCHK, sizeof(vf_spoofchk),
		    &vf_spoofchk) ||
	    nla_put(skb, IFLA_VF_LINK_STATE, sizeof(vf_linkstate),
		    &vf_linkstate) ||
	    nla_put(skb, IFLA_VF_RSS_QUERY_EN,
		    sizeof(vf_rss_query_en),
		    &vf_rss_query_en) ||
	    nla_put(skb, IFLA_VF_TRUST,
		    sizeof(vf_trust), &vf_trust))
		goto nla_put_vf_failure;
	vfvlanlist = nla_nest_start(skb, IFLA_VF_VLAN_LIST);
	if (!vfvlanlist)
		goto nla_put_vf_failure;
	if (nla_put(skb, IFLA_VF_VLAN_INFO, sizeof(vf_vlan_info),
		    &vf_vlan_info)) {
		nla_nest_cancel(skb, vfvlanlist);
		goto nla_put_vf_failure;
	}
	nla_nest_end(skb, vfvlanlist);
	memset(&vf_stats, 0, sizeof(vf_stats));
	if (dev->netdev_ops->ndo_get_vf_stats)
		dev->netdev_ops->ndo_get_vf_stats(dev, vfs_num,
						&vf_stats);
	vfstats = nla_nest_start(skb, IFLA_VF_STATS);
	if (!vfstats)
		goto nla_put_vf_failure;
	if (nla_put_u64_64bit(skb, IFLA_VF_STATS_RX_PACKETS,
			      vf_stats.rx_packets, IFLA_VF_STATS_PAD) ||
	    nla_put_u64_64bit(skb, IFLA_VF_STATS_TX_PACKETS,
			      vf_stats.tx_packets, IFLA_VF_STATS_PAD) ||
	    nla_put_u64_64bit(skb, IFLA_VF_STATS_RX_BYTES,
			      vf_stats.rx_bytes, IFLA_VF_STATS_PAD) ||
	    nla_put_u64_64bit(skb, IFLA_VF_STATS_TX_BYTES,
			      vf_stats.tx_bytes, IFLA_VF_STATS_PAD) ||
	    nla_put_u64_64bit(skb, IFLA_VF_STATS_BROADCAST,
			      vf_stats.broadcast, IFLA_VF_STATS_PAD) ||
	    nla_put_u64_64bit(skb, IFLA_VF_STATS_MULTICAST,
			      vf_stats.multicast, IFLA_VF_STATS_PAD) ||
	    nla_put_u64_64bit(skb, IFLA_VF_STATS_RX_DROPPED,
			      vf_stats.rx_dropped, IFLA_VF_STATS_PAD) ||
	    nla_put_u64_64bit(skb, IFLA_VF_STATS_TX_DROPPED,
			      vf_stats.tx_dropped, IFLA_VF_STATS_PAD)) {
		nla_nest_cancel(skb, vfstats);
		goto nla_put_vf_failure;
	}
	nla_nest_end(skb, vfstats);
	nla_nest_end(skb, vf);
	return 0;

nla_put_vf_failure:
	nla_nest_cancel(skb, vf);
nla_put_vfinfo_failure:
	nla_nest_cancel(skb, vfinfo);
	return -EMSGSIZE;
}

static noinline_for_stack int rtnl_fill_vf(struct sk_buff *skb,
					   struct net_device *dev,
					   u32 ext_filter_mask)
{
	struct nlattr *vfinfo;
	int i, num_vfs;

	if (!dev->dev.parent || ((ext_filter_mask & RTEXT_FILTER_VF) == 0))
		return 0;

	num_vfs = dev_num_vf(dev->dev.parent);
	if (nla_put_u32(skb, IFLA_NUM_VF, num_vfs))
		return -EMSGSIZE;

	if (!dev->netdev_ops->ndo_get_vf_config)
		return 0;

	vfinfo = nla_nest_start(skb, IFLA_VFINFO_LIST);
	if (!vfinfo)
		return -EMSGSIZE;

	for (i = 0; i < num_vfs; i++) {
		if (rtnl_fill_vfinfo(skb, dev, i, vfinfo))
			return -EMSGSIZE;
	}

	nla_nest_end(skb, vfinfo);
	return 0;
}

static int rtnl_fill_link_ifmap(struct sk_buff *skb, struct net_device *dev)
{
	struct rtnl_link_ifmap map;

	memset(&map, 0, sizeof(map));
	map.mem_start   = dev->mem_start;
	map.mem_end     = dev->mem_end;
	map.base_addr   = dev->base_addr;
	map.irq         = dev->irq;
	map.dma         = dev->dma;
	map.port        = dev->if_port;

	if (nla_put_64bit(skb, IFLA_MAP, sizeof(map), &map, IFLA_PAD))
		return -EMSGSIZE;

	return 0;
}

static u32 rtnl_xdp_prog_skb(struct net_device *dev)
{
	const struct bpf_prog *generic_xdp_prog;

	ASSERT_RTNL();

	generic_xdp_prog = rtnl_dereference(dev->xdp_prog);
	if (!generic_xdp_prog)
		return 0;
	return generic_xdp_prog->aux->id;
}

static u32 rtnl_xdp_prog_drv(struct net_device *dev)
{
	return __dev_xdp_query(dev, dev->netdev_ops->ndo_bpf, XDP_QUERY_PROG);
}

static u32 rtnl_xdp_prog_hw(struct net_device *dev)
{
	return __dev_xdp_query(dev, dev->netdev_ops->ndo_bpf,
			       XDP_QUERY_PROG_HW);
}

static int rtnl_xdp_report_one(struct sk_buff *skb, struct net_device *dev,
			       u32 *prog_id, u8 *mode, u8 tgt_mode, u32 attr,
			       u32 (*get_prog_id)(struct net_device *dev))
{
	u32 curr_id;
	int err;

	curr_id = get_prog_id(dev);
	if (!curr_id)
		return 0;

	*prog_id = curr_id;
	err = nla_put_u32(skb, attr, curr_id);
	if (err)
		return err;

	if (*mode != XDP_ATTACHED_NONE)
		*mode = XDP_ATTACHED_MULTI;
	else
		*mode = tgt_mode;

	return 0;
}

static int rtnl_xdp_fill(struct sk_buff *skb, struct net_device *dev)
{
	struct nlattr *xdp;
	u32 prog_id;
	int err;
	u8 mode;

	xdp = nla_nest_start(skb, IFLA_XDP);
	if (!xdp)
		return -EMSGSIZE;

	prog_id = 0;
	mode = XDP_ATTACHED_NONE;
	err = rtnl_xdp_report_one(skb, dev, &prog_id, &mode, XDP_ATTACHED_SKB,
				  IFLA_XDP_SKB_PROG_ID, rtnl_xdp_prog_skb);
	if (err)
		goto err_cancel;
	err = rtnl_xdp_report_one(skb, dev, &prog_id, &mode, XDP_ATTACHED_DRV,
				  IFLA_XDP_DRV_PROG_ID, rtnl_xdp_prog_drv);
	if (err)
		goto err_cancel;
	err = rtnl_xdp_report_one(skb, dev, &prog_id, &mode, XDP_ATTACHED_HW,
				  IFLA_XDP_HW_PROG_ID, rtnl_xdp_prog_hw);
	if (err)
		goto err_cancel;

	err = nla_put_u8(skb, IFLA_XDP_ATTACHED, mode);
	if (err)
		goto err_cancel;

	if (prog_id && mode != XDP_ATTACHED_MULTI) {
		err = nla_put_u32(skb, IFLA_XDP_PROG_ID, prog_id);
		if (err)
			goto err_cancel;
	}

	nla_nest_end(skb, xdp);
	return 0;

err_cancel:
	nla_nest_cancel(skb, xdp);
	return err;
}

static u32 rtnl_get_event(unsigned long event)
{
	u32 rtnl_event_type = IFLA_EVENT_NONE;

	switch (event) {
	case NETDEV_REBOOT:
		rtnl_event_type = IFLA_EVENT_REBOOT;
		break;
	case NETDEV_FEAT_CHANGE:
		rtnl_event_type = IFLA_EVENT_FEATURES;
		break;
	case NETDEV_BONDING_FAILOVER:
		rtnl_event_type = IFLA_EVENT_BONDING_FAILOVER;
		break;
	case NETDEV_NOTIFY_PEERS:
		rtnl_event_type = IFLA_EVENT_NOTIFY_PEERS;
		break;
	case NETDEV_RESEND_IGMP:
		rtnl_event_type = IFLA_EVENT_IGMP_RESEND;
		break;
	case NETDEV_CHANGEINFODATA:
		rtnl_event_type = IFLA_EVENT_BONDING_OPTIONS;
		break;
	default:
		break;
	}

	return rtnl_event_type;
}

static int put_master_ifindex(struct sk_buff *skb, struct net_device *dev)
{
	const struct net_device *upper_dev;
	int ret = 0;

	rcu_read_lock();

	upper_dev = netdev_master_upper_dev_get_rcu(dev);
	if (upper_dev)
		ret = nla_put_u32(skb, IFLA_MASTER, upper_dev->ifindex);

	rcu_read_unlock();
	return ret;
}

static int nla_put_iflink(struct sk_buff *skb, const struct net_device *dev)
{
	int ifindex = dev_get_iflink(dev);

	if (dev->ifindex == ifindex)
		return 0;

	return nla_put_u32(skb, IFLA_LINK, ifindex);
}

static noinline_for_stack int nla_put_ifalias(struct sk_buff *skb,
					      struct net_device *dev)
{
	char buf[IFALIASZ];
	int ret;

	ret = dev_get_alias(dev, buf, sizeof(buf));
	return ret > 0 ? nla_put_string(skb, IFLA_IFALIAS, buf) : 0;
}

static int rtnl_fill_link_netnsid(struct sk_buff *skb,
				  const struct net_device *dev,
				  struct net *src_net)
{
	if (dev->rtnl_link_ops && dev->rtnl_link_ops->get_link_net) {
		struct net *link_net = dev->rtnl_link_ops->get_link_net(dev);

		if (!net_eq(dev_net(dev), link_net)) {
			int id = peernet2id_alloc(src_net, link_net);

			if (nla_put_s32(skb, IFLA_LINK_NETNSID, id))
				return -EMSGSIZE;
		}
	}

	return 0;
}

static int rtnl_fill_link_af(struct sk_buff *skb,
			     const struct net_device *dev,
			     u32 ext_filter_mask)
{
	const struct rtnl_af_ops *af_ops;
	struct nlattr *af_spec;

	af_spec = nla_nest_start(skb, IFLA_AF_SPEC);
	if (!af_spec)
		return -EMSGSIZE;

	list_for_each_entry_rcu(af_ops, &rtnl_af_ops, list) {
		struct nlattr *af;
		int err;

		if (!af_ops->fill_link_af)
			continue;

		af = nla_nest_start(skb, af_ops->family);
		if (!af)
			return -EMSGSIZE;

		err = af_ops->fill_link_af(skb, dev, ext_filter_mask);
		/*
		 * Caller may return ENODATA to indicate that there
		 * was no data to be dumped. This is not an error, it
		 * means we should trim the attribute header and
		 * continue.
		 */
		if (err == -ENODATA)
			nla_nest_cancel(skb, af);
		else if (err < 0)
			return -EMSGSIZE;

		nla_nest_end(skb, af);
	}

	nla_nest_end(skb, af_spec);
	return 0;
}

static int rtnl_fill_ifinfo(struct sk_buff *skb,
			    struct net_device *dev, struct net *src_net,
			    int type, u32 pid, u32 seq, u32 change,
			    unsigned int flags, u32 ext_filter_mask,
			    u32 event, int *new_nsid, int new_ifindex,
			    int tgt_netnsid)
{
	struct ifinfomsg *ifm;
	struct nlmsghdr *nlh;

	ASSERT_RTNL();
	nlh = nlmsg_put(skb, pid, seq, type, sizeof(*ifm), flags);
	if (nlh == NULL)
		return -EMSGSIZE;

	ifm = nlmsg_data(nlh);
	ifm->ifi_family = AF_UNSPEC;
	ifm->__ifi_pad = 0;
	ifm->ifi_type = dev->type;
	ifm->ifi_index = dev->ifindex;
	ifm->ifi_flags = dev_get_flags(dev);
	ifm->ifi_change = change;

	if (tgt_netnsid >= 0 && nla_put_s32(skb, IFLA_TARGET_NETNSID, tgt_netnsid))
		goto nla_put_failure;

	if (nla_put_string(skb, IFLA_IFNAME, dev->name) ||
	    nla_put_u32(skb, IFLA_TXQLEN, dev->tx_queue_len) ||
	    nla_put_u8(skb, IFLA_OPERSTATE,
		       netif_running(dev) ? dev->operstate : IF_OPER_DOWN) ||
	    nla_put_u8(skb, IFLA_LINKMODE, dev->link_mode) ||
	    nla_put_u32(skb, IFLA_MTU, dev->mtu) ||
	    nla_put_u32(skb, IFLA_MIN_MTU, dev->min_mtu) ||
	    nla_put_u32(skb, IFLA_MAX_MTU, dev->max_mtu) ||
	    nla_put_u32(skb, IFLA_GROUP, dev->group) ||
	    nla_put_u32(skb, IFLA_PROMISCUITY, dev->promiscuity) ||
	    nla_put_u32(skb, IFLA_NUM_TX_QUEUES, dev->num_tx_queues) ||
	    nla_put_u32(skb, IFLA_GSO_MAX_SEGS, dev->gso_max_segs) ||
	    nla_put_u32(skb, IFLA_GSO_MAX_SIZE, dev->gso_max_size) ||
#ifdef CONFIG_RPS
	    nla_put_u32(skb, IFLA_NUM_RX_QUEUES, dev->num_rx_queues) ||
#endif
	    nla_put_iflink(skb, dev) ||
	    put_master_ifindex(skb, dev) ||
	    nla_put_u8(skb, IFLA_CARRIER, netif_carrier_ok(dev)) ||
	    (dev->qdisc &&
	     nla_put_string(skb, IFLA_QDISC, dev->qdisc->ops->id)) ||
	    nla_put_ifalias(skb, dev) ||
	    nla_put_u32(skb, IFLA_CARRIER_CHANGES,
			atomic_read(&dev->carrier_up_count) +
			atomic_read(&dev->carrier_down_count)) ||
	    nla_put_u8(skb, IFLA_PROTO_DOWN, dev->proto_down) ||
	    nla_put_u32(skb, IFLA_CARRIER_UP_COUNT,
			atomic_read(&dev->carrier_up_count)) ||
	    nla_put_u32(skb, IFLA_CARRIER_DOWN_COUNT,
			atomic_read(&dev->carrier_down_count)))
		goto nla_put_failure;

	if (event != IFLA_EVENT_NONE) {
		if (nla_put_u32(skb, IFLA_EVENT, event))
			goto nla_put_failure;
	}

	if (rtnl_fill_link_ifmap(skb, dev))
		goto nla_put_failure;

	if (dev->addr_len) {
		if (nla_put(skb, IFLA_ADDRESS, dev->addr_len, dev->dev_addr) ||
		    nla_put(skb, IFLA_BROADCAST, dev->addr_len, dev->broadcast))
			goto nla_put_failure;
	}

	if (rtnl_phys_port_id_fill(skb, dev))
		goto nla_put_failure;

	if (rtnl_phys_port_name_fill(skb, dev))
		goto nla_put_failure;

	if (rtnl_phys_switch_id_fill(skb, dev))
		goto nla_put_failure;

	if (rtnl_fill_stats(skb, dev))
		goto nla_put_failure;

	if (rtnl_fill_vf(skb, dev, ext_filter_mask))
		goto nla_put_failure;

	if (rtnl_port_fill(skb, dev, ext_filter_mask))
		goto nla_put_failure;

	if (rtnl_xdp_fill(skb, dev))
		goto nla_put_failure;

	if (dev->rtnl_link_ops || rtnl_have_link_slave_info(dev)) {
		if (rtnl_link_fill(skb, dev) < 0)
			goto nla_put_failure;
	}

	if (rtnl_fill_link_netnsid(skb, dev, src_net))
		goto nla_put_failure;

	if (new_nsid &&
	    nla_put_s32(skb, IFLA_NEW_NETNSID, *new_nsid) < 0)
		goto nla_put_failure;
	if (new_ifindex &&
	    nla_put_s32(skb, IFLA_NEW_IFINDEX, new_ifindex) < 0)
		goto nla_put_failure;


	rcu_read_lock();
	if (rtnl_fill_link_af(skb, dev, ext_filter_mask))
		goto nla_put_failure_rcu;
	rcu_read_unlock();

	nlmsg_end(skb, nlh);
	return 0;

nla_put_failure_rcu:
	rcu_read_unlock();
nla_put_failure:
	nlmsg_cancel(skb, nlh);
	return -EMSGSIZE;
}

static const struct nla_policy ifla_policy[IFLA_MAX+1] = {
	[IFLA_IFNAME]		= { .type = NLA_STRING, .len = IFNAMSIZ-1 },
	[IFLA_ADDRESS]		= { .type = NLA_BINARY, .len = MAX_ADDR_LEN },
	[IFLA_BROADCAST]	= { .type = NLA_BINARY, .len = MAX_ADDR_LEN },
	[IFLA_MAP]		= { .len = sizeof(struct rtnl_link_ifmap) },
	[IFLA_MTU]		= { .type = NLA_U32 },
	[IFLA_LINK]		= { .type = NLA_U32 },
	[IFLA_MASTER]		= { .type = NLA_U32 },
	[IFLA_CARRIER]		= { .type = NLA_U8 },
	[IFLA_TXQLEN]		= { .type = NLA_U32 },
	[IFLA_WEIGHT]		= { .type = NLA_U32 },
	[IFLA_OPERSTATE]	= { .type = NLA_U8 },
	[IFLA_LINKMODE]		= { .type = NLA_U8 },
	[IFLA_LINKINFO]		= { .type = NLA_NESTED },
	[IFLA_NET_NS_PID]	= { .type = NLA_U32 },
	[IFLA_NET_NS_FD]	= { .type = NLA_U32 },
	/* IFLA_IFALIAS is a string, but policy is set to NLA_BINARY to
	 * allow 0-length string (needed to remove an alias).
	 */
	[IFLA_IFALIAS]	        = { .type = NLA_BINARY, .len = IFALIASZ - 1 },
	[IFLA_VFINFO_LIST]	= {. type = NLA_NESTED },
	[IFLA_VF_PORTS]		= { .type = NLA_NESTED },
	[IFLA_PORT_SELF]	= { .type = NLA_NESTED },
	[IFLA_AF_SPEC]		= { .type = NLA_NESTED },
	[IFLA_EXT_MASK]		= { .type = NLA_U32 },
	[IFLA_PROMISCUITY]	= { .type = NLA_U32 },
	[IFLA_NUM_TX_QUEUES]	= { .type = NLA_U32 },
	[IFLA_NUM_RX_QUEUES]	= { .type = NLA_U32 },
	[IFLA_GSO_MAX_SEGS]	= { .type = NLA_U32 },
	[IFLA_GSO_MAX_SIZE]	= { .type = NLA_U32 },
	[IFLA_PHYS_PORT_ID]	= { .type = NLA_BINARY, .len = MAX_PHYS_ITEM_ID_LEN },
	[IFLA_CARRIER_CHANGES]	= { .type = NLA_U32 },  /* ignored */
	[IFLA_PHYS_SWITCH_ID]	= { .type = NLA_BINARY, .len = MAX_PHYS_ITEM_ID_LEN },
	[IFLA_LINK_NETNSID]	= { .type = NLA_S32 },
	[IFLA_PROTO_DOWN]	= { .type = NLA_U8 },
	[IFLA_XDP]		= { .type = NLA_NESTED },
	[IFLA_EVENT]		= { .type = NLA_U32 },
	[IFLA_GROUP]		= { .type = NLA_U32 },
	[IFLA_TARGET_NETNSID]	= { .type = NLA_S32 },
	[IFLA_CARRIER_UP_COUNT]	= { .type = NLA_U32 },
	[IFLA_CARRIER_DOWN_COUNT] = { .type = NLA_U32 },
	[IFLA_MIN_MTU]		= { .type = NLA_U32 },
	[IFLA_MAX_MTU]		= { .type = NLA_U32 },
};

static const struct nla_policy ifla_info_policy[IFLA_INFO_MAX+1] = {
	[IFLA_INFO_KIND]	= { .type = NLA_STRING },
	[IFLA_INFO_DATA]	= { .type = NLA_NESTED },
	[IFLA_INFO_SLAVE_KIND]	= { .type = NLA_STRING },
	[IFLA_INFO_SLAVE_DATA]	= { .type = NLA_NESTED },
};

static const struct nla_policy ifla_vf_policy[IFLA_VF_MAX+1] = {
	[IFLA_VF_MAC]		= { .len = sizeof(struct ifla_vf_mac) },
	[IFLA_VF_VLAN]		= { .len = sizeof(struct ifla_vf_vlan) },
	[IFLA_VF_VLAN_LIST]     = { .type = NLA_NESTED },
	[IFLA_VF_TX_RATE]	= { .len = sizeof(struct ifla_vf_tx_rate) },
	[IFLA_VF_SPOOFCHK]	= { .len = sizeof(struct ifla_vf_spoofchk) },
	[IFLA_VF_RATE]		= { .len = sizeof(struct ifla_vf_rate) },
	[IFLA_VF_LINK_STATE]	= { .len = sizeof(struct ifla_vf_link_state) },
	[IFLA_VF_RSS_QUERY_EN]	= { .len = sizeof(struct ifla_vf_rss_query_en) },
	[IFLA_VF_STATS]		= { .type = NLA_NESTED },
	[IFLA_VF_TRUST]		= { .len = sizeof(struct ifla_vf_trust) },
	[IFLA_VF_IB_NODE_GUID]	= { .len = sizeof(struct ifla_vf_guid) },
	[IFLA_VF_IB_PORT_GUID]	= { .len = sizeof(struct ifla_vf_guid) },
};

static const struct nla_policy ifla_port_policy[IFLA_PORT_MAX+1] = {
	[IFLA_PORT_VF]		= { .type = NLA_U32 },
	[IFLA_PORT_PROFILE]	= { .type = NLA_STRING,
				    .len = PORT_PROFILE_MAX },
	[IFLA_PORT_INSTANCE_UUID] = { .type = NLA_BINARY,
				      .len = PORT_UUID_MAX },
	[IFLA_PORT_HOST_UUID]	= { .type = NLA_STRING,
				    .len = PORT_UUID_MAX },
	[IFLA_PORT_REQUEST]	= { .type = NLA_U8, },
	[IFLA_PORT_RESPONSE]	= { .type = NLA_U16, },

	/* Unused, but we need to keep it here since user space could
	 * fill it. It's also broken with regard to NLA_BINARY use in
	 * combination with structs.
	 */
	[IFLA_PORT_VSI_TYPE]	= { .type = NLA_BINARY,
				    .len = sizeof(struct ifla_port_vsi) },
};

static const struct nla_policy ifla_xdp_policy[IFLA_XDP_MAX + 1] = {
	[IFLA_XDP_FD]		= { .type = NLA_S32 },
	[IFLA_XDP_ATTACHED]	= { .type = NLA_U8 },
	[IFLA_XDP_FLAGS]	= { .type = NLA_U32 },
	[IFLA_XDP_PROG_ID]	= { .type = NLA_U32 },
};

static const struct rtnl_link_ops *linkinfo_to_kind_ops(const struct nlattr *nla)
{
	const struct rtnl_link_ops *ops = NULL;
	struct nlattr *linfo[IFLA_INFO_MAX + 1];

	if (nla_parse_nested(linfo, IFLA_INFO_MAX, nla,
			     ifla_info_policy, NULL) < 0)
		return NULL;

	if (linfo[IFLA_INFO_KIND]) {
		char kind[MODULE_NAME_LEN];

		nla_strlcpy(kind, linfo[IFLA_INFO_KIND], sizeof(kind));
		ops = rtnl_link_ops_get(kind);
	}

	return ops;
}

static bool link_master_filtered(struct net_device *dev, int master_idx)
{
	struct net_device *master;

	if (!master_idx)
		return false;

	master = netdev_master_upper_dev_get(dev);
	if (!master || master->ifindex != master_idx)
		return true;

	return false;
}

static bool link_kind_filtered(const struct net_device *dev,
			       const struct rtnl_link_ops *kind_ops)
{
	if (kind_ops && dev->rtnl_link_ops != kind_ops)
		return true;

	return false;
}

static bool link_dump_filtered(struct net_device *dev,
			       int master_idx,
			       const struct rtnl_link_ops *kind_ops)
{
	if (link_master_filtered(dev, master_idx) ||
	    link_kind_filtered(dev, kind_ops))
		return true;

	return false;
}

/**
 * rtnl_get_net_ns_capable - Get netns if sufficiently privileged.
 * @sk: netlink socket
 * @netnsid: network namespace identifier
 *
 * Returns the network namespace identified by netnsid on success or an error
 * pointer on failure.
 */
struct net *rtnl_get_net_ns_capable(struct sock *sk, int netnsid)
{
	struct net *net;

	net = get_net_ns_by_id(sock_net(sk), netnsid);
	if (!net)
		return ERR_PTR(-EINVAL);

	/* For now, the caller is required to have CAP_NET_ADMIN in
	 * the user namespace owning the target net ns.
	 */
	if (!sk_ns_capable(sk, net->user_ns, CAP_NET_ADMIN)) {
		put_net(net);
		return ERR_PTR(-EACCES);
	}
	return net;
}
EXPORT_SYMBOL_GPL(rtnl_get_net_ns_capable);

static int rtnl_dump_ifinfo(struct sk_buff *skb, struct netlink_callback *cb)
{
	struct net *net = sock_net(skb->sk);
	struct net *tgt_net = net;
	int h, s_h;
	int idx = 0, s_idx;
	struct net_device *dev;
	struct hlist_head *head;
	struct nlattr *tb[IFLA_MAX+1];
	u32 ext_filter_mask = 0;
	const struct rtnl_link_ops *kind_ops = NULL;
	unsigned int flags = NLM_F_MULTI;
	int master_idx = 0;
	int netnsid = -1;
	int err;
	int hdrlen;

	s_h = cb->args[0];
	s_idx = cb->args[1];

	/* A hack to preserve kernel<->userspace interface.
	 * The correct header is ifinfomsg. It is consistent with rtnl_getlink.
	 * However, before Linux v3.9 the code here assumed rtgenmsg and that's
	 * what iproute2 < v3.9.0 used.
	 * We can detect the old iproute2. Even including the IFLA_EXT_MASK
	 * attribute, its netlink message is shorter than struct ifinfomsg.
	 */
	hdrlen = nlmsg_len(cb->nlh) < sizeof(struct ifinfomsg) ?
		 sizeof(struct rtgenmsg) : sizeof(struct ifinfomsg);

	if (nlmsg_parse(cb->nlh, hdrlen, tb, IFLA_MAX,
			ifla_policy, NULL) >= 0) {
<<<<<<< HEAD
		if (tb[IFLA_TARGET_NETNSID]) {
			netnsid = nla_get_s32(tb[IFLA_TARGET_NETNSID]);
			tgt_net = rtnl_get_net_ns_capable(skb->sk, netnsid);
			if (IS_ERR(tgt_net)) {
				tgt_net = net;
				netnsid = -1;
			}
=======
		if (tb[IFLA_IF_NETNSID]) {
			netnsid = nla_get_s32(tb[IFLA_IF_NETNSID]);
			tgt_net = get_target_net(skb->sk, netnsid);
			if (IS_ERR(tgt_net))
				return PTR_ERR(tgt_net);
>>>>>>> cec4de30
		}

		if (tb[IFLA_EXT_MASK])
			ext_filter_mask = nla_get_u32(tb[IFLA_EXT_MASK]);

		if (tb[IFLA_MASTER])
			master_idx = nla_get_u32(tb[IFLA_MASTER]);

		if (tb[IFLA_LINKINFO])
			kind_ops = linkinfo_to_kind_ops(tb[IFLA_LINKINFO]);

		if (master_idx || kind_ops)
			flags |= NLM_F_DUMP_FILTERED;
	}

	for (h = s_h; h < NETDEV_HASHENTRIES; h++, s_idx = 0) {
		idx = 0;
		head = &tgt_net->dev_index_head[h];
		hlist_for_each_entry(dev, head, index_hlist) {
			if (link_dump_filtered(dev, master_idx, kind_ops))
				goto cont;
			if (idx < s_idx)
				goto cont;
			err = rtnl_fill_ifinfo(skb, dev, net,
					       RTM_NEWLINK,
					       NETLINK_CB(cb->skb).portid,
					       cb->nlh->nlmsg_seq, 0,
					       flags,
					       ext_filter_mask, 0, NULL, 0,
					       netnsid);

			if (err < 0) {
				if (likely(skb->len))
					goto out;

				goto out_err;
			}
cont:
			idx++;
		}
	}
out:
	err = skb->len;
out_err:
	cb->args[1] = idx;
	cb->args[0] = h;
	cb->seq = net->dev_base_seq;
	nl_dump_check_consistent(cb, nlmsg_hdr(skb));
	if (netnsid >= 0)
		put_net(tgt_net);

	return err;
}

int rtnl_nla_parse_ifla(struct nlattr **tb, const struct nlattr *head, int len,
			struct netlink_ext_ack *exterr)
{
	return nla_parse(tb, IFLA_MAX, head, len, ifla_policy, exterr);
}
EXPORT_SYMBOL(rtnl_nla_parse_ifla);

struct net *rtnl_link_get_net(struct net *src_net, struct nlattr *tb[])
{
	struct net *net;
	/* Examine the link attributes and figure out which
	 * network namespace we are talking about.
	 */
	if (tb[IFLA_NET_NS_PID])
		net = get_net_ns_by_pid(nla_get_u32(tb[IFLA_NET_NS_PID]));
	else if (tb[IFLA_NET_NS_FD])
		net = get_net_ns_by_fd(nla_get_u32(tb[IFLA_NET_NS_FD]));
	else
		net = get_net(src_net);
	return net;
}
EXPORT_SYMBOL(rtnl_link_get_net);

/* Figure out which network namespace we are talking about by
 * examining the link attributes in the following order:
 *
 * 1. IFLA_NET_NS_PID
 * 2. IFLA_NET_NS_FD
 * 3. IFLA_TARGET_NETNSID
 */
static struct net *rtnl_link_get_net_by_nlattr(struct net *src_net,
					       struct nlattr *tb[])
{
	struct net *net;

	if (tb[IFLA_NET_NS_PID] || tb[IFLA_NET_NS_FD])
		return rtnl_link_get_net(src_net, tb);

	if (!tb[IFLA_TARGET_NETNSID])
		return get_net(src_net);

	net = get_net_ns_by_id(src_net, nla_get_u32(tb[IFLA_TARGET_NETNSID]));
	if (!net)
		return ERR_PTR(-EINVAL);

	return net;
}

static struct net *rtnl_link_get_net_capable(const struct sk_buff *skb,
					     struct net *src_net,
					     struct nlattr *tb[], int cap)
{
	struct net *net;

	net = rtnl_link_get_net_by_nlattr(src_net, tb);
	if (IS_ERR(net))
		return net;

	if (!netlink_ns_capable(skb, net->user_ns, cap)) {
		put_net(net);
		return ERR_PTR(-EPERM);
	}

	return net;
}

/* Verify that rtnetlink requests do not pass additional properties
 * potentially referring to different network namespaces.
 */
static int rtnl_ensure_unique_netns(struct nlattr *tb[],
				    struct netlink_ext_ack *extack,
				    bool netns_id_only)
{

	if (netns_id_only) {
		if (!tb[IFLA_NET_NS_PID] && !tb[IFLA_NET_NS_FD])
			return 0;

		NL_SET_ERR_MSG(extack, "specified netns attribute not supported");
		return -EOPNOTSUPP;
	}

	if (tb[IFLA_TARGET_NETNSID] && (tb[IFLA_NET_NS_PID] || tb[IFLA_NET_NS_FD]))
		goto invalid_attr;

	if (tb[IFLA_NET_NS_PID] && (tb[IFLA_TARGET_NETNSID] || tb[IFLA_NET_NS_FD]))
		goto invalid_attr;

	if (tb[IFLA_NET_NS_FD] && (tb[IFLA_TARGET_NETNSID] || tb[IFLA_NET_NS_PID]))
		goto invalid_attr;

	return 0;

invalid_attr:
	NL_SET_ERR_MSG(extack, "multiple netns identifying attributes specified");
	return -EINVAL;
}

static int validate_linkmsg(struct net_device *dev, struct nlattr *tb[])
{
	if (dev) {
		if (tb[IFLA_ADDRESS] &&
		    nla_len(tb[IFLA_ADDRESS]) < dev->addr_len)
			return -EINVAL;

		if (tb[IFLA_BROADCAST] &&
		    nla_len(tb[IFLA_BROADCAST]) < dev->addr_len)
			return -EINVAL;
	}

	if (tb[IFLA_AF_SPEC]) {
		struct nlattr *af;
		int rem, err;

		nla_for_each_nested(af, tb[IFLA_AF_SPEC], rem) {
			const struct rtnl_af_ops *af_ops;

			rcu_read_lock();
			af_ops = rtnl_af_lookup(nla_type(af));
			if (!af_ops) {
				rcu_read_unlock();
				return -EAFNOSUPPORT;
			}

			if (!af_ops->set_link_af) {
				rcu_read_unlock();
				return -EOPNOTSUPP;
			}

			if (af_ops->validate_link_af) {
				err = af_ops->validate_link_af(dev, af);
				if (err < 0) {
					rcu_read_unlock();
					return err;
				}
			}

			rcu_read_unlock();
		}
	}

	return 0;
}

static int handle_infiniband_guid(struct net_device *dev, struct ifla_vf_guid *ivt,
				  int guid_type)
{
	const struct net_device_ops *ops = dev->netdev_ops;

	return ops->ndo_set_vf_guid(dev, ivt->vf, ivt->guid, guid_type);
}

static int handle_vf_guid(struct net_device *dev, struct ifla_vf_guid *ivt, int guid_type)
{
	if (dev->type != ARPHRD_INFINIBAND)
		return -EOPNOTSUPP;

	return handle_infiniband_guid(dev, ivt, guid_type);
}

static int do_setvfinfo(struct net_device *dev, struct nlattr **tb)
{
	const struct net_device_ops *ops = dev->netdev_ops;
	int err = -EINVAL;

	if (tb[IFLA_VF_MAC]) {
		struct ifla_vf_mac *ivm = nla_data(tb[IFLA_VF_MAC]);

		err = -EOPNOTSUPP;
		if (ops->ndo_set_vf_mac)
			err = ops->ndo_set_vf_mac(dev, ivm->vf,
						  ivm->mac);
		if (err < 0)
			return err;
	}

	if (tb[IFLA_VF_VLAN]) {
		struct ifla_vf_vlan *ivv = nla_data(tb[IFLA_VF_VLAN]);

		err = -EOPNOTSUPP;
		if (ops->ndo_set_vf_vlan)
			err = ops->ndo_set_vf_vlan(dev, ivv->vf, ivv->vlan,
						   ivv->qos,
						   htons(ETH_P_8021Q));
		if (err < 0)
			return err;
	}

	if (tb[IFLA_VF_VLAN_LIST]) {
		struct ifla_vf_vlan_info *ivvl[MAX_VLAN_LIST_LEN];
		struct nlattr *attr;
		int rem, len = 0;

		err = -EOPNOTSUPP;
		if (!ops->ndo_set_vf_vlan)
			return err;

		nla_for_each_nested(attr, tb[IFLA_VF_VLAN_LIST], rem) {
			if (nla_type(attr) != IFLA_VF_VLAN_INFO ||
			    nla_len(attr) < NLA_HDRLEN) {
				return -EINVAL;
			}
			if (len >= MAX_VLAN_LIST_LEN)
				return -EOPNOTSUPP;
			ivvl[len] = nla_data(attr);

			len++;
		}
		if (len == 0)
			return -EINVAL;

		err = ops->ndo_set_vf_vlan(dev, ivvl[0]->vf, ivvl[0]->vlan,
					   ivvl[0]->qos, ivvl[0]->vlan_proto);
		if (err < 0)
			return err;
	}

	if (tb[IFLA_VF_TX_RATE]) {
		struct ifla_vf_tx_rate *ivt = nla_data(tb[IFLA_VF_TX_RATE]);
		struct ifla_vf_info ivf;

		err = -EOPNOTSUPP;
		if (ops->ndo_get_vf_config)
			err = ops->ndo_get_vf_config(dev, ivt->vf, &ivf);
		if (err < 0)
			return err;

		err = -EOPNOTSUPP;
		if (ops->ndo_set_vf_rate)
			err = ops->ndo_set_vf_rate(dev, ivt->vf,
						   ivf.min_tx_rate,
						   ivt->rate);
		if (err < 0)
			return err;
	}

	if (tb[IFLA_VF_RATE]) {
		struct ifla_vf_rate *ivt = nla_data(tb[IFLA_VF_RATE]);

		err = -EOPNOTSUPP;
		if (ops->ndo_set_vf_rate)
			err = ops->ndo_set_vf_rate(dev, ivt->vf,
						   ivt->min_tx_rate,
						   ivt->max_tx_rate);
		if (err < 0)
			return err;
	}

	if (tb[IFLA_VF_SPOOFCHK]) {
		struct ifla_vf_spoofchk *ivs = nla_data(tb[IFLA_VF_SPOOFCHK]);

		err = -EOPNOTSUPP;
		if (ops->ndo_set_vf_spoofchk)
			err = ops->ndo_set_vf_spoofchk(dev, ivs->vf,
						       ivs->setting);
		if (err < 0)
			return err;
	}

	if (tb[IFLA_VF_LINK_STATE]) {
		struct ifla_vf_link_state *ivl = nla_data(tb[IFLA_VF_LINK_STATE]);

		err = -EOPNOTSUPP;
		if (ops->ndo_set_vf_link_state)
			err = ops->ndo_set_vf_link_state(dev, ivl->vf,
							 ivl->link_state);
		if (err < 0)
			return err;
	}

	if (tb[IFLA_VF_RSS_QUERY_EN]) {
		struct ifla_vf_rss_query_en *ivrssq_en;

		err = -EOPNOTSUPP;
		ivrssq_en = nla_data(tb[IFLA_VF_RSS_QUERY_EN]);
		if (ops->ndo_set_vf_rss_query_en)
			err = ops->ndo_set_vf_rss_query_en(dev, ivrssq_en->vf,
							   ivrssq_en->setting);
		if (err < 0)
			return err;
	}

	if (tb[IFLA_VF_TRUST]) {
		struct ifla_vf_trust *ivt = nla_data(tb[IFLA_VF_TRUST]);

		err = -EOPNOTSUPP;
		if (ops->ndo_set_vf_trust)
			err = ops->ndo_set_vf_trust(dev, ivt->vf, ivt->setting);
		if (err < 0)
			return err;
	}

	if (tb[IFLA_VF_IB_NODE_GUID]) {
		struct ifla_vf_guid *ivt = nla_data(tb[IFLA_VF_IB_NODE_GUID]);

		if (!ops->ndo_set_vf_guid)
			return -EOPNOTSUPP;

		return handle_vf_guid(dev, ivt, IFLA_VF_IB_NODE_GUID);
	}

	if (tb[IFLA_VF_IB_PORT_GUID]) {
		struct ifla_vf_guid *ivt = nla_data(tb[IFLA_VF_IB_PORT_GUID]);

		if (!ops->ndo_set_vf_guid)
			return -EOPNOTSUPP;

		return handle_vf_guid(dev, ivt, IFLA_VF_IB_PORT_GUID);
	}

	return err;
}

static int do_set_master(struct net_device *dev, int ifindex,
			 struct netlink_ext_ack *extack)
{
	struct net_device *upper_dev = netdev_master_upper_dev_get(dev);
	const struct net_device_ops *ops;
	int err;

	if (upper_dev) {
		if (upper_dev->ifindex == ifindex)
			return 0;
		ops = upper_dev->netdev_ops;
		if (ops->ndo_del_slave) {
			err = ops->ndo_del_slave(upper_dev, dev);
			if (err)
				return err;
		} else {
			return -EOPNOTSUPP;
		}
	}

	if (ifindex) {
		upper_dev = __dev_get_by_index(dev_net(dev), ifindex);
		if (!upper_dev)
			return -EINVAL;
		ops = upper_dev->netdev_ops;
		if (ops->ndo_add_slave) {
			err = ops->ndo_add_slave(upper_dev, dev, extack);
			if (err)
				return err;
		} else {
			return -EOPNOTSUPP;
		}
	}
	return 0;
}

#define DO_SETLINK_MODIFIED	0x01
/* notify flag means notify + modified. */
#define DO_SETLINK_NOTIFY	0x03
static int do_setlink(const struct sk_buff *skb,
		      struct net_device *dev, struct ifinfomsg *ifm,
		      struct netlink_ext_ack *extack,
		      struct nlattr **tb, char *ifname, int status)
{
	const struct net_device_ops *ops = dev->netdev_ops;
	int err;

	err = validate_linkmsg(dev, tb);
	if (err < 0)
		return err;

	if (tb[IFLA_NET_NS_PID] || tb[IFLA_NET_NS_FD] || tb[IFLA_TARGET_NETNSID]) {
		struct net *net = rtnl_link_get_net_capable(skb, dev_net(dev),
							    tb, CAP_NET_ADMIN);
		if (IS_ERR(net)) {
			err = PTR_ERR(net);
			goto errout;
		}

		err = dev_change_net_namespace(dev, net, ifname);
		put_net(net);
		if (err)
			goto errout;
		status |= DO_SETLINK_MODIFIED;
	}

	if (tb[IFLA_MAP]) {
		struct rtnl_link_ifmap *u_map;
		struct ifmap k_map;

		if (!ops->ndo_set_config) {
			err = -EOPNOTSUPP;
			goto errout;
		}

		if (!netif_device_present(dev)) {
			err = -ENODEV;
			goto errout;
		}

		u_map = nla_data(tb[IFLA_MAP]);
		k_map.mem_start = (unsigned long) u_map->mem_start;
		k_map.mem_end = (unsigned long) u_map->mem_end;
		k_map.base_addr = (unsigned short) u_map->base_addr;
		k_map.irq = (unsigned char) u_map->irq;
		k_map.dma = (unsigned char) u_map->dma;
		k_map.port = (unsigned char) u_map->port;

		err = ops->ndo_set_config(dev, &k_map);
		if (err < 0)
			goto errout;

		status |= DO_SETLINK_NOTIFY;
	}

	if (tb[IFLA_ADDRESS]) {
		struct sockaddr *sa;
		int len;

		len = sizeof(sa_family_t) + max_t(size_t, dev->addr_len,
						  sizeof(*sa));
		sa = kmalloc(len, GFP_KERNEL);
		if (!sa) {
			err = -ENOMEM;
			goto errout;
		}
		sa->sa_family = dev->type;
		memcpy(sa->sa_data, nla_data(tb[IFLA_ADDRESS]),
		       dev->addr_len);
		err = dev_set_mac_address(dev, sa);
		kfree(sa);
		if (err)
			goto errout;
		status |= DO_SETLINK_MODIFIED;
	}

	if (tb[IFLA_MTU]) {
		err = dev_set_mtu_ext(dev, nla_get_u32(tb[IFLA_MTU]), extack);
		if (err < 0)
			goto errout;
		status |= DO_SETLINK_MODIFIED;
	}

	if (tb[IFLA_GROUP]) {
		dev_set_group(dev, nla_get_u32(tb[IFLA_GROUP]));
		status |= DO_SETLINK_NOTIFY;
	}

	/*
	 * Interface selected by interface index but interface
	 * name provided implies that a name change has been
	 * requested.
	 */
	if (ifm->ifi_index > 0 && ifname[0]) {
		err = dev_change_name(dev, ifname);
		if (err < 0)
			goto errout;
		status |= DO_SETLINK_MODIFIED;
	}

	if (tb[IFLA_IFALIAS]) {
		err = dev_set_alias(dev, nla_data(tb[IFLA_IFALIAS]),
				    nla_len(tb[IFLA_IFALIAS]));
		if (err < 0)
			goto errout;
		status |= DO_SETLINK_NOTIFY;
	}

	if (tb[IFLA_BROADCAST]) {
		nla_memcpy(dev->broadcast, tb[IFLA_BROADCAST], dev->addr_len);
		call_netdevice_notifiers(NETDEV_CHANGEADDR, dev);
	}

	if (ifm->ifi_flags || ifm->ifi_change) {
		err = dev_change_flags(dev, rtnl_dev_combine_flags(dev, ifm));
		if (err < 0)
			goto errout;
	}

	if (tb[IFLA_MASTER]) {
		err = do_set_master(dev, nla_get_u32(tb[IFLA_MASTER]), extack);
		if (err)
			goto errout;
		status |= DO_SETLINK_MODIFIED;
	}

	if (tb[IFLA_CARRIER]) {
		err = dev_change_carrier(dev, nla_get_u8(tb[IFLA_CARRIER]));
		if (err)
			goto errout;
		status |= DO_SETLINK_MODIFIED;
	}

	if (tb[IFLA_TXQLEN]) {
		unsigned int value = nla_get_u32(tb[IFLA_TXQLEN]);

		err = dev_change_tx_queue_len(dev, value);
		if (err)
			goto errout;
		status |= DO_SETLINK_MODIFIED;
	}

	if (tb[IFLA_GSO_MAX_SIZE]) {
		u32 max_size = nla_get_u32(tb[IFLA_GSO_MAX_SIZE]);

		if (max_size > GSO_MAX_SIZE) {
			err = -EINVAL;
			goto errout;
		}

		if (dev->gso_max_size ^ max_size) {
			netif_set_gso_max_size(dev, max_size);
			status |= DO_SETLINK_MODIFIED;
		}
	}

	if (tb[IFLA_GSO_MAX_SEGS]) {
		u32 max_segs = nla_get_u32(tb[IFLA_GSO_MAX_SEGS]);

		if (max_segs > GSO_MAX_SEGS) {
			err = -EINVAL;
			goto errout;
		}

		if (dev->gso_max_segs ^ max_segs) {
			dev->gso_max_segs = max_segs;
			status |= DO_SETLINK_MODIFIED;
		}
	}

	if (tb[IFLA_OPERSTATE])
		set_operstate(dev, nla_get_u8(tb[IFLA_OPERSTATE]));

	if (tb[IFLA_LINKMODE]) {
		unsigned char value = nla_get_u8(tb[IFLA_LINKMODE]);

		write_lock_bh(&dev_base_lock);
		if (dev->link_mode ^ value)
			status |= DO_SETLINK_NOTIFY;
		dev->link_mode = value;
		write_unlock_bh(&dev_base_lock);
	}

	if (tb[IFLA_VFINFO_LIST]) {
		struct nlattr *vfinfo[IFLA_VF_MAX + 1];
		struct nlattr *attr;
		int rem;

		nla_for_each_nested(attr, tb[IFLA_VFINFO_LIST], rem) {
			if (nla_type(attr) != IFLA_VF_INFO ||
			    nla_len(attr) < NLA_HDRLEN) {
				err = -EINVAL;
				goto errout;
			}
			err = nla_parse_nested(vfinfo, IFLA_VF_MAX, attr,
					       ifla_vf_policy, NULL);
			if (err < 0)
				goto errout;
			err = do_setvfinfo(dev, vfinfo);
			if (err < 0)
				goto errout;
			status |= DO_SETLINK_NOTIFY;
		}
	}
	err = 0;

	if (tb[IFLA_VF_PORTS]) {
		struct nlattr *port[IFLA_PORT_MAX+1];
		struct nlattr *attr;
		int vf;
		int rem;

		err = -EOPNOTSUPP;
		if (!ops->ndo_set_vf_port)
			goto errout;

		nla_for_each_nested(attr, tb[IFLA_VF_PORTS], rem) {
			if (nla_type(attr) != IFLA_VF_PORT ||
			    nla_len(attr) < NLA_HDRLEN) {
				err = -EINVAL;
				goto errout;
			}
			err = nla_parse_nested(port, IFLA_PORT_MAX, attr,
					       ifla_port_policy, NULL);
			if (err < 0)
				goto errout;
			if (!port[IFLA_PORT_VF]) {
				err = -EOPNOTSUPP;
				goto errout;
			}
			vf = nla_get_u32(port[IFLA_PORT_VF]);
			err = ops->ndo_set_vf_port(dev, vf, port);
			if (err < 0)
				goto errout;
			status |= DO_SETLINK_NOTIFY;
		}
	}
	err = 0;

	if (tb[IFLA_PORT_SELF]) {
		struct nlattr *port[IFLA_PORT_MAX+1];

		err = nla_parse_nested(port, IFLA_PORT_MAX,
				       tb[IFLA_PORT_SELF], ifla_port_policy,
				       NULL);
		if (err < 0)
			goto errout;

		err = -EOPNOTSUPP;
		if (ops->ndo_set_vf_port)
			err = ops->ndo_set_vf_port(dev, PORT_SELF_VF, port);
		if (err < 0)
			goto errout;
		status |= DO_SETLINK_NOTIFY;
	}

	if (tb[IFLA_AF_SPEC]) {
		struct nlattr *af;
		int rem;

		nla_for_each_nested(af, tb[IFLA_AF_SPEC], rem) {
			const struct rtnl_af_ops *af_ops;

			rcu_read_lock();

			BUG_ON(!(af_ops = rtnl_af_lookup(nla_type(af))));

			err = af_ops->set_link_af(dev, af);
			if (err < 0) {
				rcu_read_unlock();
				goto errout;
			}

			rcu_read_unlock();
			status |= DO_SETLINK_NOTIFY;
		}
	}
	err = 0;

	if (tb[IFLA_PROTO_DOWN]) {
		err = dev_change_proto_down(dev,
					    nla_get_u8(tb[IFLA_PROTO_DOWN]));
		if (err)
			goto errout;
		status |= DO_SETLINK_NOTIFY;
	}

	if (tb[IFLA_XDP]) {
		struct nlattr *xdp[IFLA_XDP_MAX + 1];
		u32 xdp_flags = 0;

		err = nla_parse_nested(xdp, IFLA_XDP_MAX, tb[IFLA_XDP],
				       ifla_xdp_policy, NULL);
		if (err < 0)
			goto errout;

		if (xdp[IFLA_XDP_ATTACHED] || xdp[IFLA_XDP_PROG_ID]) {
			err = -EINVAL;
			goto errout;
		}

		if (xdp[IFLA_XDP_FLAGS]) {
			xdp_flags = nla_get_u32(xdp[IFLA_XDP_FLAGS]);
			if (xdp_flags & ~XDP_FLAGS_MASK) {
				err = -EINVAL;
				goto errout;
			}
			if (hweight32(xdp_flags & XDP_FLAGS_MODES) > 1) {
				err = -EINVAL;
				goto errout;
			}
		}

		if (xdp[IFLA_XDP_FD]) {
			err = dev_change_xdp_fd(dev, extack,
						nla_get_s32(xdp[IFLA_XDP_FD]),
						xdp_flags);
			if (err)
				goto errout;
			status |= DO_SETLINK_NOTIFY;
		}
	}

errout:
	if (status & DO_SETLINK_MODIFIED) {
		if ((status & DO_SETLINK_NOTIFY) == DO_SETLINK_NOTIFY)
			netdev_state_change(dev);

		if (err < 0)
			net_warn_ratelimited("A link change request failed with some changes committed already. Interface %s may have been left with an inconsistent configuration, please check.\n",
					     dev->name);
	}

	return err;
}

static int rtnl_setlink(struct sk_buff *skb, struct nlmsghdr *nlh,
			struct netlink_ext_ack *extack)
{
	struct net *net = sock_net(skb->sk);
	struct ifinfomsg *ifm;
	struct net_device *dev;
	int err;
	struct nlattr *tb[IFLA_MAX+1];
	char ifname[IFNAMSIZ];

	err = nlmsg_parse(nlh, sizeof(*ifm), tb, IFLA_MAX, ifla_policy,
			  extack);
	if (err < 0)
		goto errout;

	err = rtnl_ensure_unique_netns(tb, extack, false);
	if (err < 0)
		goto errout;

	if (tb[IFLA_IFNAME])
		nla_strlcpy(ifname, tb[IFLA_IFNAME], IFNAMSIZ);
	else
		ifname[0] = '\0';

	err = -EINVAL;
	ifm = nlmsg_data(nlh);
	if (ifm->ifi_index > 0)
		dev = __dev_get_by_index(net, ifm->ifi_index);
	else if (tb[IFLA_IFNAME])
		dev = __dev_get_by_name(net, ifname);
	else
		goto errout;

	if (dev == NULL) {
		err = -ENODEV;
		goto errout;
	}

	err = do_setlink(skb, dev, ifm, extack, tb, ifname, 0);
errout:
	return err;
}

static int rtnl_group_dellink(const struct net *net, int group)
{
	struct net_device *dev, *aux;
	LIST_HEAD(list_kill);
	bool found = false;

	if (!group)
		return -EPERM;

	for_each_netdev(net, dev) {
		if (dev->group == group) {
			const struct rtnl_link_ops *ops;

			found = true;
			ops = dev->rtnl_link_ops;
			if (!ops || !ops->dellink)
				return -EOPNOTSUPP;
		}
	}

	if (!found)
		return -ENODEV;

	for_each_netdev_safe(net, dev, aux) {
		if (dev->group == group) {
			const struct rtnl_link_ops *ops;

			ops = dev->rtnl_link_ops;
			ops->dellink(dev, &list_kill);
		}
	}
	unregister_netdevice_many(&list_kill);

	return 0;
}

int rtnl_delete_link(struct net_device *dev)
{
	const struct rtnl_link_ops *ops;
	LIST_HEAD(list_kill);

	ops = dev->rtnl_link_ops;
	if (!ops || !ops->dellink)
		return -EOPNOTSUPP;

	ops->dellink(dev, &list_kill);
	unregister_netdevice_many(&list_kill);

	return 0;
}
EXPORT_SYMBOL_GPL(rtnl_delete_link);

static int rtnl_dellink(struct sk_buff *skb, struct nlmsghdr *nlh,
			struct netlink_ext_ack *extack)
{
	struct net *net = sock_net(skb->sk);
	struct net *tgt_net = net;
	struct net_device *dev = NULL;
	struct ifinfomsg *ifm;
	char ifname[IFNAMSIZ];
	struct nlattr *tb[IFLA_MAX+1];
	int err;
	int netnsid = -1;

	err = nlmsg_parse(nlh, sizeof(*ifm), tb, IFLA_MAX, ifla_policy, extack);
	if (err < 0)
		return err;

	err = rtnl_ensure_unique_netns(tb, extack, true);
	if (err < 0)
		return err;

	if (tb[IFLA_IFNAME])
		nla_strlcpy(ifname, tb[IFLA_IFNAME], IFNAMSIZ);

	if (tb[IFLA_TARGET_NETNSID]) {
		netnsid = nla_get_s32(tb[IFLA_TARGET_NETNSID]);
		tgt_net = rtnl_get_net_ns_capable(NETLINK_CB(skb).sk, netnsid);
		if (IS_ERR(tgt_net))
			return PTR_ERR(tgt_net);
	}

	err = -EINVAL;
	ifm = nlmsg_data(nlh);
	if (ifm->ifi_index > 0)
		dev = __dev_get_by_index(tgt_net, ifm->ifi_index);
	else if (tb[IFLA_IFNAME])
		dev = __dev_get_by_name(tgt_net, ifname);
	else if (tb[IFLA_GROUP])
		err = rtnl_group_dellink(tgt_net, nla_get_u32(tb[IFLA_GROUP]));
	else
		goto out;

	if (!dev) {
		if (tb[IFLA_IFNAME] || ifm->ifi_index > 0)
			err = -ENODEV;

		goto out;
	}

	err = rtnl_delete_link(dev);

out:
	if (netnsid >= 0)
		put_net(tgt_net);

	return err;
}

int rtnl_configure_link(struct net_device *dev, const struct ifinfomsg *ifm)
{
	unsigned int old_flags;
	int err;

	old_flags = dev->flags;
	if (ifm && (ifm->ifi_flags || ifm->ifi_change)) {
		err = __dev_change_flags(dev, rtnl_dev_combine_flags(dev, ifm));
		if (err < 0)
			return err;
	}

	if (dev->rtnl_link_state == RTNL_LINK_INITIALIZED) {
		__dev_notify_flags(dev, old_flags, (old_flags ^ dev->flags));
	} else {
		dev->rtnl_link_state = RTNL_LINK_INITIALIZED;
		__dev_notify_flags(dev, old_flags, ~0U);
	}
	return 0;
}
EXPORT_SYMBOL(rtnl_configure_link);

struct net_device *rtnl_create_link(struct net *net,
	const char *ifname, unsigned char name_assign_type,
	const struct rtnl_link_ops *ops, struct nlattr *tb[])
{
	struct net_device *dev;
	unsigned int num_tx_queues = 1;
	unsigned int num_rx_queues = 1;

	if (tb[IFLA_NUM_TX_QUEUES])
		num_tx_queues = nla_get_u32(tb[IFLA_NUM_TX_QUEUES]);
	else if (ops->get_num_tx_queues)
		num_tx_queues = ops->get_num_tx_queues();

	if (tb[IFLA_NUM_RX_QUEUES])
		num_rx_queues = nla_get_u32(tb[IFLA_NUM_RX_QUEUES]);
	else if (ops->get_num_rx_queues)
		num_rx_queues = ops->get_num_rx_queues();

	if (num_tx_queues < 1 || num_tx_queues > 4096)
		return ERR_PTR(-EINVAL);

	if (num_rx_queues < 1 || num_rx_queues > 4096)
		return ERR_PTR(-EINVAL);

	dev = alloc_netdev_mqs(ops->priv_size, ifname, name_assign_type,
			       ops->setup, num_tx_queues, num_rx_queues);
	if (!dev)
		return ERR_PTR(-ENOMEM);

	dev_net_set(dev, net);
	dev->rtnl_link_ops = ops;
	dev->rtnl_link_state = RTNL_LINK_INITIALIZING;

	if (tb[IFLA_MTU])
		dev->mtu = nla_get_u32(tb[IFLA_MTU]);
	if (tb[IFLA_ADDRESS]) {
		memcpy(dev->dev_addr, nla_data(tb[IFLA_ADDRESS]),
				nla_len(tb[IFLA_ADDRESS]));
		dev->addr_assign_type = NET_ADDR_SET;
	}
	if (tb[IFLA_BROADCAST])
		memcpy(dev->broadcast, nla_data(tb[IFLA_BROADCAST]),
				nla_len(tb[IFLA_BROADCAST]));
	if (tb[IFLA_TXQLEN])
		dev->tx_queue_len = nla_get_u32(tb[IFLA_TXQLEN]);
	if (tb[IFLA_OPERSTATE])
		set_operstate(dev, nla_get_u8(tb[IFLA_OPERSTATE]));
	if (tb[IFLA_LINKMODE])
		dev->link_mode = nla_get_u8(tb[IFLA_LINKMODE]);
	if (tb[IFLA_GROUP])
		dev_set_group(dev, nla_get_u32(tb[IFLA_GROUP]));
	if (tb[IFLA_GSO_MAX_SIZE])
		netif_set_gso_max_size(dev, nla_get_u32(tb[IFLA_GSO_MAX_SIZE]));
	if (tb[IFLA_GSO_MAX_SEGS])
		dev->gso_max_segs = nla_get_u32(tb[IFLA_GSO_MAX_SEGS]);

	return dev;
}
EXPORT_SYMBOL(rtnl_create_link);

static int rtnl_group_changelink(const struct sk_buff *skb,
		struct net *net, int group,
		struct ifinfomsg *ifm,
		struct netlink_ext_ack *extack,
		struct nlattr **tb)
{
	struct net_device *dev, *aux;
	int err;

	for_each_netdev_safe(net, dev, aux) {
		if (dev->group == group) {
			err = do_setlink(skb, dev, ifm, extack, tb, NULL, 0);
			if (err < 0)
				return err;
		}
	}

	return 0;
}

static int rtnl_newlink(struct sk_buff *skb, struct nlmsghdr *nlh,
			struct netlink_ext_ack *extack)
{
	struct net *net = sock_net(skb->sk);
	const struct rtnl_link_ops *ops;
	const struct rtnl_link_ops *m_ops = NULL;
	struct net_device *dev;
	struct net_device *master_dev = NULL;
	struct ifinfomsg *ifm;
	char kind[MODULE_NAME_LEN];
	char ifname[IFNAMSIZ];
	struct nlattr *tb[IFLA_MAX+1];
	struct nlattr *linkinfo[IFLA_INFO_MAX+1];
	unsigned char name_assign_type = NET_NAME_USER;
	int err;

#ifdef CONFIG_MODULES
replay:
#endif
	err = nlmsg_parse(nlh, sizeof(*ifm), tb, IFLA_MAX, ifla_policy, extack);
	if (err < 0)
		return err;

	err = rtnl_ensure_unique_netns(tb, extack, false);
	if (err < 0)
		return err;

	if (tb[IFLA_IFNAME])
		nla_strlcpy(ifname, tb[IFLA_IFNAME], IFNAMSIZ);
	else
		ifname[0] = '\0';

	ifm = nlmsg_data(nlh);
	if (ifm->ifi_index > 0)
		dev = __dev_get_by_index(net, ifm->ifi_index);
	else {
		if (ifname[0])
			dev = __dev_get_by_name(net, ifname);
		else
			dev = NULL;
	}

	if (dev) {
		master_dev = netdev_master_upper_dev_get(dev);
		if (master_dev)
			m_ops = master_dev->rtnl_link_ops;
	}

	err = validate_linkmsg(dev, tb);
	if (err < 0)
		return err;

	if (tb[IFLA_LINKINFO]) {
		err = nla_parse_nested(linkinfo, IFLA_INFO_MAX,
				       tb[IFLA_LINKINFO], ifla_info_policy,
				       NULL);
		if (err < 0)
			return err;
	} else
		memset(linkinfo, 0, sizeof(linkinfo));

	if (linkinfo[IFLA_INFO_KIND]) {
		nla_strlcpy(kind, linkinfo[IFLA_INFO_KIND], sizeof(kind));
		ops = rtnl_link_ops_get(kind);
	} else {
		kind[0] = '\0';
		ops = NULL;
	}

	if (1) {
		struct nlattr *attr[RTNL_MAX_TYPE + 1];
		struct nlattr *slave_attr[RTNL_SLAVE_MAX_TYPE + 1];
		struct nlattr **data = NULL;
		struct nlattr **slave_data = NULL;
		struct net *dest_net, *link_net = NULL;

		if (ops) {
			if (ops->maxtype > RTNL_MAX_TYPE)
				return -EINVAL;

			if (ops->maxtype && linkinfo[IFLA_INFO_DATA]) {
				err = nla_parse_nested(attr, ops->maxtype,
						       linkinfo[IFLA_INFO_DATA],
						       ops->policy, NULL);
				if (err < 0)
					return err;
				data = attr;
			}
			if (ops->validate) {
				err = ops->validate(tb, data, extack);
				if (err < 0)
					return err;
			}
		}

		if (m_ops) {
			if (m_ops->slave_maxtype > RTNL_SLAVE_MAX_TYPE)
				return -EINVAL;

			if (m_ops->slave_maxtype &&
			    linkinfo[IFLA_INFO_SLAVE_DATA]) {
				err = nla_parse_nested(slave_attr,
						       m_ops->slave_maxtype,
						       linkinfo[IFLA_INFO_SLAVE_DATA],
						       m_ops->slave_policy,
						       NULL);
				if (err < 0)
					return err;
				slave_data = slave_attr;
			}
		}

		if (dev) {
			int status = 0;

			if (nlh->nlmsg_flags & NLM_F_EXCL)
				return -EEXIST;
			if (nlh->nlmsg_flags & NLM_F_REPLACE)
				return -EOPNOTSUPP;

			if (linkinfo[IFLA_INFO_DATA]) {
				if (!ops || ops != dev->rtnl_link_ops ||
				    !ops->changelink)
					return -EOPNOTSUPP;

				err = ops->changelink(dev, tb, data, extack);
				if (err < 0)
					return err;
				status |= DO_SETLINK_NOTIFY;
			}

			if (linkinfo[IFLA_INFO_SLAVE_DATA]) {
				if (!m_ops || !m_ops->slave_changelink)
					return -EOPNOTSUPP;

				err = m_ops->slave_changelink(master_dev, dev,
							      tb, slave_data,
							      extack);
				if (err < 0)
					return err;
				status |= DO_SETLINK_NOTIFY;
			}

			return do_setlink(skb, dev, ifm, extack, tb, ifname,
					  status);
		}

		if (!(nlh->nlmsg_flags & NLM_F_CREATE)) {
			if (ifm->ifi_index == 0 && tb[IFLA_GROUP])
				return rtnl_group_changelink(skb, net,
						nla_get_u32(tb[IFLA_GROUP]),
						ifm, extack, tb);
			return -ENODEV;
		}

		if (tb[IFLA_MAP] || tb[IFLA_PROTINFO])
			return -EOPNOTSUPP;

		if (!ops) {
#ifdef CONFIG_MODULES
			if (kind[0]) {
				__rtnl_unlock();
				request_module("rtnl-link-%s", kind);
				rtnl_lock();
				ops = rtnl_link_ops_get(kind);
				if (ops)
					goto replay;
			}
#endif
			return -EOPNOTSUPP;
		}

		if (!ops->setup)
			return -EOPNOTSUPP;

		if (!ifname[0]) {
			snprintf(ifname, IFNAMSIZ, "%s%%d", ops->kind);
			name_assign_type = NET_NAME_ENUM;
		}

		dest_net = rtnl_link_get_net_capable(skb, net, tb, CAP_NET_ADMIN);
		if (IS_ERR(dest_net))
			return PTR_ERR(dest_net);

		if (tb[IFLA_LINK_NETNSID]) {
			int id = nla_get_s32(tb[IFLA_LINK_NETNSID]);

			link_net = get_net_ns_by_id(dest_net, id);
			if (!link_net) {
				err =  -EINVAL;
				goto out;
			}
			err = -EPERM;
			if (!netlink_ns_capable(skb, link_net->user_ns, CAP_NET_ADMIN))
				goto out;
		}

		dev = rtnl_create_link(link_net ? : dest_net, ifname,
				       name_assign_type, ops, tb);
		if (IS_ERR(dev)) {
			err = PTR_ERR(dev);
			goto out;
		}

		dev->ifindex = ifm->ifi_index;

		if (ops->newlink) {
			err = ops->newlink(link_net ? : net, dev, tb, data,
					   extack);
			/* Drivers should call free_netdev() in ->destructor
			 * and unregister it on failure after registration
			 * so that device could be finally freed in rtnl_unlock.
			 */
			if (err < 0) {
				/* If device is not registered at all, free it now */
				if (dev->reg_state == NETREG_UNINITIALIZED)
					free_netdev(dev);
				goto out;
			}
		} else {
			err = register_netdevice(dev);
			if (err < 0) {
				free_netdev(dev);
				goto out;
			}
		}
		err = rtnl_configure_link(dev, ifm);
		if (err < 0)
			goto out_unregister;
		if (link_net) {
			err = dev_change_net_namespace(dev, dest_net, ifname);
			if (err < 0)
				goto out_unregister;
		}
		if (tb[IFLA_MASTER]) {
			err = do_set_master(dev, nla_get_u32(tb[IFLA_MASTER]),
					    extack);
			if (err)
				goto out_unregister;
		}
out:
		if (link_net)
			put_net(link_net);
		put_net(dest_net);
		return err;
out_unregister:
		if (ops->newlink) {
			LIST_HEAD(list_kill);

			ops->dellink(dev, &list_kill);
			unregister_netdevice_many(&list_kill);
		} else {
			unregister_netdevice(dev);
		}
		goto out;
	}
}

static int rtnl_getlink(struct sk_buff *skb, struct nlmsghdr *nlh,
			struct netlink_ext_ack *extack)
{
	struct net *net = sock_net(skb->sk);
	struct net *tgt_net = net;
	struct ifinfomsg *ifm;
	char ifname[IFNAMSIZ];
	struct nlattr *tb[IFLA_MAX+1];
	struct net_device *dev = NULL;
	struct sk_buff *nskb;
	int netnsid = -1;
	int err;
	u32 ext_filter_mask = 0;

	err = nlmsg_parse(nlh, sizeof(*ifm), tb, IFLA_MAX, ifla_policy, extack);
	if (err < 0)
		return err;

	err = rtnl_ensure_unique_netns(tb, extack, true);
	if (err < 0)
		return err;

	if (tb[IFLA_TARGET_NETNSID]) {
		netnsid = nla_get_s32(tb[IFLA_TARGET_NETNSID]);
		tgt_net = rtnl_get_net_ns_capable(NETLINK_CB(skb).sk, netnsid);
		if (IS_ERR(tgt_net))
			return PTR_ERR(tgt_net);
	}

	if (tb[IFLA_IFNAME])
		nla_strlcpy(ifname, tb[IFLA_IFNAME], IFNAMSIZ);

	if (tb[IFLA_EXT_MASK])
		ext_filter_mask = nla_get_u32(tb[IFLA_EXT_MASK]);

	err = -EINVAL;
	ifm = nlmsg_data(nlh);
	if (ifm->ifi_index > 0)
		dev = __dev_get_by_index(tgt_net, ifm->ifi_index);
	else if (tb[IFLA_IFNAME])
		dev = __dev_get_by_name(tgt_net, ifname);
	else
		goto out;

	err = -ENODEV;
	if (dev == NULL)
		goto out;

	err = -ENOBUFS;
	nskb = nlmsg_new(if_nlmsg_size(dev, ext_filter_mask), GFP_KERNEL);
	if (nskb == NULL)
		goto out;

	err = rtnl_fill_ifinfo(nskb, dev, net,
			       RTM_NEWLINK, NETLINK_CB(skb).portid,
			       nlh->nlmsg_seq, 0, 0, ext_filter_mask,
			       0, NULL, 0, netnsid);
	if (err < 0) {
		/* -EMSGSIZE implies BUG in if_nlmsg_size */
		WARN_ON(err == -EMSGSIZE);
		kfree_skb(nskb);
	} else
		err = rtnl_unicast(nskb, net, NETLINK_CB(skb).portid);
out:
	if (netnsid >= 0)
		put_net(tgt_net);

	return err;
}

static u16 rtnl_calcit(struct sk_buff *skb, struct nlmsghdr *nlh)
{
	struct net *net = sock_net(skb->sk);
	struct net_device *dev;
	struct nlattr *tb[IFLA_MAX+1];
	u32 ext_filter_mask = 0;
	u16 min_ifinfo_dump_size = 0;
	int hdrlen;

	/* Same kernel<->userspace interface hack as in rtnl_dump_ifinfo. */
	hdrlen = nlmsg_len(nlh) < sizeof(struct ifinfomsg) ?
		 sizeof(struct rtgenmsg) : sizeof(struct ifinfomsg);

	if (nlmsg_parse(nlh, hdrlen, tb, IFLA_MAX, ifla_policy, NULL) >= 0) {
		if (tb[IFLA_EXT_MASK])
			ext_filter_mask = nla_get_u32(tb[IFLA_EXT_MASK]);
	}

	if (!ext_filter_mask)
		return NLMSG_GOODSIZE;
	/*
	 * traverse the list of net devices and compute the minimum
	 * buffer size based upon the filter mask.
	 */
	rcu_read_lock();
	for_each_netdev_rcu(net, dev) {
		min_ifinfo_dump_size = max_t(u16, min_ifinfo_dump_size,
					     if_nlmsg_size(dev,
						           ext_filter_mask));
	}
	rcu_read_unlock();

	return nlmsg_total_size(min_ifinfo_dump_size);
}

static int rtnl_dump_all(struct sk_buff *skb, struct netlink_callback *cb)
{
	int idx;
	int s_idx = cb->family;
	int type = cb->nlh->nlmsg_type - RTM_BASE;

	if (s_idx == 0)
		s_idx = 1;

	for (idx = 1; idx <= RTNL_FAMILY_MAX; idx++) {
		struct rtnl_link **tab;
		struct rtnl_link *link;
		rtnl_dumpit_func dumpit;

		if (idx < s_idx || idx == PF_PACKET)
			continue;

		if (type < 0 || type >= RTM_NR_MSGTYPES)
			continue;

		tab = rcu_dereference_rtnl(rtnl_msg_handlers[idx]);
		if (!tab)
			continue;

		link = tab[type];
		if (!link)
			continue;

		dumpit = link->dumpit;
		if (!dumpit)
			continue;

		if (idx > s_idx) {
			memset(&cb->args[0], 0, sizeof(cb->args));
			cb->prev_seq = 0;
			cb->seq = 0;
		}
		if (dumpit(skb, cb))
			break;
	}
	cb->family = idx;

	return skb->len;
}

struct sk_buff *rtmsg_ifinfo_build_skb(int type, struct net_device *dev,
				       unsigned int change,
				       u32 event, gfp_t flags, int *new_nsid,
				       int new_ifindex)
{
	struct net *net = dev_net(dev);
	struct sk_buff *skb;
	int err = -ENOBUFS;
	size_t if_info_size;

	skb = nlmsg_new((if_info_size = if_nlmsg_size(dev, 0)), flags);
	if (skb == NULL)
		goto errout;

	err = rtnl_fill_ifinfo(skb, dev, dev_net(dev),
			       type, 0, 0, change, 0, 0, event,
			       new_nsid, new_ifindex, -1);
	if (err < 0) {
		/* -EMSGSIZE implies BUG in if_nlmsg_size() */
		WARN_ON(err == -EMSGSIZE);
		kfree_skb(skb);
		goto errout;
	}
	return skb;
errout:
	if (err < 0)
		rtnl_set_sk_err(net, RTNLGRP_LINK, err);
	return NULL;
}

void rtmsg_ifinfo_send(struct sk_buff *skb, struct net_device *dev, gfp_t flags)
{
	struct net *net = dev_net(dev);

	rtnl_notify(skb, net, 0, RTNLGRP_LINK, NULL, flags);
}

static void rtmsg_ifinfo_event(int type, struct net_device *dev,
			       unsigned int change, u32 event,
			       gfp_t flags, int *new_nsid, int new_ifindex)
{
	struct sk_buff *skb;

	if (dev->reg_state != NETREG_REGISTERED)
		return;

	skb = rtmsg_ifinfo_build_skb(type, dev, change, event, flags, new_nsid,
				     new_ifindex);
	if (skb)
		rtmsg_ifinfo_send(skb, dev, flags);
}

void rtmsg_ifinfo(int type, struct net_device *dev, unsigned int change,
		  gfp_t flags)
{
	rtmsg_ifinfo_event(type, dev, change, rtnl_get_event(0), flags,
			   NULL, 0);
}

void rtmsg_ifinfo_newnet(int type, struct net_device *dev, unsigned int change,
			 gfp_t flags, int *new_nsid, int new_ifindex)
{
	rtmsg_ifinfo_event(type, dev, change, rtnl_get_event(0), flags,
			   new_nsid, new_ifindex);
}

static int nlmsg_populate_fdb_fill(struct sk_buff *skb,
				   struct net_device *dev,
				   u8 *addr, u16 vid, u32 pid, u32 seq,
				   int type, unsigned int flags,
				   int nlflags, u16 ndm_state)
{
	struct nlmsghdr *nlh;
	struct ndmsg *ndm;

	nlh = nlmsg_put(skb, pid, seq, type, sizeof(*ndm), nlflags);
	if (!nlh)
		return -EMSGSIZE;

	ndm = nlmsg_data(nlh);
	ndm->ndm_family  = AF_BRIDGE;
	ndm->ndm_pad1	 = 0;
	ndm->ndm_pad2    = 0;
	ndm->ndm_flags	 = flags;
	ndm->ndm_type	 = 0;
	ndm->ndm_ifindex = dev->ifindex;
	ndm->ndm_state   = ndm_state;

	if (nla_put(skb, NDA_LLADDR, ETH_ALEN, addr))
		goto nla_put_failure;
	if (vid)
		if (nla_put(skb, NDA_VLAN, sizeof(u16), &vid))
			goto nla_put_failure;

	nlmsg_end(skb, nlh);
	return 0;

nla_put_failure:
	nlmsg_cancel(skb, nlh);
	return -EMSGSIZE;
}

static inline size_t rtnl_fdb_nlmsg_size(void)
{
	return NLMSG_ALIGN(sizeof(struct ndmsg)) +
	       nla_total_size(ETH_ALEN) +	/* NDA_LLADDR */
	       nla_total_size(sizeof(u16)) +	/* NDA_VLAN */
	       0;
}

static void rtnl_fdb_notify(struct net_device *dev, u8 *addr, u16 vid, int type,
			    u16 ndm_state)
{
	struct net *net = dev_net(dev);
	struct sk_buff *skb;
	int err = -ENOBUFS;

	skb = nlmsg_new(rtnl_fdb_nlmsg_size(), GFP_ATOMIC);
	if (!skb)
		goto errout;

	err = nlmsg_populate_fdb_fill(skb, dev, addr, vid,
				      0, 0, type, NTF_SELF, 0, ndm_state);
	if (err < 0) {
		kfree_skb(skb);
		goto errout;
	}

	rtnl_notify(skb, net, 0, RTNLGRP_NEIGH, NULL, GFP_ATOMIC);
	return;
errout:
	rtnl_set_sk_err(net, RTNLGRP_NEIGH, err);
}

/**
 * ndo_dflt_fdb_add - default netdevice operation to add an FDB entry
 */
int ndo_dflt_fdb_add(struct ndmsg *ndm,
		     struct nlattr *tb[],
		     struct net_device *dev,
		     const unsigned char *addr, u16 vid,
		     u16 flags)
{
	int err = -EINVAL;

	/* If aging addresses are supported device will need to
	 * implement its own handler for this.
	 */
	if (ndm->ndm_state && !(ndm->ndm_state & NUD_PERMANENT)) {
		pr_info("%s: FDB only supports static addresses\n", dev->name);
		return err;
	}

	if (vid) {
		pr_info("%s: vlans aren't supported yet for dev_uc|mc_add()\n", dev->name);
		return err;
	}

	if (is_unicast_ether_addr(addr) || is_link_local_ether_addr(addr))
		err = dev_uc_add_excl(dev, addr);
	else if (is_multicast_ether_addr(addr))
		err = dev_mc_add_excl(dev, addr);

	/* Only return duplicate errors if NLM_F_EXCL is set */
	if (err == -EEXIST && !(flags & NLM_F_EXCL))
		err = 0;

	return err;
}
EXPORT_SYMBOL(ndo_dflt_fdb_add);

static int fdb_vid_parse(struct nlattr *vlan_attr, u16 *p_vid,
			 struct netlink_ext_ack *extack)
{
	u16 vid = 0;

	if (vlan_attr) {
		if (nla_len(vlan_attr) != sizeof(u16)) {
			NL_SET_ERR_MSG(extack, "invalid vlan attribute size");
			return -EINVAL;
		}

		vid = nla_get_u16(vlan_attr);

		if (!vid || vid >= VLAN_VID_MASK) {
			NL_SET_ERR_MSG(extack, "invalid vlan id");
			return -EINVAL;
		}
	}
	*p_vid = vid;
	return 0;
}

static int rtnl_fdb_add(struct sk_buff *skb, struct nlmsghdr *nlh,
			struct netlink_ext_ack *extack)
{
	struct net *net = sock_net(skb->sk);
	struct ndmsg *ndm;
	struct nlattr *tb[NDA_MAX+1];
	struct net_device *dev;
	u8 *addr;
	u16 vid;
	int err;

	err = nlmsg_parse(nlh, sizeof(*ndm), tb, NDA_MAX, NULL, extack);
	if (err < 0)
		return err;

	ndm = nlmsg_data(nlh);
	if (ndm->ndm_ifindex == 0) {
		NL_SET_ERR_MSG(extack, "invalid ifindex");
		return -EINVAL;
	}

	dev = __dev_get_by_index(net, ndm->ndm_ifindex);
	if (dev == NULL) {
		NL_SET_ERR_MSG(extack, "unknown ifindex");
		return -ENODEV;
	}

	if (!tb[NDA_LLADDR] || nla_len(tb[NDA_LLADDR]) != ETH_ALEN) {
		NL_SET_ERR_MSG(extack, "invalid address");
		return -EINVAL;
	}

	addr = nla_data(tb[NDA_LLADDR]);

	err = fdb_vid_parse(tb[NDA_VLAN], &vid, extack);
	if (err)
		return err;

	err = -EOPNOTSUPP;

	/* Support fdb on master device the net/bridge default case */
	if ((!ndm->ndm_flags || ndm->ndm_flags & NTF_MASTER) &&
	    (dev->priv_flags & IFF_BRIDGE_PORT)) {
		struct net_device *br_dev = netdev_master_upper_dev_get(dev);
		const struct net_device_ops *ops = br_dev->netdev_ops;

		err = ops->ndo_fdb_add(ndm, tb, dev, addr, vid,
				       nlh->nlmsg_flags);
		if (err)
			goto out;
		else
			ndm->ndm_flags &= ~NTF_MASTER;
	}

	/* Embedded bridge, macvlan, and any other device support */
	if ((ndm->ndm_flags & NTF_SELF)) {
		if (dev->netdev_ops->ndo_fdb_add)
			err = dev->netdev_ops->ndo_fdb_add(ndm, tb, dev, addr,
							   vid,
							   nlh->nlmsg_flags);
		else
			err = ndo_dflt_fdb_add(ndm, tb, dev, addr, vid,
					       nlh->nlmsg_flags);

		if (!err) {
			rtnl_fdb_notify(dev, addr, vid, RTM_NEWNEIGH,
					ndm->ndm_state);
			ndm->ndm_flags &= ~NTF_SELF;
		}
	}
out:
	return err;
}

/**
 * ndo_dflt_fdb_del - default netdevice operation to delete an FDB entry
 */
int ndo_dflt_fdb_del(struct ndmsg *ndm,
		     struct nlattr *tb[],
		     struct net_device *dev,
		     const unsigned char *addr, u16 vid)
{
	int err = -EINVAL;

	/* If aging addresses are supported device will need to
	 * implement its own handler for this.
	 */
	if (!(ndm->ndm_state & NUD_PERMANENT)) {
		pr_info("%s: FDB only supports static addresses\n", dev->name);
		return err;
	}

	if (is_unicast_ether_addr(addr) || is_link_local_ether_addr(addr))
		err = dev_uc_del(dev, addr);
	else if (is_multicast_ether_addr(addr))
		err = dev_mc_del(dev, addr);

	return err;
}
EXPORT_SYMBOL(ndo_dflt_fdb_del);

static int rtnl_fdb_del(struct sk_buff *skb, struct nlmsghdr *nlh,
			struct netlink_ext_ack *extack)
{
	struct net *net = sock_net(skb->sk);
	struct ndmsg *ndm;
	struct nlattr *tb[NDA_MAX+1];
	struct net_device *dev;
	int err = -EINVAL;
	__u8 *addr;
	u16 vid;

	if (!netlink_capable(skb, CAP_NET_ADMIN))
		return -EPERM;

	err = nlmsg_parse(nlh, sizeof(*ndm), tb, NDA_MAX, NULL, extack);
	if (err < 0)
		return err;

	ndm = nlmsg_data(nlh);
	if (ndm->ndm_ifindex == 0) {
		NL_SET_ERR_MSG(extack, "invalid ifindex");
		return -EINVAL;
	}

	dev = __dev_get_by_index(net, ndm->ndm_ifindex);
	if (dev == NULL) {
		NL_SET_ERR_MSG(extack, "unknown ifindex");
		return -ENODEV;
	}

	if (!tb[NDA_LLADDR] || nla_len(tb[NDA_LLADDR]) != ETH_ALEN) {
		NL_SET_ERR_MSG(extack, "invalid address");
		return -EINVAL;
	}

	addr = nla_data(tb[NDA_LLADDR]);

	err = fdb_vid_parse(tb[NDA_VLAN], &vid, extack);
	if (err)
		return err;

	err = -EOPNOTSUPP;

	/* Support fdb on master device the net/bridge default case */
	if ((!ndm->ndm_flags || ndm->ndm_flags & NTF_MASTER) &&
	    (dev->priv_flags & IFF_BRIDGE_PORT)) {
		struct net_device *br_dev = netdev_master_upper_dev_get(dev);
		const struct net_device_ops *ops = br_dev->netdev_ops;

		if (ops->ndo_fdb_del)
			err = ops->ndo_fdb_del(ndm, tb, dev, addr, vid);

		if (err)
			goto out;
		else
			ndm->ndm_flags &= ~NTF_MASTER;
	}

	/* Embedded bridge, macvlan, and any other device support */
	if (ndm->ndm_flags & NTF_SELF) {
		if (dev->netdev_ops->ndo_fdb_del)
			err = dev->netdev_ops->ndo_fdb_del(ndm, tb, dev, addr,
							   vid);
		else
			err = ndo_dflt_fdb_del(ndm, tb, dev, addr, vid);

		if (!err) {
			rtnl_fdb_notify(dev, addr, vid, RTM_DELNEIGH,
					ndm->ndm_state);
			ndm->ndm_flags &= ~NTF_SELF;
		}
	}
out:
	return err;
}

static int nlmsg_populate_fdb(struct sk_buff *skb,
			      struct netlink_callback *cb,
			      struct net_device *dev,
			      int *idx,
			      struct netdev_hw_addr_list *list)
{
	struct netdev_hw_addr *ha;
	int err;
	u32 portid, seq;

	portid = NETLINK_CB(cb->skb).portid;
	seq = cb->nlh->nlmsg_seq;

	list_for_each_entry(ha, &list->list, list) {
		if (*idx < cb->args[2])
			goto skip;

		err = nlmsg_populate_fdb_fill(skb, dev, ha->addr, 0,
					      portid, seq,
					      RTM_NEWNEIGH, NTF_SELF,
					      NLM_F_MULTI, NUD_PERMANENT);
		if (err < 0)
			return err;
skip:
		*idx += 1;
	}
	return 0;
}

/**
 * ndo_dflt_fdb_dump - default netdevice operation to dump an FDB table.
 * @nlh: netlink message header
 * @dev: netdevice
 *
 * Default netdevice operation to dump the existing unicast address list.
 * Returns number of addresses from list put in skb.
 */
int ndo_dflt_fdb_dump(struct sk_buff *skb,
		      struct netlink_callback *cb,
		      struct net_device *dev,
		      struct net_device *filter_dev,
		      int *idx)
{
	int err;

	netif_addr_lock_bh(dev);
	err = nlmsg_populate_fdb(skb, cb, dev, idx, &dev->uc);
	if (err)
		goto out;
	err = nlmsg_populate_fdb(skb, cb, dev, idx, &dev->mc);
out:
	netif_addr_unlock_bh(dev);
	return err;
}
EXPORT_SYMBOL(ndo_dflt_fdb_dump);

static int rtnl_fdb_dump(struct sk_buff *skb, struct netlink_callback *cb)
{
	struct net_device *dev;
	struct nlattr *tb[IFLA_MAX+1];
	struct net_device *br_dev = NULL;
	const struct net_device_ops *ops = NULL;
	const struct net_device_ops *cops = NULL;
	struct ifinfomsg *ifm = nlmsg_data(cb->nlh);
	struct net *net = sock_net(skb->sk);
	struct hlist_head *head;
	int brport_idx = 0;
	int br_idx = 0;
	int h, s_h;
	int idx = 0, s_idx;
	int err = 0;
	int fidx = 0;

	err = nlmsg_parse(cb->nlh, sizeof(struct ifinfomsg), tb,
			  IFLA_MAX, ifla_policy, NULL);
	if (err < 0) {
		return -EINVAL;
	} else if (err == 0) {
		if (tb[IFLA_MASTER])
			br_idx = nla_get_u32(tb[IFLA_MASTER]);
	}

	brport_idx = ifm->ifi_index;

	if (br_idx) {
		br_dev = __dev_get_by_index(net, br_idx);
		if (!br_dev)
			return -ENODEV;

		ops = br_dev->netdev_ops;
	}

	s_h = cb->args[0];
	s_idx = cb->args[1];

	for (h = s_h; h < NETDEV_HASHENTRIES; h++, s_idx = 0) {
		idx = 0;
		head = &net->dev_index_head[h];
		hlist_for_each_entry(dev, head, index_hlist) {

			if (brport_idx && (dev->ifindex != brport_idx))
				continue;

			if (!br_idx) { /* user did not specify a specific bridge */
				if (dev->priv_flags & IFF_BRIDGE_PORT) {
					br_dev = netdev_master_upper_dev_get(dev);
					cops = br_dev->netdev_ops;
				}
			} else {
				if (dev != br_dev &&
				    !(dev->priv_flags & IFF_BRIDGE_PORT))
					continue;

				if (br_dev != netdev_master_upper_dev_get(dev) &&
				    !(dev->priv_flags & IFF_EBRIDGE))
					continue;
				cops = ops;
			}

			if (idx < s_idx)
				goto cont;

			if (dev->priv_flags & IFF_BRIDGE_PORT) {
				if (cops && cops->ndo_fdb_dump) {
					err = cops->ndo_fdb_dump(skb, cb,
								br_dev, dev,
								&fidx);
					if (err == -EMSGSIZE)
						goto out;
				}
			}

			if (dev->netdev_ops->ndo_fdb_dump)
				err = dev->netdev_ops->ndo_fdb_dump(skb, cb,
								    dev, NULL,
								    &fidx);
			else
				err = ndo_dflt_fdb_dump(skb, cb, dev, NULL,
							&fidx);
			if (err == -EMSGSIZE)
				goto out;

			cops = NULL;

			/* reset fdb offset to 0 for rest of the interfaces */
			cb->args[2] = 0;
			fidx = 0;
cont:
			idx++;
		}
	}

out:
	cb->args[0] = h;
	cb->args[1] = idx;
	cb->args[2] = fidx;

	return skb->len;
}

static int brport_nla_put_flag(struct sk_buff *skb, u32 flags, u32 mask,
			       unsigned int attrnum, unsigned int flag)
{
	if (mask & flag)
		return nla_put_u8(skb, attrnum, !!(flags & flag));
	return 0;
}

int ndo_dflt_bridge_getlink(struct sk_buff *skb, u32 pid, u32 seq,
			    struct net_device *dev, u16 mode,
			    u32 flags, u32 mask, int nlflags,
			    u32 filter_mask,
			    int (*vlan_fill)(struct sk_buff *skb,
					     struct net_device *dev,
					     u32 filter_mask))
{
	struct nlmsghdr *nlh;
	struct ifinfomsg *ifm;
	struct nlattr *br_afspec;
	struct nlattr *protinfo;
	u8 operstate = netif_running(dev) ? dev->operstate : IF_OPER_DOWN;
	struct net_device *br_dev = netdev_master_upper_dev_get(dev);
	int err = 0;

	nlh = nlmsg_put(skb, pid, seq, RTM_NEWLINK, sizeof(*ifm), nlflags);
	if (nlh == NULL)
		return -EMSGSIZE;

	ifm = nlmsg_data(nlh);
	ifm->ifi_family = AF_BRIDGE;
	ifm->__ifi_pad = 0;
	ifm->ifi_type = dev->type;
	ifm->ifi_index = dev->ifindex;
	ifm->ifi_flags = dev_get_flags(dev);
	ifm->ifi_change = 0;


	if (nla_put_string(skb, IFLA_IFNAME, dev->name) ||
	    nla_put_u32(skb, IFLA_MTU, dev->mtu) ||
	    nla_put_u8(skb, IFLA_OPERSTATE, operstate) ||
	    (br_dev &&
	     nla_put_u32(skb, IFLA_MASTER, br_dev->ifindex)) ||
	    (dev->addr_len &&
	     nla_put(skb, IFLA_ADDRESS, dev->addr_len, dev->dev_addr)) ||
	    (dev->ifindex != dev_get_iflink(dev) &&
	     nla_put_u32(skb, IFLA_LINK, dev_get_iflink(dev))))
		goto nla_put_failure;

	br_afspec = nla_nest_start(skb, IFLA_AF_SPEC);
	if (!br_afspec)
		goto nla_put_failure;

	if (nla_put_u16(skb, IFLA_BRIDGE_FLAGS, BRIDGE_FLAGS_SELF)) {
		nla_nest_cancel(skb, br_afspec);
		goto nla_put_failure;
	}

	if (mode != BRIDGE_MODE_UNDEF) {
		if (nla_put_u16(skb, IFLA_BRIDGE_MODE, mode)) {
			nla_nest_cancel(skb, br_afspec);
			goto nla_put_failure;
		}
	}
	if (vlan_fill) {
		err = vlan_fill(skb, dev, filter_mask);
		if (err) {
			nla_nest_cancel(skb, br_afspec);
			goto nla_put_failure;
		}
	}
	nla_nest_end(skb, br_afspec);

	protinfo = nla_nest_start(skb, IFLA_PROTINFO | NLA_F_NESTED);
	if (!protinfo)
		goto nla_put_failure;

	if (brport_nla_put_flag(skb, flags, mask,
				IFLA_BRPORT_MODE, BR_HAIRPIN_MODE) ||
	    brport_nla_put_flag(skb, flags, mask,
				IFLA_BRPORT_GUARD, BR_BPDU_GUARD) ||
	    brport_nla_put_flag(skb, flags, mask,
				IFLA_BRPORT_FAST_LEAVE,
				BR_MULTICAST_FAST_LEAVE) ||
	    brport_nla_put_flag(skb, flags, mask,
				IFLA_BRPORT_PROTECT, BR_ROOT_BLOCK) ||
	    brport_nla_put_flag(skb, flags, mask,
				IFLA_BRPORT_LEARNING, BR_LEARNING) ||
	    brport_nla_put_flag(skb, flags, mask,
				IFLA_BRPORT_LEARNING_SYNC, BR_LEARNING_SYNC) ||
	    brport_nla_put_flag(skb, flags, mask,
				IFLA_BRPORT_UNICAST_FLOOD, BR_FLOOD) ||
	    brport_nla_put_flag(skb, flags, mask,
				IFLA_BRPORT_PROXYARP, BR_PROXYARP)) {
		nla_nest_cancel(skb, protinfo);
		goto nla_put_failure;
	}

	nla_nest_end(skb, protinfo);

	nlmsg_end(skb, nlh);
	return 0;
nla_put_failure:
	nlmsg_cancel(skb, nlh);
	return err ? err : -EMSGSIZE;
}
EXPORT_SYMBOL_GPL(ndo_dflt_bridge_getlink);

static int rtnl_bridge_getlink(struct sk_buff *skb, struct netlink_callback *cb)
{
	struct net *net = sock_net(skb->sk);
	struct net_device *dev;
	int idx = 0;
	u32 portid = NETLINK_CB(cb->skb).portid;
	u32 seq = cb->nlh->nlmsg_seq;
	u32 filter_mask = 0;
	int err;

	if (nlmsg_len(cb->nlh) > sizeof(struct ifinfomsg)) {
		struct nlattr *extfilt;

		extfilt = nlmsg_find_attr(cb->nlh, sizeof(struct ifinfomsg),
					  IFLA_EXT_MASK);
		if (extfilt) {
			if (nla_len(extfilt) < sizeof(filter_mask))
				return -EINVAL;

			filter_mask = nla_get_u32(extfilt);
		}
	}

	rcu_read_lock();
	for_each_netdev_rcu(net, dev) {
		const struct net_device_ops *ops = dev->netdev_ops;
		struct net_device *br_dev = netdev_master_upper_dev_get(dev);

		if (br_dev && br_dev->netdev_ops->ndo_bridge_getlink) {
			if (idx >= cb->args[0]) {
				err = br_dev->netdev_ops->ndo_bridge_getlink(
						skb, portid, seq, dev,
						filter_mask, NLM_F_MULTI);
				if (err < 0 && err != -EOPNOTSUPP) {
					if (likely(skb->len))
						break;

					goto out_err;
				}
			}
			idx++;
		}

		if (ops->ndo_bridge_getlink) {
			if (idx >= cb->args[0]) {
				err = ops->ndo_bridge_getlink(skb, portid,
							      seq, dev,
							      filter_mask,
							      NLM_F_MULTI);
				if (err < 0 && err != -EOPNOTSUPP) {
					if (likely(skb->len))
						break;

					goto out_err;
				}
			}
			idx++;
		}
	}
	err = skb->len;
out_err:
	rcu_read_unlock();
	cb->args[0] = idx;

	return err;
}

static inline size_t bridge_nlmsg_size(void)
{
	return NLMSG_ALIGN(sizeof(struct ifinfomsg))
		+ nla_total_size(IFNAMSIZ)	/* IFLA_IFNAME */
		+ nla_total_size(MAX_ADDR_LEN)	/* IFLA_ADDRESS */
		+ nla_total_size(sizeof(u32))	/* IFLA_MASTER */
		+ nla_total_size(sizeof(u32))	/* IFLA_MTU */
		+ nla_total_size(sizeof(u32))	/* IFLA_LINK */
		+ nla_total_size(sizeof(u32))	/* IFLA_OPERSTATE */
		+ nla_total_size(sizeof(u8))	/* IFLA_PROTINFO */
		+ nla_total_size(sizeof(struct nlattr))	/* IFLA_AF_SPEC */
		+ nla_total_size(sizeof(u16))	/* IFLA_BRIDGE_FLAGS */
		+ nla_total_size(sizeof(u16));	/* IFLA_BRIDGE_MODE */
}

static int rtnl_bridge_notify(struct net_device *dev)
{
	struct net *net = dev_net(dev);
	struct sk_buff *skb;
	int err = -EOPNOTSUPP;

	if (!dev->netdev_ops->ndo_bridge_getlink)
		return 0;

	skb = nlmsg_new(bridge_nlmsg_size(), GFP_ATOMIC);
	if (!skb) {
		err = -ENOMEM;
		goto errout;
	}

	err = dev->netdev_ops->ndo_bridge_getlink(skb, 0, 0, dev, 0, 0);
	if (err < 0)
		goto errout;

	if (!skb->len)
		goto errout;

	rtnl_notify(skb, net, 0, RTNLGRP_LINK, NULL, GFP_ATOMIC);
	return 0;
errout:
	WARN_ON(err == -EMSGSIZE);
	kfree_skb(skb);
	if (err)
		rtnl_set_sk_err(net, RTNLGRP_LINK, err);
	return err;
}

static int rtnl_bridge_setlink(struct sk_buff *skb, struct nlmsghdr *nlh,
			       struct netlink_ext_ack *extack)
{
	struct net *net = sock_net(skb->sk);
	struct ifinfomsg *ifm;
	struct net_device *dev;
	struct nlattr *br_spec, *attr = NULL;
	int rem, err = -EOPNOTSUPP;
	u16 flags = 0;
	bool have_flags = false;

	if (nlmsg_len(nlh) < sizeof(*ifm))
		return -EINVAL;

	ifm = nlmsg_data(nlh);
	if (ifm->ifi_family != AF_BRIDGE)
		return -EPFNOSUPPORT;

	dev = __dev_get_by_index(net, ifm->ifi_index);
	if (!dev) {
		NL_SET_ERR_MSG(extack, "unknown ifindex");
		return -ENODEV;
	}

	br_spec = nlmsg_find_attr(nlh, sizeof(struct ifinfomsg), IFLA_AF_SPEC);
	if (br_spec) {
		nla_for_each_nested(attr, br_spec, rem) {
			if (nla_type(attr) == IFLA_BRIDGE_FLAGS) {
				if (nla_len(attr) < sizeof(flags))
					return -EINVAL;

				have_flags = true;
				flags = nla_get_u16(attr);
				break;
			}
		}
	}

	if (!flags || (flags & BRIDGE_FLAGS_MASTER)) {
		struct net_device *br_dev = netdev_master_upper_dev_get(dev);

		if (!br_dev || !br_dev->netdev_ops->ndo_bridge_setlink) {
			err = -EOPNOTSUPP;
			goto out;
		}

		err = br_dev->netdev_ops->ndo_bridge_setlink(dev, nlh, flags);
		if (err)
			goto out;

		flags &= ~BRIDGE_FLAGS_MASTER;
	}

	if ((flags & BRIDGE_FLAGS_SELF)) {
		if (!dev->netdev_ops->ndo_bridge_setlink)
			err = -EOPNOTSUPP;
		else
			err = dev->netdev_ops->ndo_bridge_setlink(dev, nlh,
								  flags);
		if (!err) {
			flags &= ~BRIDGE_FLAGS_SELF;

			/* Generate event to notify upper layer of bridge
			 * change
			 */
			err = rtnl_bridge_notify(dev);
		}
	}

	if (have_flags)
		memcpy(nla_data(attr), &flags, sizeof(flags));
out:
	return err;
}

static int rtnl_bridge_dellink(struct sk_buff *skb, struct nlmsghdr *nlh,
			       struct netlink_ext_ack *extack)
{
	struct net *net = sock_net(skb->sk);
	struct ifinfomsg *ifm;
	struct net_device *dev;
	struct nlattr *br_spec, *attr = NULL;
	int rem, err = -EOPNOTSUPP;
	u16 flags = 0;
	bool have_flags = false;

	if (nlmsg_len(nlh) < sizeof(*ifm))
		return -EINVAL;

	ifm = nlmsg_data(nlh);
	if (ifm->ifi_family != AF_BRIDGE)
		return -EPFNOSUPPORT;

	dev = __dev_get_by_index(net, ifm->ifi_index);
	if (!dev) {
		NL_SET_ERR_MSG(extack, "unknown ifindex");
		return -ENODEV;
	}

	br_spec = nlmsg_find_attr(nlh, sizeof(struct ifinfomsg), IFLA_AF_SPEC);
	if (br_spec) {
		nla_for_each_nested(attr, br_spec, rem) {
			if (nla_type(attr) == IFLA_BRIDGE_FLAGS) {
				if (nla_len(attr) < sizeof(flags))
					return -EINVAL;

				have_flags = true;
				flags = nla_get_u16(attr);
				break;
			}
		}
	}

	if (!flags || (flags & BRIDGE_FLAGS_MASTER)) {
		struct net_device *br_dev = netdev_master_upper_dev_get(dev);

		if (!br_dev || !br_dev->netdev_ops->ndo_bridge_dellink) {
			err = -EOPNOTSUPP;
			goto out;
		}

		err = br_dev->netdev_ops->ndo_bridge_dellink(dev, nlh, flags);
		if (err)
			goto out;

		flags &= ~BRIDGE_FLAGS_MASTER;
	}

	if ((flags & BRIDGE_FLAGS_SELF)) {
		if (!dev->netdev_ops->ndo_bridge_dellink)
			err = -EOPNOTSUPP;
		else
			err = dev->netdev_ops->ndo_bridge_dellink(dev, nlh,
								  flags);

		if (!err) {
			flags &= ~BRIDGE_FLAGS_SELF;

			/* Generate event to notify upper layer of bridge
			 * change
			 */
			err = rtnl_bridge_notify(dev);
		}
	}

	if (have_flags)
		memcpy(nla_data(attr), &flags, sizeof(flags));
out:
	return err;
}

static bool stats_attr_valid(unsigned int mask, int attrid, int idxattr)
{
	return (mask & IFLA_STATS_FILTER_BIT(attrid)) &&
	       (!idxattr || idxattr == attrid);
}

#define IFLA_OFFLOAD_XSTATS_FIRST (IFLA_OFFLOAD_XSTATS_UNSPEC + 1)
static int rtnl_get_offload_stats_attr_size(int attr_id)
{
	switch (attr_id) {
	case IFLA_OFFLOAD_XSTATS_CPU_HIT:
		return sizeof(struct rtnl_link_stats64);
	}

	return 0;
}

static int rtnl_get_offload_stats(struct sk_buff *skb, struct net_device *dev,
				  int *prividx)
{
	struct nlattr *attr = NULL;
	int attr_id, size;
	void *attr_data;
	int err;

	if (!(dev->netdev_ops && dev->netdev_ops->ndo_has_offload_stats &&
	      dev->netdev_ops->ndo_get_offload_stats))
		return -ENODATA;

	for (attr_id = IFLA_OFFLOAD_XSTATS_FIRST;
	     attr_id <= IFLA_OFFLOAD_XSTATS_MAX; attr_id++) {
		if (attr_id < *prividx)
			continue;

		size = rtnl_get_offload_stats_attr_size(attr_id);
		if (!size)
			continue;

		if (!dev->netdev_ops->ndo_has_offload_stats(dev, attr_id))
			continue;

		attr = nla_reserve_64bit(skb, attr_id, size,
					 IFLA_OFFLOAD_XSTATS_UNSPEC);
		if (!attr)
			goto nla_put_failure;

		attr_data = nla_data(attr);
		memset(attr_data, 0, size);
		err = dev->netdev_ops->ndo_get_offload_stats(attr_id, dev,
							     attr_data);
		if (err)
			goto get_offload_stats_failure;
	}

	if (!attr)
		return -ENODATA;

	*prividx = 0;
	return 0;

nla_put_failure:
	err = -EMSGSIZE;
get_offload_stats_failure:
	*prividx = attr_id;
	return err;
}

static int rtnl_get_offload_stats_size(const struct net_device *dev)
{
	int nla_size = 0;
	int attr_id;
	int size;

	if (!(dev->netdev_ops && dev->netdev_ops->ndo_has_offload_stats &&
	      dev->netdev_ops->ndo_get_offload_stats))
		return 0;

	for (attr_id = IFLA_OFFLOAD_XSTATS_FIRST;
	     attr_id <= IFLA_OFFLOAD_XSTATS_MAX; attr_id++) {
		if (!dev->netdev_ops->ndo_has_offload_stats(dev, attr_id))
			continue;
		size = rtnl_get_offload_stats_attr_size(attr_id);
		nla_size += nla_total_size_64bit(size);
	}

	if (nla_size != 0)
		nla_size += nla_total_size(0);

	return nla_size;
}

static int rtnl_fill_statsinfo(struct sk_buff *skb, struct net_device *dev,
			       int type, u32 pid, u32 seq, u32 change,
			       unsigned int flags, unsigned int filter_mask,
			       int *idxattr, int *prividx)
{
	struct if_stats_msg *ifsm;
	struct nlmsghdr *nlh;
	struct nlattr *attr;
	int s_prividx = *prividx;
	int err;

	ASSERT_RTNL();

	nlh = nlmsg_put(skb, pid, seq, type, sizeof(*ifsm), flags);
	if (!nlh)
		return -EMSGSIZE;

	ifsm = nlmsg_data(nlh);
	ifsm->family = PF_UNSPEC;
	ifsm->pad1 = 0;
	ifsm->pad2 = 0;
	ifsm->ifindex = dev->ifindex;
	ifsm->filter_mask = filter_mask;

	if (stats_attr_valid(filter_mask, IFLA_STATS_LINK_64, *idxattr)) {
		struct rtnl_link_stats64 *sp;

		attr = nla_reserve_64bit(skb, IFLA_STATS_LINK_64,
					 sizeof(struct rtnl_link_stats64),
					 IFLA_STATS_UNSPEC);
		if (!attr)
			goto nla_put_failure;

		sp = nla_data(attr);
		dev_get_stats(dev, sp);
	}

	if (stats_attr_valid(filter_mask, IFLA_STATS_LINK_XSTATS, *idxattr)) {
		const struct rtnl_link_ops *ops = dev->rtnl_link_ops;

		if (ops && ops->fill_linkxstats) {
			*idxattr = IFLA_STATS_LINK_XSTATS;
			attr = nla_nest_start(skb,
					      IFLA_STATS_LINK_XSTATS);
			if (!attr)
				goto nla_put_failure;

			err = ops->fill_linkxstats(skb, dev, prividx, *idxattr);
			nla_nest_end(skb, attr);
			if (err)
				goto nla_put_failure;
			*idxattr = 0;
		}
	}

	if (stats_attr_valid(filter_mask, IFLA_STATS_LINK_XSTATS_SLAVE,
			     *idxattr)) {
		const struct rtnl_link_ops *ops = NULL;
		const struct net_device *master;

		master = netdev_master_upper_dev_get(dev);
		if (master)
			ops = master->rtnl_link_ops;
		if (ops && ops->fill_linkxstats) {
			*idxattr = IFLA_STATS_LINK_XSTATS_SLAVE;
			attr = nla_nest_start(skb,
					      IFLA_STATS_LINK_XSTATS_SLAVE);
			if (!attr)
				goto nla_put_failure;

			err = ops->fill_linkxstats(skb, dev, prividx, *idxattr);
			nla_nest_end(skb, attr);
			if (err)
				goto nla_put_failure;
			*idxattr = 0;
		}
	}

	if (stats_attr_valid(filter_mask, IFLA_STATS_LINK_OFFLOAD_XSTATS,
			     *idxattr)) {
		*idxattr = IFLA_STATS_LINK_OFFLOAD_XSTATS;
		attr = nla_nest_start(skb, IFLA_STATS_LINK_OFFLOAD_XSTATS);
		if (!attr)
			goto nla_put_failure;

		err = rtnl_get_offload_stats(skb, dev, prividx);
		if (err == -ENODATA)
			nla_nest_cancel(skb, attr);
		else
			nla_nest_end(skb, attr);

		if (err && err != -ENODATA)
			goto nla_put_failure;
		*idxattr = 0;
	}

	if (stats_attr_valid(filter_mask, IFLA_STATS_AF_SPEC, *idxattr)) {
		struct rtnl_af_ops *af_ops;

		*idxattr = IFLA_STATS_AF_SPEC;
		attr = nla_nest_start(skb, IFLA_STATS_AF_SPEC);
		if (!attr)
			goto nla_put_failure;

		rcu_read_lock();
		list_for_each_entry_rcu(af_ops, &rtnl_af_ops, list) {
			if (af_ops->fill_stats_af) {
				struct nlattr *af;
				int err;

				af = nla_nest_start(skb, af_ops->family);
				if (!af) {
					rcu_read_unlock();
					goto nla_put_failure;
				}
				err = af_ops->fill_stats_af(skb, dev);

				if (err == -ENODATA) {
					nla_nest_cancel(skb, af);
				} else if (err < 0) {
					rcu_read_unlock();
					goto nla_put_failure;
				}

				nla_nest_end(skb, af);
			}
		}
		rcu_read_unlock();

		nla_nest_end(skb, attr);

		*idxattr = 0;
	}

	nlmsg_end(skb, nlh);

	return 0;

nla_put_failure:
	/* not a multi message or no progress mean a real error */
	if (!(flags & NLM_F_MULTI) || s_prividx == *prividx)
		nlmsg_cancel(skb, nlh);
	else
		nlmsg_end(skb, nlh);

	return -EMSGSIZE;
}

static size_t if_nlmsg_stats_size(const struct net_device *dev,
				  u32 filter_mask)
{
	size_t size = 0;

	if (stats_attr_valid(filter_mask, IFLA_STATS_LINK_64, 0))
		size += nla_total_size_64bit(sizeof(struct rtnl_link_stats64));

	if (stats_attr_valid(filter_mask, IFLA_STATS_LINK_XSTATS, 0)) {
		const struct rtnl_link_ops *ops = dev->rtnl_link_ops;
		int attr = IFLA_STATS_LINK_XSTATS;

		if (ops && ops->get_linkxstats_size) {
			size += nla_total_size(ops->get_linkxstats_size(dev,
									attr));
			/* for IFLA_STATS_LINK_XSTATS */
			size += nla_total_size(0);
		}
	}

	if (stats_attr_valid(filter_mask, IFLA_STATS_LINK_XSTATS_SLAVE, 0)) {
		struct net_device *_dev = (struct net_device *)dev;
		const struct rtnl_link_ops *ops = NULL;
		const struct net_device *master;

		/* netdev_master_upper_dev_get can't take const */
		master = netdev_master_upper_dev_get(_dev);
		if (master)
			ops = master->rtnl_link_ops;
		if (ops && ops->get_linkxstats_size) {
			int attr = IFLA_STATS_LINK_XSTATS_SLAVE;

			size += nla_total_size(ops->get_linkxstats_size(dev,
									attr));
			/* for IFLA_STATS_LINK_XSTATS_SLAVE */
			size += nla_total_size(0);
		}
	}

	if (stats_attr_valid(filter_mask, IFLA_STATS_LINK_OFFLOAD_XSTATS, 0))
		size += rtnl_get_offload_stats_size(dev);

	if (stats_attr_valid(filter_mask, IFLA_STATS_AF_SPEC, 0)) {
		struct rtnl_af_ops *af_ops;

		/* for IFLA_STATS_AF_SPEC */
		size += nla_total_size(0);

		rcu_read_lock();
		list_for_each_entry_rcu(af_ops, &rtnl_af_ops, list) {
			if (af_ops->get_stats_af_size) {
				size += nla_total_size(
					af_ops->get_stats_af_size(dev));

				/* for AF_* */
				size += nla_total_size(0);
			}
		}
		rcu_read_unlock();
	}

	return size;
}

static int rtnl_stats_get(struct sk_buff *skb, struct nlmsghdr *nlh,
			  struct netlink_ext_ack *extack)
{
	struct net *net = sock_net(skb->sk);
	struct net_device *dev = NULL;
	int idxattr = 0, prividx = 0;
	struct if_stats_msg *ifsm;
	struct sk_buff *nskb;
	u32 filter_mask;
	int err;

	if (nlmsg_len(nlh) < sizeof(*ifsm))
		return -EINVAL;

	ifsm = nlmsg_data(nlh);
	if (ifsm->ifindex > 0)
		dev = __dev_get_by_index(net, ifsm->ifindex);
	else
		return -EINVAL;

	if (!dev)
		return -ENODEV;

	filter_mask = ifsm->filter_mask;
	if (!filter_mask)
		return -EINVAL;

	nskb = nlmsg_new(if_nlmsg_stats_size(dev, filter_mask), GFP_KERNEL);
	if (!nskb)
		return -ENOBUFS;

	err = rtnl_fill_statsinfo(nskb, dev, RTM_NEWSTATS,
				  NETLINK_CB(skb).portid, nlh->nlmsg_seq, 0,
				  0, filter_mask, &idxattr, &prividx);
	if (err < 0) {
		/* -EMSGSIZE implies BUG in if_nlmsg_stats_size */
		WARN_ON(err == -EMSGSIZE);
		kfree_skb(nskb);
	} else {
		err = rtnl_unicast(nskb, net, NETLINK_CB(skb).portid);
	}

	return err;
}

static int rtnl_stats_dump(struct sk_buff *skb, struct netlink_callback *cb)
{
	int h, s_h, err, s_idx, s_idxattr, s_prividx;
	struct net *net = sock_net(skb->sk);
	unsigned int flags = NLM_F_MULTI;
	struct if_stats_msg *ifsm;
	struct hlist_head *head;
	struct net_device *dev;
	u32 filter_mask = 0;
	int idx = 0;

	s_h = cb->args[0];
	s_idx = cb->args[1];
	s_idxattr = cb->args[2];
	s_prividx = cb->args[3];

	cb->seq = net->dev_base_seq;

	if (nlmsg_len(cb->nlh) < sizeof(*ifsm))
		return -EINVAL;

	ifsm = nlmsg_data(cb->nlh);
	filter_mask = ifsm->filter_mask;
	if (!filter_mask)
		return -EINVAL;

	for (h = s_h; h < NETDEV_HASHENTRIES; h++, s_idx = 0) {
		idx = 0;
		head = &net->dev_index_head[h];
		hlist_for_each_entry(dev, head, index_hlist) {
			if (idx < s_idx)
				goto cont;
			err = rtnl_fill_statsinfo(skb, dev, RTM_NEWSTATS,
						  NETLINK_CB(cb->skb).portid,
						  cb->nlh->nlmsg_seq, 0,
						  flags, filter_mask,
						  &s_idxattr, &s_prividx);
			/* If we ran out of room on the first message,
			 * we're in trouble
			 */
			WARN_ON((err == -EMSGSIZE) && (skb->len == 0));

			if (err < 0)
				goto out;
			s_prividx = 0;
			s_idxattr = 0;
			nl_dump_check_consistent(cb, nlmsg_hdr(skb));
cont:
			idx++;
		}
	}
out:
	cb->args[3] = s_prividx;
	cb->args[2] = s_idxattr;
	cb->args[1] = idx;
	cb->args[0] = h;

	return skb->len;
}

/* Process one rtnetlink message. */

static int rtnetlink_rcv_msg(struct sk_buff *skb, struct nlmsghdr *nlh,
			     struct netlink_ext_ack *extack)
{
	struct net *net = sock_net(skb->sk);
	struct rtnl_link *link;
	struct module *owner;
	int err = -EOPNOTSUPP;
	rtnl_doit_func doit;
	unsigned int flags;
	int kind;
	int family;
	int type;

	type = nlh->nlmsg_type;
	if (type > RTM_MAX)
		return -EOPNOTSUPP;

	type -= RTM_BASE;

	/* All the messages must have at least 1 byte length */
	if (nlmsg_len(nlh) < sizeof(struct rtgenmsg))
		return 0;

	family = ((struct rtgenmsg *)nlmsg_data(nlh))->rtgen_family;
	kind = type&3;

	if (kind != 2 && !netlink_net_capable(skb, CAP_NET_ADMIN))
		return -EPERM;

	rcu_read_lock();
	if (kind == 2 && nlh->nlmsg_flags&NLM_F_DUMP) {
		struct sock *rtnl;
		rtnl_dumpit_func dumpit;
		u16 min_dump_alloc = 0;

		link = rtnl_get_link(family, type);
		if (!link || !link->dumpit) {
			family = PF_UNSPEC;
			link = rtnl_get_link(family, type);
			if (!link || !link->dumpit)
				goto err_unlock;
		}
		owner = link->owner;
		dumpit = link->dumpit;

		if (type == RTM_GETLINK - RTM_BASE)
			min_dump_alloc = rtnl_calcit(skb, nlh);

		err = 0;
		/* need to do this before rcu_read_unlock() */
		if (!try_module_get(owner))
			err = -EPROTONOSUPPORT;

		rcu_read_unlock();

		rtnl = net->rtnl;
		if (err == 0) {
			struct netlink_dump_control c = {
				.dump		= dumpit,
				.min_dump_alloc	= min_dump_alloc,
				.module		= owner,
			};
			err = netlink_dump_start(rtnl, skb, nlh, &c);
			/* netlink_dump_start() will keep a reference on
			 * module if dump is still in progress.
			 */
			module_put(owner);
		}
		return err;
	}

	link = rtnl_get_link(family, type);
	if (!link || !link->doit) {
		family = PF_UNSPEC;
		link = rtnl_get_link(PF_UNSPEC, type);
		if (!link || !link->doit)
			goto out_unlock;
	}

	owner = link->owner;
	if (!try_module_get(owner)) {
		err = -EPROTONOSUPPORT;
		goto out_unlock;
	}

	flags = link->flags;
	if (flags & RTNL_FLAG_DOIT_UNLOCKED) {
		doit = link->doit;
		rcu_read_unlock();
		if (doit)
			err = doit(skb, nlh, extack);
		module_put(owner);
		return err;
	}
	rcu_read_unlock();

	rtnl_lock();
	link = rtnl_get_link(family, type);
	if (link && link->doit)
		err = link->doit(skb, nlh, extack);
	rtnl_unlock();

	module_put(owner);

	return err;

out_unlock:
	rcu_read_unlock();
	return err;

err_unlock:
	rcu_read_unlock();
	return -EOPNOTSUPP;
}

static void rtnetlink_rcv(struct sk_buff *skb)
{
	netlink_rcv_skb(skb, &rtnetlink_rcv_msg);
}

static int rtnetlink_bind(struct net *net, int group)
{
	switch (group) {
	case RTNLGRP_IPV4_MROUTE_R:
	case RTNLGRP_IPV6_MROUTE_R:
		if (!ns_capable(net->user_ns, CAP_NET_ADMIN))
			return -EPERM;
		break;
	}
	return 0;
}

static int rtnetlink_event(struct notifier_block *this, unsigned long event, void *ptr)
{
	struct net_device *dev = netdev_notifier_info_to_dev(ptr);

	switch (event) {
	case NETDEV_REBOOT:
	case NETDEV_CHANGEMTU:
	case NETDEV_CHANGEADDR:
	case NETDEV_CHANGENAME:
	case NETDEV_FEAT_CHANGE:
	case NETDEV_BONDING_FAILOVER:
	case NETDEV_POST_TYPE_CHANGE:
	case NETDEV_NOTIFY_PEERS:
	case NETDEV_CHANGEUPPER:
	case NETDEV_RESEND_IGMP:
	case NETDEV_CHANGEINFODATA:
	case NETDEV_CHANGELOWERSTATE:
	case NETDEV_CHANGE_TX_QUEUE_LEN:
		rtmsg_ifinfo_event(RTM_NEWLINK, dev, 0, rtnl_get_event(event),
				   GFP_KERNEL, NULL, 0);
		break;
	default:
		break;
	}
	return NOTIFY_DONE;
}

static struct notifier_block rtnetlink_dev_notifier = {
	.notifier_call	= rtnetlink_event,
};


static int __net_init rtnetlink_net_init(struct net *net)
{
	struct sock *sk;
	struct netlink_kernel_cfg cfg = {
		.groups		= RTNLGRP_MAX,
		.input		= rtnetlink_rcv,
		.cb_mutex	= &rtnl_mutex,
		.flags		= NL_CFG_F_NONROOT_RECV,
		.bind		= rtnetlink_bind,
	};

	sk = netlink_kernel_create(net, NETLINK_ROUTE, &cfg);
	if (!sk)
		return -ENOMEM;
	net->rtnl = sk;
	return 0;
}

static void __net_exit rtnetlink_net_exit(struct net *net)
{
	netlink_kernel_release(net->rtnl);
	net->rtnl = NULL;
}

static struct pernet_operations rtnetlink_net_ops = {
	.init = rtnetlink_net_init,
	.exit = rtnetlink_net_exit,
};

void __init rtnetlink_init(void)
{
	if (register_pernet_subsys(&rtnetlink_net_ops))
		panic("rtnetlink_init: cannot initialize rtnetlink\n");

	register_netdevice_notifier(&rtnetlink_dev_notifier);

	rtnl_register(PF_UNSPEC, RTM_GETLINK, rtnl_getlink,
		      rtnl_dump_ifinfo, 0);
	rtnl_register(PF_UNSPEC, RTM_SETLINK, rtnl_setlink, NULL, 0);
	rtnl_register(PF_UNSPEC, RTM_NEWLINK, rtnl_newlink, NULL, 0);
	rtnl_register(PF_UNSPEC, RTM_DELLINK, rtnl_dellink, NULL, 0);

	rtnl_register(PF_UNSPEC, RTM_GETADDR, NULL, rtnl_dump_all, 0);
	rtnl_register(PF_UNSPEC, RTM_GETROUTE, NULL, rtnl_dump_all, 0);
	rtnl_register(PF_UNSPEC, RTM_GETNETCONF, NULL, rtnl_dump_all, 0);

	rtnl_register(PF_BRIDGE, RTM_NEWNEIGH, rtnl_fdb_add, NULL, 0);
	rtnl_register(PF_BRIDGE, RTM_DELNEIGH, rtnl_fdb_del, NULL, 0);
	rtnl_register(PF_BRIDGE, RTM_GETNEIGH, NULL, rtnl_fdb_dump, 0);

	rtnl_register(PF_BRIDGE, RTM_GETLINK, NULL, rtnl_bridge_getlink, 0);
	rtnl_register(PF_BRIDGE, RTM_DELLINK, rtnl_bridge_dellink, NULL, 0);
	rtnl_register(PF_BRIDGE, RTM_SETLINK, rtnl_bridge_setlink, NULL, 0);

	rtnl_register(PF_UNSPEC, RTM_GETSTATS, rtnl_stats_get, rtnl_stats_dump,
		      0);
}<|MERGE_RESOLUTION|>--- conflicted
+++ resolved
@@ -1910,21 +1910,11 @@
 
 	if (nlmsg_parse(cb->nlh, hdrlen, tb, IFLA_MAX,
 			ifla_policy, NULL) >= 0) {
-<<<<<<< HEAD
 		if (tb[IFLA_TARGET_NETNSID]) {
 			netnsid = nla_get_s32(tb[IFLA_TARGET_NETNSID]);
 			tgt_net = rtnl_get_net_ns_capable(skb->sk, netnsid);
-			if (IS_ERR(tgt_net)) {
-				tgt_net = net;
-				netnsid = -1;
-			}
-=======
-		if (tb[IFLA_IF_NETNSID]) {
-			netnsid = nla_get_s32(tb[IFLA_IF_NETNSID]);
-			tgt_net = get_target_net(skb->sk, netnsid);
 			if (IS_ERR(tgt_net))
 				return PTR_ERR(tgt_net);
->>>>>>> cec4de30
 		}
 
 		if (tb[IFLA_EXT_MASK])
