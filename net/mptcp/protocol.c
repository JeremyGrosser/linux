// SPDX-License-Identifier: GPL-2.0
/* Multipath TCP
 *
 * Copyright (c) 2017 - 2019, Intel Corporation.
 */

#define pr_fmt(fmt) "MPTCP: " fmt

#include <linux/kernel.h>
#include <linux/module.h>
#include <linux/netdevice.h>
#include <linux/sched/signal.h>
#include <linux/atomic.h>
#include <net/sock.h>
#include <net/inet_common.h>
#include <net/inet_hashtables.h>
#include <net/protocol.h>
#include <net/tcp_states.h>
#if IS_ENABLED(CONFIG_MPTCP_IPV6)
#include <net/transp_v6.h>
#endif
#include <net/mptcp.h>
#include <net/hotdata.h>
#include <net/xfrm.h>
#include <asm/ioctls.h>
#include "protocol.h"
#include "mib.h"

#define CREATE_TRACE_POINTS
#include <trace/events/mptcp.h>

#if IS_ENABLED(CONFIG_MPTCP_IPV6)
struct mptcp6_sock {
	struct mptcp_sock msk;
	struct ipv6_pinfo np;
};
#endif

enum {
	MPTCP_CMSG_TS = BIT(0),
	MPTCP_CMSG_INQ = BIT(1),
};

static struct percpu_counter mptcp_sockets_allocated ____cacheline_aligned_in_smp;

static void __mptcp_destroy_sock(struct sock *sk);
static void mptcp_check_send_data_fin(struct sock *sk);

DEFINE_PER_CPU(struct mptcp_delegated_action, mptcp_delegated_actions);
static struct net_device mptcp_napi_dev;

/* Returns end sequence number of the receiver's advertised window */
static u64 mptcp_wnd_end(const struct mptcp_sock *msk)
{
	return READ_ONCE(msk->wnd_end);
}

static const struct proto_ops *mptcp_fallback_tcp_ops(const struct sock *sk)
{
#if IS_ENABLED(CONFIG_MPTCP_IPV6)
	if (sk->sk_prot == &tcpv6_prot)
		return &inet6_stream_ops;
#endif
	WARN_ON_ONCE(sk->sk_prot != &tcp_prot);
	return &inet_stream_ops;
}

static int __mptcp_socket_create(struct mptcp_sock *msk)
{
	struct mptcp_subflow_context *subflow;
	struct sock *sk = (struct sock *)msk;
	struct socket *ssock;
	int err;

	err = mptcp_subflow_create_socket(sk, sk->sk_family, &ssock);
	if (err)
		return err;

	msk->scaling_ratio = tcp_sk(ssock->sk)->scaling_ratio;
	WRITE_ONCE(msk->first, ssock->sk);
	subflow = mptcp_subflow_ctx(ssock->sk);
	list_add(&subflow->node, &msk->conn_list);
	sock_hold(ssock->sk);
	subflow->request_mptcp = 1;
	subflow->subflow_id = msk->subflow_id++;

	/* This is the first subflow, always with id 0 */
	WRITE_ONCE(subflow->local_id, 0);
	mptcp_sock_graft(msk->first, sk->sk_socket);
	iput(SOCK_INODE(ssock));

	return 0;
}

/* If the MPC handshake is not started, returns the first subflow,
 * eventually allocating it.
 */
struct sock *__mptcp_nmpc_sk(struct mptcp_sock *msk)
{
	struct sock *sk = (struct sock *)msk;
	int ret;

	if (!((1 << sk->sk_state) & (TCPF_CLOSE | TCPF_LISTEN)))
		return ERR_PTR(-EINVAL);

	if (!msk->first) {
		ret = __mptcp_socket_create(msk);
		if (ret)
			return ERR_PTR(ret);
	}

	return msk->first;
}

static void mptcp_drop(struct sock *sk, struct sk_buff *skb)
{
	sk_drops_add(sk, skb);
	__kfree_skb(skb);
}

static void mptcp_rmem_fwd_alloc_add(struct sock *sk, int size)
{
	WRITE_ONCE(mptcp_sk(sk)->rmem_fwd_alloc,
		   mptcp_sk(sk)->rmem_fwd_alloc + size);
}

static void mptcp_rmem_charge(struct sock *sk, int size)
{
	mptcp_rmem_fwd_alloc_add(sk, -size);
}

static bool mptcp_try_coalesce(struct sock *sk, struct sk_buff *to,
			       struct sk_buff *from)
{
	bool fragstolen;
	int delta;

	if (MPTCP_SKB_CB(from)->offset ||
	    !skb_try_coalesce(to, from, &fragstolen, &delta))
		return false;

	pr_debug("colesced seq %llx into %llx new len %d new end seq %llx",
		 MPTCP_SKB_CB(from)->map_seq, MPTCP_SKB_CB(to)->map_seq,
		 to->len, MPTCP_SKB_CB(from)->end_seq);
	MPTCP_SKB_CB(to)->end_seq = MPTCP_SKB_CB(from)->end_seq;

	/* note the fwd memory can reach a negative value after accounting
	 * for the delta, but the later skb free will restore a non
	 * negative one
	 */
	atomic_add(delta, &sk->sk_rmem_alloc);
	mptcp_rmem_charge(sk, delta);
	kfree_skb_partial(from, fragstolen);

	return true;
}

static bool mptcp_ooo_try_coalesce(struct mptcp_sock *msk, struct sk_buff *to,
				   struct sk_buff *from)
{
	if (MPTCP_SKB_CB(from)->map_seq != MPTCP_SKB_CB(to)->end_seq)
		return false;

	return mptcp_try_coalesce((struct sock *)msk, to, from);
}

static void __mptcp_rmem_reclaim(struct sock *sk, int amount)
{
	amount >>= PAGE_SHIFT;
	mptcp_rmem_charge(sk, amount << PAGE_SHIFT);
	__sk_mem_reduce_allocated(sk, amount);
}

static void mptcp_rmem_uncharge(struct sock *sk, int size)
{
	struct mptcp_sock *msk = mptcp_sk(sk);
	int reclaimable;

	mptcp_rmem_fwd_alloc_add(sk, size);
	reclaimable = msk->rmem_fwd_alloc - sk_unused_reserved_mem(sk);

	/* see sk_mem_uncharge() for the rationale behind the following schema */
	if (unlikely(reclaimable >= PAGE_SIZE))
		__mptcp_rmem_reclaim(sk, reclaimable);
}

static void mptcp_rfree(struct sk_buff *skb)
{
	unsigned int len = skb->truesize;
	struct sock *sk = skb->sk;

	atomic_sub(len, &sk->sk_rmem_alloc);
	mptcp_rmem_uncharge(sk, len);
}

void mptcp_set_owner_r(struct sk_buff *skb, struct sock *sk)
{
	skb_orphan(skb);
	skb->sk = sk;
	skb->destructor = mptcp_rfree;
	atomic_add(skb->truesize, &sk->sk_rmem_alloc);
	mptcp_rmem_charge(sk, skb->truesize);
}

/* "inspired" by tcp_data_queue_ofo(), main differences:
 * - use mptcp seqs
 * - don't cope with sacks
 */
static void mptcp_data_queue_ofo(struct mptcp_sock *msk, struct sk_buff *skb)
{
	struct sock *sk = (struct sock *)msk;
	struct rb_node **p, *parent;
	u64 seq, end_seq, max_seq;
	struct sk_buff *skb1;

	seq = MPTCP_SKB_CB(skb)->map_seq;
	end_seq = MPTCP_SKB_CB(skb)->end_seq;
	max_seq = atomic64_read(&msk->rcv_wnd_sent);

	pr_debug("msk=%p seq=%llx limit=%llx empty=%d", msk, seq, max_seq,
		 RB_EMPTY_ROOT(&msk->out_of_order_queue));
	if (after64(end_seq, max_seq)) {
		/* out of window */
		mptcp_drop(sk, skb);
		pr_debug("oow by %lld, rcv_wnd_sent %llu\n",
			 (unsigned long long)end_seq - (unsigned long)max_seq,
			 (unsigned long long)atomic64_read(&msk->rcv_wnd_sent));
		MPTCP_INC_STATS(sock_net(sk), MPTCP_MIB_NODSSWINDOW);
		return;
	}

	p = &msk->out_of_order_queue.rb_node;
	MPTCP_INC_STATS(sock_net(sk), MPTCP_MIB_OFOQUEUE);
	if (RB_EMPTY_ROOT(&msk->out_of_order_queue)) {
		rb_link_node(&skb->rbnode, NULL, p);
		rb_insert_color(&skb->rbnode, &msk->out_of_order_queue);
		msk->ooo_last_skb = skb;
		goto end;
	}

	/* with 2 subflows, adding at end of ooo queue is quite likely
	 * Use of ooo_last_skb avoids the O(Log(N)) rbtree lookup.
	 */
	if (mptcp_ooo_try_coalesce(msk, msk->ooo_last_skb, skb)) {
		MPTCP_INC_STATS(sock_net(sk), MPTCP_MIB_OFOMERGE);
		MPTCP_INC_STATS(sock_net(sk), MPTCP_MIB_OFOQUEUETAIL);
		return;
	}

	/* Can avoid an rbtree lookup if we are adding skb after ooo_last_skb */
	if (!before64(seq, MPTCP_SKB_CB(msk->ooo_last_skb)->end_seq)) {
		MPTCP_INC_STATS(sock_net(sk), MPTCP_MIB_OFOQUEUETAIL);
		parent = &msk->ooo_last_skb->rbnode;
		p = &parent->rb_right;
		goto insert;
	}

	/* Find place to insert this segment. Handle overlaps on the way. */
	parent = NULL;
	while (*p) {
		parent = *p;
		skb1 = rb_to_skb(parent);
		if (before64(seq, MPTCP_SKB_CB(skb1)->map_seq)) {
			p = &parent->rb_left;
			continue;
		}
		if (before64(seq, MPTCP_SKB_CB(skb1)->end_seq)) {
			if (!after64(end_seq, MPTCP_SKB_CB(skb1)->end_seq)) {
				/* All the bits are present. Drop. */
				mptcp_drop(sk, skb);
				MPTCP_INC_STATS(sock_net(sk), MPTCP_MIB_DUPDATA);
				return;
			}
			if (after64(seq, MPTCP_SKB_CB(skb1)->map_seq)) {
				/* partial overlap:
				 *     |     skb      |
				 *  |     skb1    |
				 * continue traversing
				 */
			} else {
				/* skb's seq == skb1's seq and skb covers skb1.
				 * Replace skb1 with skb.
				 */
				rb_replace_node(&skb1->rbnode, &skb->rbnode,
						&msk->out_of_order_queue);
				mptcp_drop(sk, skb1);
				MPTCP_INC_STATS(sock_net(sk), MPTCP_MIB_DUPDATA);
				goto merge_right;
			}
		} else if (mptcp_ooo_try_coalesce(msk, skb1, skb)) {
			MPTCP_INC_STATS(sock_net(sk), MPTCP_MIB_OFOMERGE);
			return;
		}
		p = &parent->rb_right;
	}

insert:
	/* Insert segment into RB tree. */
	rb_link_node(&skb->rbnode, parent, p);
	rb_insert_color(&skb->rbnode, &msk->out_of_order_queue);

merge_right:
	/* Remove other segments covered by skb. */
	while ((skb1 = skb_rb_next(skb)) != NULL) {
		if (before64(end_seq, MPTCP_SKB_CB(skb1)->end_seq))
			break;
		rb_erase(&skb1->rbnode, &msk->out_of_order_queue);
		mptcp_drop(sk, skb1);
		MPTCP_INC_STATS(sock_net(sk), MPTCP_MIB_DUPDATA);
	}
	/* If there is no skb after us, we are the last_skb ! */
	if (!skb1)
		msk->ooo_last_skb = skb;

end:
	skb_condense(skb);
	mptcp_set_owner_r(skb, sk);
}

static bool mptcp_rmem_schedule(struct sock *sk, struct sock *ssk, int size)
{
	struct mptcp_sock *msk = mptcp_sk(sk);
	int amt, amount;

	if (size <= msk->rmem_fwd_alloc)
		return true;

	size -= msk->rmem_fwd_alloc;
	amt = sk_mem_pages(size);
	amount = amt << PAGE_SHIFT;
	if (!__sk_mem_raise_allocated(sk, size, amt, SK_MEM_RECV))
		return false;

	mptcp_rmem_fwd_alloc_add(sk, amount);
	return true;
}

static bool __mptcp_move_skb(struct mptcp_sock *msk, struct sock *ssk,
			     struct sk_buff *skb, unsigned int offset,
			     size_t copy_len)
{
	struct mptcp_subflow_context *subflow = mptcp_subflow_ctx(ssk);
	struct sock *sk = (struct sock *)msk;
	struct sk_buff *tail;
	bool has_rxtstamp;

	__skb_unlink(skb, &ssk->sk_receive_queue);

	skb_ext_reset(skb);
	skb_orphan(skb);

	/* try to fetch required memory from subflow */
	if (!mptcp_rmem_schedule(sk, ssk, skb->truesize))
		goto drop;

	has_rxtstamp = TCP_SKB_CB(skb)->has_rxtstamp;

	/* the skb map_seq accounts for the skb offset:
	 * mptcp_subflow_get_mapped_dsn() is based on the current tp->copied_seq
	 * value
	 */
	MPTCP_SKB_CB(skb)->map_seq = mptcp_subflow_get_mapped_dsn(subflow);
	MPTCP_SKB_CB(skb)->end_seq = MPTCP_SKB_CB(skb)->map_seq + copy_len;
	MPTCP_SKB_CB(skb)->offset = offset;
	MPTCP_SKB_CB(skb)->has_rxtstamp = has_rxtstamp;

	if (MPTCP_SKB_CB(skb)->map_seq == msk->ack_seq) {
		/* in sequence */
		msk->bytes_received += copy_len;
		WRITE_ONCE(msk->ack_seq, msk->ack_seq + copy_len);
		tail = skb_peek_tail(&sk->sk_receive_queue);
		if (tail && mptcp_try_coalesce(sk, tail, skb))
			return true;

		mptcp_set_owner_r(skb, sk);
		__skb_queue_tail(&sk->sk_receive_queue, skb);
		return true;
	} else if (after64(MPTCP_SKB_CB(skb)->map_seq, msk->ack_seq)) {
		mptcp_data_queue_ofo(msk, skb);
		return false;
	}

	/* old data, keep it simple and drop the whole pkt, sender
	 * will retransmit as needed, if needed.
	 */
	MPTCP_INC_STATS(sock_net(sk), MPTCP_MIB_DUPDATA);
drop:
	mptcp_drop(sk, skb);
	return false;
}

static void mptcp_stop_rtx_timer(struct sock *sk)
{
	struct inet_connection_sock *icsk = inet_csk(sk);

	sk_stop_timer(sk, &icsk->icsk_retransmit_timer);
	mptcp_sk(sk)->timer_ival = 0;
}

static void mptcp_close_wake_up(struct sock *sk)
{
	if (sock_flag(sk, SOCK_DEAD))
		return;

	sk->sk_state_change(sk);
	if (sk->sk_shutdown == SHUTDOWN_MASK ||
	    sk->sk_state == TCP_CLOSE)
		sk_wake_async(sk, SOCK_WAKE_WAITD, POLL_HUP);
	else
		sk_wake_async(sk, SOCK_WAKE_WAITD, POLL_IN);
}

/* called under the msk socket lock */
static bool mptcp_pending_data_fin_ack(struct sock *sk)
{
	struct mptcp_sock *msk = mptcp_sk(sk);

	return ((1 << sk->sk_state) &
		(TCPF_FIN_WAIT1 | TCPF_CLOSING | TCPF_LAST_ACK)) &&
	       msk->write_seq == READ_ONCE(msk->snd_una);
}

static void mptcp_check_data_fin_ack(struct sock *sk)
{
	struct mptcp_sock *msk = mptcp_sk(sk);

	/* Look for an acknowledged DATA_FIN */
	if (mptcp_pending_data_fin_ack(sk)) {
		WRITE_ONCE(msk->snd_data_fin_enable, 0);

		switch (sk->sk_state) {
		case TCP_FIN_WAIT1:
			mptcp_set_state(sk, TCP_FIN_WAIT2);
			break;
		case TCP_CLOSING:
		case TCP_LAST_ACK:
			mptcp_set_state(sk, TCP_CLOSE);
			break;
		}

		mptcp_close_wake_up(sk);
	}
}

/* can be called with no lock acquired */
static bool mptcp_pending_data_fin(struct sock *sk, u64 *seq)
{
	struct mptcp_sock *msk = mptcp_sk(sk);

	if (READ_ONCE(msk->rcv_data_fin) &&
	    ((1 << inet_sk_state_load(sk)) &
	     (TCPF_ESTABLISHED | TCPF_FIN_WAIT1 | TCPF_FIN_WAIT2))) {
		u64 rcv_data_fin_seq = READ_ONCE(msk->rcv_data_fin_seq);

		if (READ_ONCE(msk->ack_seq) == rcv_data_fin_seq) {
			if (seq)
				*seq = rcv_data_fin_seq;

			return true;
		}
	}

	return false;
}

static void mptcp_set_datafin_timeout(struct sock *sk)
{
	struct inet_connection_sock *icsk = inet_csk(sk);
	u32 retransmits;

	retransmits = min_t(u32, icsk->icsk_retransmits,
			    ilog2(TCP_RTO_MAX / TCP_RTO_MIN));

	mptcp_sk(sk)->timer_ival = TCP_RTO_MIN << retransmits;
}

static void __mptcp_set_timeout(struct sock *sk, long tout)
{
	mptcp_sk(sk)->timer_ival = tout > 0 ? tout : TCP_RTO_MIN;
}

static long mptcp_timeout_from_subflow(const struct mptcp_subflow_context *subflow)
{
	const struct sock *ssk = mptcp_subflow_tcp_sock(subflow);

	return inet_csk(ssk)->icsk_pending && !subflow->stale_count ?
	       inet_csk(ssk)->icsk_timeout - jiffies : 0;
}

static void mptcp_set_timeout(struct sock *sk)
{
	struct mptcp_subflow_context *subflow;
	long tout = 0;

	mptcp_for_each_subflow(mptcp_sk(sk), subflow)
		tout = max(tout, mptcp_timeout_from_subflow(subflow));
	__mptcp_set_timeout(sk, tout);
}

static inline bool tcp_can_send_ack(const struct sock *ssk)
{
	return !((1 << inet_sk_state_load(ssk)) &
	       (TCPF_SYN_SENT | TCPF_SYN_RECV | TCPF_TIME_WAIT | TCPF_CLOSE | TCPF_LISTEN));
}

void __mptcp_subflow_send_ack(struct sock *ssk)
{
	if (tcp_can_send_ack(ssk))
		tcp_send_ack(ssk);
}

static void mptcp_subflow_send_ack(struct sock *ssk)
{
	bool slow;

	slow = lock_sock_fast(ssk);
	__mptcp_subflow_send_ack(ssk);
	unlock_sock_fast(ssk, slow);
}

static void mptcp_send_ack(struct mptcp_sock *msk)
{
	struct mptcp_subflow_context *subflow;

	mptcp_for_each_subflow(msk, subflow)
		mptcp_subflow_send_ack(mptcp_subflow_tcp_sock(subflow));
}

static void mptcp_subflow_cleanup_rbuf(struct sock *ssk)
{
	bool slow;

	slow = lock_sock_fast(ssk);
	if (tcp_can_send_ack(ssk))
		tcp_cleanup_rbuf(ssk, 1);
	unlock_sock_fast(ssk, slow);
}

static bool mptcp_subflow_could_cleanup(const struct sock *ssk, bool rx_empty)
{
	const struct inet_connection_sock *icsk = inet_csk(ssk);
	u8 ack_pending = READ_ONCE(icsk->icsk_ack.pending);
	const struct tcp_sock *tp = tcp_sk(ssk);

	return (ack_pending & ICSK_ACK_SCHED) &&
		((READ_ONCE(tp->rcv_nxt) - READ_ONCE(tp->rcv_wup) >
		  READ_ONCE(icsk->icsk_ack.rcv_mss)) ||
		 (rx_empty && ack_pending &
			      (ICSK_ACK_PUSHED2 | ICSK_ACK_PUSHED)));
}

static void mptcp_cleanup_rbuf(struct mptcp_sock *msk)
{
	int old_space = READ_ONCE(msk->old_wspace);
	struct mptcp_subflow_context *subflow;
	struct sock *sk = (struct sock *)msk;
	int space =  __mptcp_space(sk);
	bool cleanup, rx_empty;

	cleanup = (space > 0) && (space >= (old_space << 1));
	rx_empty = !__mptcp_rmem(sk);

	mptcp_for_each_subflow(msk, subflow) {
		struct sock *ssk = mptcp_subflow_tcp_sock(subflow);

		if (cleanup || mptcp_subflow_could_cleanup(ssk, rx_empty))
			mptcp_subflow_cleanup_rbuf(ssk);
	}
}

static bool mptcp_check_data_fin(struct sock *sk)
{
	struct mptcp_sock *msk = mptcp_sk(sk);
	u64 rcv_data_fin_seq;
	bool ret = false;

	/* Need to ack a DATA_FIN received from a peer while this side
	 * of the connection is in ESTABLISHED, FIN_WAIT1, or FIN_WAIT2.
	 * msk->rcv_data_fin was set when parsing the incoming options
	 * at the subflow level and the msk lock was not held, so this
	 * is the first opportunity to act on the DATA_FIN and change
	 * the msk state.
	 *
	 * If we are caught up to the sequence number of the incoming
	 * DATA_FIN, send the DATA_ACK now and do state transition.  If
	 * not caught up, do nothing and let the recv code send DATA_ACK
	 * when catching up.
	 */

	if (mptcp_pending_data_fin(sk, &rcv_data_fin_seq)) {
		WRITE_ONCE(msk->ack_seq, msk->ack_seq + 1);
		WRITE_ONCE(msk->rcv_data_fin, 0);

		WRITE_ONCE(sk->sk_shutdown, sk->sk_shutdown | RCV_SHUTDOWN);
		smp_mb__before_atomic(); /* SHUTDOWN must be visible first */

		switch (sk->sk_state) {
		case TCP_ESTABLISHED:
			mptcp_set_state(sk, TCP_CLOSE_WAIT);
			break;
		case TCP_FIN_WAIT1:
			mptcp_set_state(sk, TCP_CLOSING);
			break;
		case TCP_FIN_WAIT2:
			mptcp_set_state(sk, TCP_CLOSE);
			break;
		default:
			/* Other states not expected */
			WARN_ON_ONCE(1);
			break;
		}

		ret = true;
		if (!__mptcp_check_fallback(msk))
			mptcp_send_ack(msk);
		mptcp_close_wake_up(sk);
	}
	return ret;
}

static bool __mptcp_move_skbs_from_subflow(struct mptcp_sock *msk,
					   struct sock *ssk,
					   unsigned int *bytes)
{
	struct mptcp_subflow_context *subflow = mptcp_subflow_ctx(ssk);
	struct sock *sk = (struct sock *)msk;
	unsigned int moved = 0;
	bool more_data_avail;
	struct tcp_sock *tp;
	bool done = false;
	int sk_rbuf;

	sk_rbuf = READ_ONCE(sk->sk_rcvbuf);

	if (!(sk->sk_userlocks & SOCK_RCVBUF_LOCK)) {
		int ssk_rbuf = READ_ONCE(ssk->sk_rcvbuf);

		if (unlikely(ssk_rbuf > sk_rbuf)) {
			WRITE_ONCE(sk->sk_rcvbuf, ssk_rbuf);
			sk_rbuf = ssk_rbuf;
		}
	}

	pr_debug("msk=%p ssk=%p", msk, ssk);
	tp = tcp_sk(ssk);
	do {
		u32 map_remaining, offset;
		u32 seq = tp->copied_seq;
		struct sk_buff *skb;
		bool fin;

		/* try to move as much data as available */
		map_remaining = subflow->map_data_len -
				mptcp_subflow_get_map_offset(subflow);

		skb = skb_peek(&ssk->sk_receive_queue);
		if (!skb) {
			/* With racing move_skbs_to_msk() and __mptcp_move_skbs(),
			 * a different CPU can have already processed the pending
			 * data, stop here or we can enter an infinite loop
			 */
			if (!moved)
				done = true;
			break;
		}

		if (__mptcp_check_fallback(msk)) {
			/* Under fallback skbs have no MPTCP extension and TCP could
			 * collapse them between the dummy map creation and the
			 * current dequeue. Be sure to adjust the map size.
			 */
			map_remaining = skb->len;
			subflow->map_data_len = skb->len;
		}

		offset = seq - TCP_SKB_CB(skb)->seq;
		fin = TCP_SKB_CB(skb)->tcp_flags & TCPHDR_FIN;
		if (fin) {
			done = true;
			seq++;
		}

		if (offset < skb->len) {
			size_t len = skb->len - offset;

			if (tp->urg_data)
				done = true;

			if (__mptcp_move_skb(msk, ssk, skb, offset, len))
				moved += len;
			seq += len;

			if (WARN_ON_ONCE(map_remaining < len))
				break;
		} else {
			WARN_ON_ONCE(!fin);
			sk_eat_skb(ssk, skb);
			done = true;
		}

		WRITE_ONCE(tp->copied_seq, seq);
		more_data_avail = mptcp_subflow_data_available(ssk);

		if (atomic_read(&sk->sk_rmem_alloc) > sk_rbuf) {
			done = true;
			break;
		}
	} while (more_data_avail);

	if (moved > 0)
		msk->last_data_recv = tcp_jiffies32;
	*bytes += moved;
	return done;
}

static bool __mptcp_ofo_queue(struct mptcp_sock *msk)
{
	struct sock *sk = (struct sock *)msk;
	struct sk_buff *skb, *tail;
	bool moved = false;
	struct rb_node *p;
	u64 end_seq;

	p = rb_first(&msk->out_of_order_queue);
	pr_debug("msk=%p empty=%d", msk, RB_EMPTY_ROOT(&msk->out_of_order_queue));
	while (p) {
		skb = rb_to_skb(p);
		if (after64(MPTCP_SKB_CB(skb)->map_seq, msk->ack_seq))
			break;

		p = rb_next(p);
		rb_erase(&skb->rbnode, &msk->out_of_order_queue);

		if (unlikely(!after64(MPTCP_SKB_CB(skb)->end_seq,
				      msk->ack_seq))) {
			mptcp_drop(sk, skb);
			MPTCP_INC_STATS(sock_net(sk), MPTCP_MIB_DUPDATA);
			continue;
		}

		end_seq = MPTCP_SKB_CB(skb)->end_seq;
		tail = skb_peek_tail(&sk->sk_receive_queue);
		if (!tail || !mptcp_ooo_try_coalesce(msk, tail, skb)) {
			int delta = msk->ack_seq - MPTCP_SKB_CB(skb)->map_seq;

			/* skip overlapping data, if any */
			pr_debug("uncoalesced seq=%llx ack seq=%llx delta=%d",
				 MPTCP_SKB_CB(skb)->map_seq, msk->ack_seq,
				 delta);
			MPTCP_SKB_CB(skb)->offset += delta;
			MPTCP_SKB_CB(skb)->map_seq += delta;
			__skb_queue_tail(&sk->sk_receive_queue, skb);
		}
		msk->bytes_received += end_seq - msk->ack_seq;
		WRITE_ONCE(msk->ack_seq, end_seq);
		moved = true;
	}
	return moved;
}

static bool __mptcp_subflow_error_report(struct sock *sk, struct sock *ssk)
{
	int err = sock_error(ssk);
	int ssk_state;

	if (!err)
		return false;

	/* only propagate errors on fallen-back sockets or
	 * on MPC connect
	 */
	if (sk->sk_state != TCP_SYN_SENT && !__mptcp_check_fallback(mptcp_sk(sk)))
		return false;

	/* We need to propagate only transition to CLOSE state.
	 * Orphaned socket will see such state change via
	 * subflow_sched_work_if_closed() and that path will properly
	 * destroy the msk as needed.
	 */
	ssk_state = inet_sk_state_load(ssk);
	if (ssk_state == TCP_CLOSE && !sock_flag(sk, SOCK_DEAD))
		mptcp_set_state(sk, ssk_state);
	WRITE_ONCE(sk->sk_err, -err);

	/* This barrier is coupled with smp_rmb() in mptcp_poll() */
	smp_wmb();
	sk_error_report(sk);
	return true;
}

void __mptcp_error_report(struct sock *sk)
{
	struct mptcp_subflow_context *subflow;
	struct mptcp_sock *msk = mptcp_sk(sk);

	mptcp_for_each_subflow(msk, subflow)
		if (__mptcp_subflow_error_report(sk, mptcp_subflow_tcp_sock(subflow)))
			break;
}

/* In most cases we will be able to lock the mptcp socket.  If its already
 * owned, we need to defer to the work queue to avoid ABBA deadlock.
 */
static bool move_skbs_to_msk(struct mptcp_sock *msk, struct sock *ssk)
{
	struct sock *sk = (struct sock *)msk;
	unsigned int moved = 0;

	__mptcp_move_skbs_from_subflow(msk, ssk, &moved);
	__mptcp_ofo_queue(msk);
	if (unlikely(ssk->sk_err)) {
		if (!sock_owned_by_user(sk))
			__mptcp_error_report(sk);
		else
			__set_bit(MPTCP_ERROR_REPORT,  &msk->cb_flags);
	}

	/* If the moves have caught up with the DATA_FIN sequence number
	 * it's time to ack the DATA_FIN and change socket state, but
	 * this is not a good place to change state. Let the workqueue
	 * do it.
	 */
	if (mptcp_pending_data_fin(sk, NULL))
		mptcp_schedule_work(sk);
	return moved > 0;
}

void mptcp_data_ready(struct sock *sk, struct sock *ssk)
{
	struct mptcp_subflow_context *subflow = mptcp_subflow_ctx(ssk);
	struct mptcp_sock *msk = mptcp_sk(sk);
	int sk_rbuf, ssk_rbuf;

	/* The peer can send data while we are shutting down this
	 * subflow at msk destruction time, but we must avoid enqueuing
	 * more data to the msk receive queue
	 */
	if (unlikely(subflow->disposable))
		return;

	ssk_rbuf = READ_ONCE(ssk->sk_rcvbuf);
	sk_rbuf = READ_ONCE(sk->sk_rcvbuf);
	if (unlikely(ssk_rbuf > sk_rbuf))
		sk_rbuf = ssk_rbuf;

	/* over limit? can't append more skbs to msk, Also, no need to wake-up*/
	if (__mptcp_rmem(sk) > sk_rbuf) {
		MPTCP_INC_STATS(sock_net(sk), MPTCP_MIB_RCVPRUNED);
		return;
	}

	/* Wake-up the reader only for in-sequence data */
	mptcp_data_lock(sk);
	if (move_skbs_to_msk(msk, ssk) && mptcp_epollin_ready(sk))
		sk->sk_data_ready(sk);
	mptcp_data_unlock(sk);
}

static void mptcp_subflow_joined(struct mptcp_sock *msk, struct sock *ssk)
{
	mptcp_subflow_ctx(ssk)->map_seq = READ_ONCE(msk->ack_seq);
	WRITE_ONCE(msk->allow_infinite_fallback, false);
	mptcp_event(MPTCP_EVENT_SUB_ESTABLISHED, msk, ssk, GFP_ATOMIC);
}

static bool __mptcp_finish_join(struct mptcp_sock *msk, struct sock *ssk)
{
	struct sock *sk = (struct sock *)msk;

	if (sk->sk_state != TCP_ESTABLISHED)
		return false;

	/* attach to msk socket only after we are sure we will deal with it
	 * at close time
	 */
	if (sk->sk_socket && !ssk->sk_socket)
		mptcp_sock_graft(ssk, sk->sk_socket);

	mptcp_subflow_ctx(ssk)->subflow_id = msk->subflow_id++;
	mptcp_sockopt_sync_locked(msk, ssk);
	mptcp_subflow_joined(msk, ssk);
	mptcp_stop_tout_timer(sk);
	__mptcp_propagate_sndbuf(sk, ssk);
	return true;
}

static void __mptcp_flush_join_list(struct sock *sk, struct list_head *join_list)
{
	struct mptcp_subflow_context *tmp, *subflow;
	struct mptcp_sock *msk = mptcp_sk(sk);

	list_for_each_entry_safe(subflow, tmp, join_list, node) {
		struct sock *ssk = mptcp_subflow_tcp_sock(subflow);
		bool slow = lock_sock_fast(ssk);

		list_move_tail(&subflow->node, &msk->conn_list);
		if (!__mptcp_finish_join(msk, ssk))
			mptcp_subflow_reset(ssk);
		unlock_sock_fast(ssk, slow);
	}
}

static bool mptcp_rtx_timer_pending(struct sock *sk)
{
	return timer_pending(&inet_csk(sk)->icsk_retransmit_timer);
}

static void mptcp_reset_rtx_timer(struct sock *sk)
{
	struct inet_connection_sock *icsk = inet_csk(sk);
	unsigned long tout;

	/* prevent rescheduling on close */
	if (unlikely(inet_sk_state_load(sk) == TCP_CLOSE))
		return;

	tout = mptcp_sk(sk)->timer_ival;
	sk_reset_timer(sk, &icsk->icsk_retransmit_timer, jiffies + tout);
}

bool mptcp_schedule_work(struct sock *sk)
{
	if (inet_sk_state_load(sk) != TCP_CLOSE &&
	    schedule_work(&mptcp_sk(sk)->work)) {
		/* each subflow already holds a reference to the sk, and the
		 * workqueue is invoked by a subflow, so sk can't go away here.
		 */
		sock_hold(sk);
		return true;
	}
	return false;
}

static struct sock *mptcp_subflow_recv_lookup(const struct mptcp_sock *msk)
{
	struct mptcp_subflow_context *subflow;

	msk_owned_by_me(msk);

	mptcp_for_each_subflow(msk, subflow) {
		if (READ_ONCE(subflow->data_avail))
			return mptcp_subflow_tcp_sock(subflow);
	}

	return NULL;
}

static bool mptcp_skb_can_collapse_to(u64 write_seq,
				      const struct sk_buff *skb,
				      const struct mptcp_ext *mpext)
{
	if (!tcp_skb_can_collapse_to(skb))
		return false;

	/* can collapse only if MPTCP level sequence is in order and this
	 * mapping has not been xmitted yet
	 */
	return mpext && mpext->data_seq + mpext->data_len == write_seq &&
	       !mpext->frozen;
}

/* we can append data to the given data frag if:
 * - there is space available in the backing page_frag
 * - the data frag tail matches the current page_frag free offset
 * - the data frag end sequence number matches the current write seq
 */
static bool mptcp_frag_can_collapse_to(const struct mptcp_sock *msk,
				       const struct page_frag *pfrag,
				       const struct mptcp_data_frag *df)
{
	return df && pfrag->page == df->page &&
		pfrag->size - pfrag->offset > 0 &&
		pfrag->offset == (df->offset + df->data_len) &&
		df->data_seq + df->data_len == msk->write_seq;
}

static void dfrag_uncharge(struct sock *sk, int len)
{
	sk_mem_uncharge(sk, len);
	sk_wmem_queued_add(sk, -len);
}

static void dfrag_clear(struct sock *sk, struct mptcp_data_frag *dfrag)
{
	int len = dfrag->data_len + dfrag->overhead;

	list_del(&dfrag->list);
	dfrag_uncharge(sk, len);
	put_page(dfrag->page);
}

/* called under both the msk socket lock and the data lock */
static void __mptcp_clean_una(struct sock *sk)
{
	struct mptcp_sock *msk = mptcp_sk(sk);
	struct mptcp_data_frag *dtmp, *dfrag;
	u64 snd_una;

	snd_una = msk->snd_una;
	list_for_each_entry_safe(dfrag, dtmp, &msk->rtx_queue, list) {
		if (after64(dfrag->data_seq + dfrag->data_len, snd_una))
			break;

		if (unlikely(dfrag == msk->first_pending)) {
			/* in recovery mode can see ack after the current snd head */
			if (WARN_ON_ONCE(!msk->recovery))
				break;

			WRITE_ONCE(msk->first_pending, mptcp_send_next(sk));
		}

		dfrag_clear(sk, dfrag);
	}

	dfrag = mptcp_rtx_head(sk);
	if (dfrag && after64(snd_una, dfrag->data_seq)) {
		u64 delta = snd_una - dfrag->data_seq;

		/* prevent wrap around in recovery mode */
		if (unlikely(delta > dfrag->already_sent)) {
			if (WARN_ON_ONCE(!msk->recovery))
				goto out;
			if (WARN_ON_ONCE(delta > dfrag->data_len))
				goto out;
			dfrag->already_sent += delta - dfrag->already_sent;
		}

		dfrag->data_seq += delta;
		dfrag->offset += delta;
		dfrag->data_len -= delta;
		dfrag->already_sent -= delta;

		dfrag_uncharge(sk, delta);
	}

	/* all retransmitted data acked, recovery completed */
	if (unlikely(msk->recovery) && after64(msk->snd_una, msk->recovery_snd_nxt))
		msk->recovery = false;

out:
	if (snd_una == msk->snd_nxt && snd_una == msk->write_seq) {
		if (mptcp_rtx_timer_pending(sk) && !mptcp_data_fin_enabled(msk))
			mptcp_stop_rtx_timer(sk);
	} else {
		mptcp_reset_rtx_timer(sk);
	}

	if (mptcp_pending_data_fin_ack(sk))
		mptcp_schedule_work(sk);
}

static void __mptcp_clean_una_wakeup(struct sock *sk)
{
	lockdep_assert_held_once(&sk->sk_lock.slock);

	__mptcp_clean_una(sk);
	mptcp_write_space(sk);
}

static void mptcp_clean_una_wakeup(struct sock *sk)
{
	mptcp_data_lock(sk);
	__mptcp_clean_una_wakeup(sk);
	mptcp_data_unlock(sk);
}

static void mptcp_enter_memory_pressure(struct sock *sk)
{
	struct mptcp_subflow_context *subflow;
	struct mptcp_sock *msk = mptcp_sk(sk);
	bool first = true;

	mptcp_for_each_subflow(msk, subflow) {
		struct sock *ssk = mptcp_subflow_tcp_sock(subflow);

		if (first)
			tcp_enter_memory_pressure(ssk);
		sk_stream_moderate_sndbuf(ssk);

		first = false;
	}
	__mptcp_sync_sndbuf(sk);
}

/* ensure we get enough memory for the frag hdr, beyond some minimal amount of
 * data
 */
static bool mptcp_page_frag_refill(struct sock *sk, struct page_frag *pfrag)
{
	if (likely(skb_page_frag_refill(32U + sizeof(struct mptcp_data_frag),
					pfrag, sk->sk_allocation)))
		return true;

	mptcp_enter_memory_pressure(sk);
	return false;
}

static struct mptcp_data_frag *
mptcp_carve_data_frag(const struct mptcp_sock *msk, struct page_frag *pfrag,
		      int orig_offset)
{
	int offset = ALIGN(orig_offset, sizeof(long));
	struct mptcp_data_frag *dfrag;

	dfrag = (struct mptcp_data_frag *)(page_to_virt(pfrag->page) + offset);
	dfrag->data_len = 0;
	dfrag->data_seq = msk->write_seq;
	dfrag->overhead = offset - orig_offset + sizeof(struct mptcp_data_frag);
	dfrag->offset = offset + sizeof(struct mptcp_data_frag);
	dfrag->already_sent = 0;
	dfrag->page = pfrag->page;

	return dfrag;
}

struct mptcp_sendmsg_info {
	int mss_now;
	int size_goal;
	u16 limit;
	u16 sent;
	unsigned int flags;
	bool data_lock_held;
};

static int mptcp_check_allowed_size(const struct mptcp_sock *msk, struct sock *ssk,
				    u64 data_seq, int avail_size)
{
	u64 window_end = mptcp_wnd_end(msk);
	u64 mptcp_snd_wnd;

	if (__mptcp_check_fallback(msk))
		return avail_size;

	mptcp_snd_wnd = window_end - data_seq;
	avail_size = min_t(unsigned int, mptcp_snd_wnd, avail_size);

	if (unlikely(tcp_sk(ssk)->snd_wnd < mptcp_snd_wnd)) {
		tcp_sk(ssk)->snd_wnd = min_t(u64, U32_MAX, mptcp_snd_wnd);
		MPTCP_INC_STATS(sock_net(ssk), MPTCP_MIB_SNDWNDSHARED);
	}

	return avail_size;
}

static bool __mptcp_add_ext(struct sk_buff *skb, gfp_t gfp)
{
	struct skb_ext *mpext = __skb_ext_alloc(gfp);

	if (!mpext)
		return false;
	__skb_ext_set(skb, SKB_EXT_MPTCP, mpext);
	return true;
}

static struct sk_buff *__mptcp_do_alloc_tx_skb(struct sock *sk, gfp_t gfp)
{
	struct sk_buff *skb;

	skb = alloc_skb_fclone(MAX_TCP_HEADER, gfp);
	if (likely(skb)) {
		if (likely(__mptcp_add_ext(skb, gfp))) {
			skb_reserve(skb, MAX_TCP_HEADER);
			skb->ip_summed = CHECKSUM_PARTIAL;
			INIT_LIST_HEAD(&skb->tcp_tsorted_anchor);
			return skb;
		}
		__kfree_skb(skb);
	} else {
		mptcp_enter_memory_pressure(sk);
	}
	return NULL;
}

static struct sk_buff *__mptcp_alloc_tx_skb(struct sock *sk, struct sock *ssk, gfp_t gfp)
{
	struct sk_buff *skb;

	skb = __mptcp_do_alloc_tx_skb(sk, gfp);
	if (!skb)
		return NULL;

	if (likely(sk_wmem_schedule(ssk, skb->truesize))) {
		tcp_skb_entail(ssk, skb);
		return skb;
	}
	tcp_skb_tsorted_anchor_cleanup(skb);
	kfree_skb(skb);
	return NULL;
}

static struct sk_buff *mptcp_alloc_tx_skb(struct sock *sk, struct sock *ssk, bool data_lock_held)
{
	gfp_t gfp = data_lock_held ? GFP_ATOMIC : sk->sk_allocation;

	return __mptcp_alloc_tx_skb(sk, ssk, gfp);
}

/* note: this always recompute the csum on the whole skb, even
 * if we just appended a single frag. More status info needed
 */
static void mptcp_update_data_checksum(struct sk_buff *skb, int added)
{
	struct mptcp_ext *mpext = mptcp_get_ext(skb);
	__wsum csum = ~csum_unfold(mpext->csum);
	int offset = skb->len - added;

	mpext->csum = csum_fold(csum_block_add(csum, skb_checksum(skb, offset, added, 0), offset));
}

static void mptcp_update_infinite_map(struct mptcp_sock *msk,
				      struct sock *ssk,
				      struct mptcp_ext *mpext)
{
	if (!mpext)
		return;

	mpext->infinite_map = 1;
	mpext->data_len = 0;

	MPTCP_INC_STATS(sock_net(ssk), MPTCP_MIB_INFINITEMAPTX);
	mptcp_subflow_ctx(ssk)->send_infinite_map = 0;
	pr_fallback(msk);
	mptcp_do_fallback(ssk);
}

#define MPTCP_MAX_GSO_SIZE (GSO_LEGACY_MAX_SIZE - (MAX_TCP_HEADER + 1))

static int mptcp_sendmsg_frag(struct sock *sk, struct sock *ssk,
			      struct mptcp_data_frag *dfrag,
			      struct mptcp_sendmsg_info *info)
{
	u64 data_seq = dfrag->data_seq + info->sent;
	int offset = dfrag->offset + info->sent;
	struct mptcp_sock *msk = mptcp_sk(sk);
	bool zero_window_probe = false;
	struct mptcp_ext *mpext = NULL;
	bool can_coalesce = false;
	bool reuse_skb = true;
	struct sk_buff *skb;
	size_t copy;
	int i;

	pr_debug("msk=%p ssk=%p sending dfrag at seq=%llu len=%u already sent=%u",
		 msk, ssk, dfrag->data_seq, dfrag->data_len, info->sent);

	if (WARN_ON_ONCE(info->sent > info->limit ||
			 info->limit > dfrag->data_len))
		return 0;

	if (unlikely(!__tcp_can_send(ssk)))
		return -EAGAIN;

	/* compute send limit */
	if (unlikely(ssk->sk_gso_max_size > MPTCP_MAX_GSO_SIZE))
		ssk->sk_gso_max_size = MPTCP_MAX_GSO_SIZE;
	info->mss_now = tcp_send_mss(ssk, &info->size_goal, info->flags);
	copy = info->size_goal;

	skb = tcp_write_queue_tail(ssk);
	if (skb && copy > skb->len) {
		/* Limit the write to the size available in the
		 * current skb, if any, so that we create at most a new skb.
		 * Explicitly tells TCP internals to avoid collapsing on later
		 * queue management operation, to avoid breaking the ext <->
		 * SSN association set here
		 */
		mpext = mptcp_get_ext(skb);
		if (!mptcp_skb_can_collapse_to(data_seq, skb, mpext)) {
			TCP_SKB_CB(skb)->eor = 1;
			tcp_mark_push(tcp_sk(ssk), skb);
			goto alloc_skb;
		}

		i = skb_shinfo(skb)->nr_frags;
		can_coalesce = skb_can_coalesce(skb, i, dfrag->page, offset);
		if (!can_coalesce && i >= READ_ONCE(net_hotdata.sysctl_max_skb_frags)) {
			tcp_mark_push(tcp_sk(ssk), skb);
			goto alloc_skb;
		}

		copy -= skb->len;
	} else {
alloc_skb:
		skb = mptcp_alloc_tx_skb(sk, ssk, info->data_lock_held);
		if (!skb)
			return -ENOMEM;

		i = skb_shinfo(skb)->nr_frags;
		reuse_skb = false;
		mpext = mptcp_get_ext(skb);
	}

	/* Zero window and all data acked? Probe. */
	copy = mptcp_check_allowed_size(msk, ssk, data_seq, copy);
	if (copy == 0) {
		u64 snd_una = READ_ONCE(msk->snd_una);

		if (snd_una != msk->snd_nxt || tcp_write_queue_tail(ssk)) {
			tcp_remove_empty_skb(ssk);
			return 0;
		}

		zero_window_probe = true;
		data_seq = snd_una - 1;
		copy = 1;
	}

	copy = min_t(size_t, copy, info->limit - info->sent);
	if (!sk_wmem_schedule(ssk, copy)) {
		tcp_remove_empty_skb(ssk);
		return -ENOMEM;
	}

	if (can_coalesce) {
		skb_frag_size_add(&skb_shinfo(skb)->frags[i - 1], copy);
	} else {
		get_page(dfrag->page);
		skb_fill_page_desc(skb, i, dfrag->page, offset, copy);
	}

	skb->len += copy;
	skb->data_len += copy;
	skb->truesize += copy;
	sk_wmem_queued_add(ssk, copy);
	sk_mem_charge(ssk, copy);
	WRITE_ONCE(tcp_sk(ssk)->write_seq, tcp_sk(ssk)->write_seq + copy);
	TCP_SKB_CB(skb)->end_seq += copy;
	tcp_skb_pcount_set(skb, 0);

	/* on skb reuse we just need to update the DSS len */
	if (reuse_skb) {
		TCP_SKB_CB(skb)->tcp_flags &= ~TCPHDR_PSH;
		mpext->data_len += copy;
		goto out;
	}

	memset(mpext, 0, sizeof(*mpext));
	mpext->data_seq = data_seq;
	mpext->subflow_seq = mptcp_subflow_ctx(ssk)->rel_write_seq;
	mpext->data_len = copy;
	mpext->use_map = 1;
	mpext->dsn64 = 1;

	pr_debug("data_seq=%llu subflow_seq=%u data_len=%u dsn64=%d",
		 mpext->data_seq, mpext->subflow_seq, mpext->data_len,
		 mpext->dsn64);

	if (zero_window_probe) {
		mptcp_subflow_ctx(ssk)->rel_write_seq += copy;
		mpext->frozen = 1;
		if (READ_ONCE(msk->csum_enabled))
			mptcp_update_data_checksum(skb, copy);
		tcp_push_pending_frames(ssk);
		return 0;
	}
out:
	if (READ_ONCE(msk->csum_enabled))
		mptcp_update_data_checksum(skb, copy);
	if (mptcp_subflow_ctx(ssk)->send_infinite_map)
		mptcp_update_infinite_map(msk, ssk, mpext);
	trace_mptcp_sendmsg_frag(mpext);
	mptcp_subflow_ctx(ssk)->rel_write_seq += copy;
	return copy;
}

#define MPTCP_SEND_BURST_SIZE		((1 << 16) - \
					 sizeof(struct tcphdr) - \
					 MAX_TCP_OPTION_SPACE - \
					 sizeof(struct ipv6hdr) - \
					 sizeof(struct frag_hdr))

struct subflow_send_info {
	struct sock *ssk;
	u64 linger_time;
};

void mptcp_subflow_set_active(struct mptcp_subflow_context *subflow)
{
	if (!subflow->stale)
		return;

	subflow->stale = 0;
	MPTCP_INC_STATS(sock_net(mptcp_subflow_tcp_sock(subflow)), MPTCP_MIB_SUBFLOWRECOVER);
}

bool mptcp_subflow_active(struct mptcp_subflow_context *subflow)
{
	if (unlikely(subflow->stale)) {
		u32 rcv_tstamp = READ_ONCE(tcp_sk(mptcp_subflow_tcp_sock(subflow))->rcv_tstamp);

		if (subflow->stale_rcv_tstamp == rcv_tstamp)
			return false;

		mptcp_subflow_set_active(subflow);
	}
	return __mptcp_subflow_active(subflow);
}

#define SSK_MODE_ACTIVE	0
#define SSK_MODE_BACKUP	1
#define SSK_MODE_MAX	2

/* implement the mptcp packet scheduler;
 * returns the subflow that will transmit the next DSS
 * additionally updates the rtx timeout
 */
struct sock *mptcp_subflow_get_send(struct mptcp_sock *msk)
{
	struct subflow_send_info send_info[SSK_MODE_MAX];
	struct mptcp_subflow_context *subflow;
	struct sock *sk = (struct sock *)msk;
	u32 pace, burst, wmem;
	int i, nr_active = 0;
	struct sock *ssk;
	u64 linger_time;
	long tout = 0;

	/* pick the subflow with the lower wmem/wspace ratio */
	for (i = 0; i < SSK_MODE_MAX; ++i) {
		send_info[i].ssk = NULL;
		send_info[i].linger_time = -1;
	}

	mptcp_for_each_subflow(msk, subflow) {
		trace_mptcp_subflow_get_send(subflow);
		ssk =  mptcp_subflow_tcp_sock(subflow);
		if (!mptcp_subflow_active(subflow))
			continue;

		tout = max(tout, mptcp_timeout_from_subflow(subflow));
		nr_active += !subflow->backup;
		pace = subflow->avg_pacing_rate;
		if (unlikely(!pace)) {
			/* init pacing rate from socket */
			subflow->avg_pacing_rate = READ_ONCE(ssk->sk_pacing_rate);
			pace = subflow->avg_pacing_rate;
			if (!pace)
				continue;
		}

		linger_time = div_u64((u64)READ_ONCE(ssk->sk_wmem_queued) << 32, pace);
		if (linger_time < send_info[subflow->backup].linger_time) {
			send_info[subflow->backup].ssk = ssk;
			send_info[subflow->backup].linger_time = linger_time;
		}
	}
	__mptcp_set_timeout(sk, tout);

	/* pick the best backup if no other subflow is active */
	if (!nr_active)
		send_info[SSK_MODE_ACTIVE].ssk = send_info[SSK_MODE_BACKUP].ssk;

	/* According to the blest algorithm, to avoid HoL blocking for the
	 * faster flow, we need to:
	 * - estimate the faster flow linger time
	 * - use the above to estimate the amount of byte transferred
	 *   by the faster flow
	 * - check that the amount of queued data is greter than the above,
	 *   otherwise do not use the picked, slower, subflow
	 * We select the subflow with the shorter estimated time to flush
	 * the queued mem, which basically ensure the above. We just need
	 * to check that subflow has a non empty cwin.
	 */
	ssk = send_info[SSK_MODE_ACTIVE].ssk;
	if (!ssk || !sk_stream_memory_free(ssk))
		return NULL;

	burst = min_t(int, MPTCP_SEND_BURST_SIZE, mptcp_wnd_end(msk) - msk->snd_nxt);
	wmem = READ_ONCE(ssk->sk_wmem_queued);
	if (!burst)
		return ssk;

	subflow = mptcp_subflow_ctx(ssk);
	subflow->avg_pacing_rate = div_u64((u64)subflow->avg_pacing_rate * wmem +
					   READ_ONCE(ssk->sk_pacing_rate) * burst,
					   burst + wmem);
	msk->snd_burst = burst;
	return ssk;
}

static void mptcp_push_release(struct sock *ssk, struct mptcp_sendmsg_info *info)
{
	tcp_push(ssk, 0, info->mss_now, tcp_sk(ssk)->nonagle, info->size_goal);
	release_sock(ssk);
}

static void mptcp_update_post_push(struct mptcp_sock *msk,
				   struct mptcp_data_frag *dfrag,
				   u32 sent)
{
	u64 snd_nxt_new = dfrag->data_seq;

	dfrag->already_sent += sent;

	msk->snd_burst -= sent;

	snd_nxt_new += dfrag->already_sent;

	/* snd_nxt_new can be smaller than snd_nxt in case mptcp
	 * is recovering after a failover. In that event, this re-sends
	 * old segments.
	 *
	 * Thus compute snd_nxt_new candidate based on
	 * the dfrag->data_seq that was sent and the data
	 * that has been handed to the subflow for transmission
	 * and skip update in case it was old dfrag.
	 */
	if (likely(after64(snd_nxt_new, msk->snd_nxt))) {
		msk->bytes_sent += snd_nxt_new - msk->snd_nxt;
		WRITE_ONCE(msk->snd_nxt, snd_nxt_new);
	}
}

void mptcp_check_and_set_pending(struct sock *sk)
{
	if (mptcp_send_head(sk)) {
		mptcp_data_lock(sk);
		mptcp_sk(sk)->cb_flags |= BIT(MPTCP_PUSH_PENDING);
		mptcp_data_unlock(sk);
	}
}

static int __subflow_push_pending(struct sock *sk, struct sock *ssk,
				  struct mptcp_sendmsg_info *info)
{
	struct mptcp_sock *msk = mptcp_sk(sk);
	struct mptcp_data_frag *dfrag;
	int len, copied = 0, err = 0;

	while ((dfrag = mptcp_send_head(sk))) {
		info->sent = dfrag->already_sent;
		info->limit = dfrag->data_len;
		len = dfrag->data_len - dfrag->already_sent;
		while (len > 0) {
			int ret = 0;

			ret = mptcp_sendmsg_frag(sk, ssk, dfrag, info);
			if (ret <= 0) {
				err = copied ? : ret;
				goto out;
			}

			info->sent += ret;
			copied += ret;
			len -= ret;

			mptcp_update_post_push(msk, dfrag, ret);
		}
		WRITE_ONCE(msk->first_pending, mptcp_send_next(sk));

		if (msk->snd_burst <= 0 ||
		    !sk_stream_memory_free(ssk) ||
		    !mptcp_subflow_active(mptcp_subflow_ctx(ssk))) {
			err = copied;
			goto out;
		}
		mptcp_set_timeout(sk);
	}
	err = copied;

out:
<<<<<<< HEAD
=======
	if (err > 0)
		msk->last_data_sent = tcp_jiffies32;
>>>>>>> 0c383648
	return err;
}

void __mptcp_push_pending(struct sock *sk, unsigned int flags)
{
	struct sock *prev_ssk = NULL, *ssk = NULL;
	struct mptcp_sock *msk = mptcp_sk(sk);
	struct mptcp_sendmsg_info info = {
				.flags = flags,
	};
	bool do_check_data_fin = false;
	int push_count = 1;

	while (mptcp_send_head(sk) && (push_count > 0)) {
		struct mptcp_subflow_context *subflow;
		int ret = 0;

		if (mptcp_sched_get_send(msk))
			break;

		push_count = 0;

		mptcp_for_each_subflow(msk, subflow) {
			if (READ_ONCE(subflow->scheduled)) {
				mptcp_subflow_set_scheduled(subflow, false);

				prev_ssk = ssk;
				ssk = mptcp_subflow_tcp_sock(subflow);
				if (ssk != prev_ssk) {
					/* First check. If the ssk has changed since
					 * the last round, release prev_ssk
					 */
					if (prev_ssk)
						mptcp_push_release(prev_ssk, &info);

					/* Need to lock the new subflow only if different
					 * from the previous one, otherwise we are still
					 * helding the relevant lock
					 */
					lock_sock(ssk);
				}

				push_count++;

				ret = __subflow_push_pending(sk, ssk, &info);
				if (ret <= 0) {
					if (ret != -EAGAIN ||
					    (1 << ssk->sk_state) &
					     (TCPF_FIN_WAIT1 | TCPF_FIN_WAIT2 | TCPF_CLOSE))
						push_count--;
					continue;
				}
				do_check_data_fin = true;
			}
		}
	}

	/* at this point we held the socket lock for the last subflow we used */
	if (ssk)
		mptcp_push_release(ssk, &info);

	/* ensure the rtx timer is running */
	if (!mptcp_rtx_timer_pending(sk))
		mptcp_reset_rtx_timer(sk);
	if (do_check_data_fin)
		mptcp_check_send_data_fin(sk);
}

static void __mptcp_subflow_push_pending(struct sock *sk, struct sock *ssk, bool first)
{
	struct mptcp_sock *msk = mptcp_sk(sk);
	struct mptcp_sendmsg_info info = {
		.data_lock_held = true,
	};
	bool keep_pushing = true;
	struct sock *xmit_ssk;
	int copied = 0;

	info.flags = 0;
	while (mptcp_send_head(sk) && keep_pushing) {
		struct mptcp_subflow_context *subflow = mptcp_subflow_ctx(ssk);
		int ret = 0;

		/* check for a different subflow usage only after
		 * spooling the first chunk of data
		 */
		if (first) {
			mptcp_subflow_set_scheduled(subflow, false);
			ret = __subflow_push_pending(sk, ssk, &info);
			first = false;
			if (ret <= 0)
				break;
			copied += ret;
			continue;
		}
<<<<<<< HEAD

		if (mptcp_sched_get_send(msk))
			goto out;

=======

		if (mptcp_sched_get_send(msk))
			goto out;

>>>>>>> 0c383648
		if (READ_ONCE(subflow->scheduled)) {
			mptcp_subflow_set_scheduled(subflow, false);
			ret = __subflow_push_pending(sk, ssk, &info);
			if (ret <= 0)
				keep_pushing = false;
			copied += ret;
		}

		mptcp_for_each_subflow(msk, subflow) {
			if (READ_ONCE(subflow->scheduled)) {
				xmit_ssk = mptcp_subflow_tcp_sock(subflow);
				if (xmit_ssk != ssk) {
					mptcp_subflow_delegate(subflow,
							       MPTCP_DELEGATE_SEND);
					keep_pushing = false;
				}
			}
		}
	}

out:
	/* __mptcp_alloc_tx_skb could have released some wmem and we are
	 * not going to flush it via release_sock()
	 */
	if (copied) {
		tcp_push(ssk, 0, info.mss_now, tcp_sk(ssk)->nonagle,
			 info.size_goal);
		if (!mptcp_rtx_timer_pending(sk))
			mptcp_reset_rtx_timer(sk);

		if (msk->snd_data_fin_enable &&
		    msk->snd_nxt + 1 == msk->write_seq)
			mptcp_schedule_work(sk);
	}
}

static int mptcp_disconnect(struct sock *sk, int flags);

static int mptcp_sendmsg_fastopen(struct sock *sk, struct msghdr *msg,
				  size_t len, int *copied_syn)
{
	unsigned int saved_flags = msg->msg_flags;
	struct mptcp_sock *msk = mptcp_sk(sk);
	struct sock *ssk;
	int ret;

	/* on flags based fastopen the mptcp is supposed to create the
	 * first subflow right now. Otherwise we are in the defer_connect
	 * path, and the first subflow must be already present.
	 * Since the defer_connect flag is cleared after the first succsful
	 * fastopen attempt, no need to check for additional subflow status.
	 */
	if (msg->msg_flags & MSG_FASTOPEN) {
		ssk = __mptcp_nmpc_sk(msk);
		if (IS_ERR(ssk))
			return PTR_ERR(ssk);
	}
	if (!msk->first)
		return -EINVAL;

	ssk = msk->first;

	lock_sock(ssk);
	msg->msg_flags |= MSG_DONTWAIT;
	msk->fastopening = 1;
	ret = tcp_sendmsg_fastopen(ssk, msg, copied_syn, len, NULL);
	msk->fastopening = 0;
	msg->msg_flags = saved_flags;
	release_sock(ssk);

	/* do the blocking bits of inet_stream_connect outside the ssk socket lock */
	if (ret == -EINPROGRESS && !(msg->msg_flags & MSG_DONTWAIT)) {
		ret = __inet_stream_connect(sk->sk_socket, msg->msg_name,
					    msg->msg_namelen, msg->msg_flags, 1);

		/* Keep the same behaviour of plain TCP: zero the copied bytes in
		 * case of any error, except timeout or signal
		 */
		if (ret && ret != -EINPROGRESS && ret != -ERESTARTSYS && ret != -EINTR)
			*copied_syn = 0;
	} else if (ret && ret != -EINPROGRESS) {
		/* The disconnect() op called by tcp_sendmsg_fastopen()/
		 * __inet_stream_connect() can fail, due to looking check,
		 * see mptcp_disconnect().
		 * Attempt it again outside the problematic scope.
		 */
		if (!mptcp_disconnect(sk, 0))
			sk->sk_socket->state = SS_UNCONNECTED;
	}
	inet_clear_bit(DEFER_CONNECT, sk);

	return ret;
}

static int do_copy_data_nocache(struct sock *sk, int copy,
				struct iov_iter *from, char *to)
{
	if (sk->sk_route_caps & NETIF_F_NOCACHE_COPY) {
		if (!copy_from_iter_full_nocache(to, copy, from))
			return -EFAULT;
	} else if (!copy_from_iter_full(to, copy, from)) {
		return -EFAULT;
	}
	return 0;
}

/* open-code sk_stream_memory_free() plus sent limit computation to
 * avoid indirect calls in fast-path.
 * Called under the msk socket lock, so we can avoid a bunch of ONCE
 * annotations.
 */
static u32 mptcp_send_limit(const struct sock *sk)
{
	const struct mptcp_sock *msk = mptcp_sk(sk);
	u32 limit, not_sent;

	if (sk->sk_wmem_queued >= READ_ONCE(sk->sk_sndbuf))
		return 0;

	limit = mptcp_notsent_lowat(sk);
	if (limit == UINT_MAX)
		return UINT_MAX;

	not_sent = msk->write_seq - msk->snd_nxt;
	if (not_sent >= limit)
		return 0;

	return limit - not_sent;
}

static int mptcp_sendmsg(struct sock *sk, struct msghdr *msg, size_t len)
{
	struct mptcp_sock *msk = mptcp_sk(sk);
	struct page_frag *pfrag;
	size_t copied = 0;
	int ret = 0;
	long timeo;

	/* silently ignore everything else */
	msg->msg_flags &= MSG_MORE | MSG_DONTWAIT | MSG_NOSIGNAL | MSG_FASTOPEN;

	lock_sock(sk);

	if (unlikely(inet_test_bit(DEFER_CONNECT, sk) ||
		     msg->msg_flags & MSG_FASTOPEN)) {
		int copied_syn = 0;

		ret = mptcp_sendmsg_fastopen(sk, msg, len, &copied_syn);
		copied += copied_syn;
		if (ret == -EINPROGRESS && copied_syn > 0)
			goto out;
		else if (ret)
			goto do_error;
	}

	timeo = sock_sndtimeo(sk, msg->msg_flags & MSG_DONTWAIT);

	if ((1 << sk->sk_state) & ~(TCPF_ESTABLISHED | TCPF_CLOSE_WAIT)) {
		ret = sk_stream_wait_connect(sk, &timeo);
		if (ret)
			goto do_error;
	}

	ret = -EPIPE;
	if (unlikely(sk->sk_err || (sk->sk_shutdown & SEND_SHUTDOWN)))
		goto do_error;

	pfrag = sk_page_frag(sk);

	while (msg_data_left(msg)) {
		int total_ts, frag_truesize = 0;
		struct mptcp_data_frag *dfrag;
		bool dfrag_collapsed;
		size_t psize, offset;
		u32 copy_limit;

		/* ensure fitting the notsent_lowat() constraint */
		copy_limit = mptcp_send_limit(sk);
		if (!copy_limit)
			goto wait_for_memory;

		/* reuse tail pfrag, if possible, or carve a new one from the
		 * page allocator
		 */
		dfrag = mptcp_pending_tail(sk);
		dfrag_collapsed = mptcp_frag_can_collapse_to(msk, pfrag, dfrag);
		if (!dfrag_collapsed) {
			if (!mptcp_page_frag_refill(sk, pfrag))
				goto wait_for_memory;

			dfrag = mptcp_carve_data_frag(msk, pfrag, pfrag->offset);
			frag_truesize = dfrag->overhead;
		}

		/* we do not bound vs wspace, to allow a single packet.
		 * memory accounting will prevent execessive memory usage
		 * anyway
		 */
		offset = dfrag->offset + dfrag->data_len;
		psize = pfrag->size - offset;
		psize = min_t(size_t, psize, msg_data_left(msg));
		psize = min_t(size_t, psize, copy_limit);
		total_ts = psize + frag_truesize;

		if (!sk_wmem_schedule(sk, total_ts))
			goto wait_for_memory;

		ret = do_copy_data_nocache(sk, psize, &msg->msg_iter,
					   page_address(dfrag->page) + offset);
		if (ret)
			goto do_error;

		/* data successfully copied into the write queue */
		sk_forward_alloc_add(sk, -total_ts);
		copied += psize;
		dfrag->data_len += psize;
		frag_truesize += psize;
		pfrag->offset += frag_truesize;
		WRITE_ONCE(msk->write_seq, msk->write_seq + psize);

		/* charge data on mptcp pending queue to the msk socket
		 * Note: we charge such data both to sk and ssk
		 */
		sk_wmem_queued_add(sk, frag_truesize);
		if (!dfrag_collapsed) {
			get_page(dfrag->page);
			list_add_tail(&dfrag->list, &msk->rtx_queue);
			if (!msk->first_pending)
				WRITE_ONCE(msk->first_pending, dfrag);
		}
		pr_debug("msk=%p dfrag at seq=%llu len=%u sent=%u new=%d", msk,
			 dfrag->data_seq, dfrag->data_len, dfrag->already_sent,
			 !dfrag_collapsed);

		continue;

wait_for_memory:
		set_bit(SOCK_NOSPACE, &sk->sk_socket->flags);
		__mptcp_push_pending(sk, msg->msg_flags);
		ret = sk_stream_wait_memory(sk, &timeo);
		if (ret)
			goto do_error;
	}

	if (copied)
		__mptcp_push_pending(sk, msg->msg_flags);

out:
	release_sock(sk);
	return copied;

do_error:
	if (copied)
		goto out;

	copied = sk_stream_error(sk, msg->msg_flags, ret);
	goto out;
}

static int __mptcp_recvmsg_mskq(struct mptcp_sock *msk,
				struct msghdr *msg,
				size_t len, int flags,
				struct scm_timestamping_internal *tss,
				int *cmsg_flags)
{
	struct sk_buff *skb, *tmp;
	int copied = 0;

	skb_queue_walk_safe(&msk->receive_queue, skb, tmp) {
		u32 offset = MPTCP_SKB_CB(skb)->offset;
		u32 data_len = skb->len - offset;
		u32 count = min_t(size_t, len - copied, data_len);
		int err;

		if (!(flags & MSG_TRUNC)) {
			err = skb_copy_datagram_msg(skb, offset, msg, count);
			if (unlikely(err < 0)) {
				if (!copied)
					return err;
				break;
			}
		}

		if (MPTCP_SKB_CB(skb)->has_rxtstamp) {
			tcp_update_recv_tstamps(skb, tss);
			*cmsg_flags |= MPTCP_CMSG_TS;
		}

		copied += count;

		if (count < data_len) {
			if (!(flags & MSG_PEEK)) {
				MPTCP_SKB_CB(skb)->offset += count;
				MPTCP_SKB_CB(skb)->map_seq += count;
				msk->bytes_consumed += count;
			}
			break;
		}

		if (!(flags & MSG_PEEK)) {
			/* we will bulk release the skb memory later */
			skb->destructor = NULL;
			WRITE_ONCE(msk->rmem_released, msk->rmem_released + skb->truesize);
			__skb_unlink(skb, &msk->receive_queue);
			__kfree_skb(skb);
			msk->bytes_consumed += count;
		}

		if (copied >= len)
			break;
	}

	return copied;
}

/* receive buffer autotuning.  See tcp_rcv_space_adjust for more information.
 *
 * Only difference: Use highest rtt estimate of the subflows in use.
 */
static void mptcp_rcv_space_adjust(struct mptcp_sock *msk, int copied)
{
	struct mptcp_subflow_context *subflow;
	struct sock *sk = (struct sock *)msk;
	u8 scaling_ratio = U8_MAX;
	u32 time, advmss = 1;
	u64 rtt_us, mstamp;

	msk_owned_by_me(msk);

	if (copied <= 0)
		return;

	if (!msk->rcvspace_init)
		mptcp_rcv_space_init(msk, msk->first);

	msk->rcvq_space.copied += copied;

	mstamp = div_u64(tcp_clock_ns(), NSEC_PER_USEC);
	time = tcp_stamp_us_delta(mstamp, msk->rcvq_space.time);

	rtt_us = msk->rcvq_space.rtt_us;
	if (rtt_us && time < (rtt_us >> 3))
		return;

	rtt_us = 0;
	mptcp_for_each_subflow(msk, subflow) {
		const struct tcp_sock *tp;
		u64 sf_rtt_us;
		u32 sf_advmss;

		tp = tcp_sk(mptcp_subflow_tcp_sock(subflow));

		sf_rtt_us = READ_ONCE(tp->rcv_rtt_est.rtt_us);
		sf_advmss = READ_ONCE(tp->advmss);

		rtt_us = max(sf_rtt_us, rtt_us);
		advmss = max(sf_advmss, advmss);
		scaling_ratio = min(tp->scaling_ratio, scaling_ratio);
	}

	msk->rcvq_space.rtt_us = rtt_us;
	msk->scaling_ratio = scaling_ratio;
	if (time < (rtt_us >> 3) || rtt_us == 0)
		return;

	if (msk->rcvq_space.copied <= msk->rcvq_space.space)
		goto new_measure;

	if (READ_ONCE(sock_net(sk)->ipv4.sysctl_tcp_moderate_rcvbuf) &&
	    !(sk->sk_userlocks & SOCK_RCVBUF_LOCK)) {
		u64 rcvwin, grow;
		int rcvbuf;

		rcvwin = ((u64)msk->rcvq_space.copied << 1) + 16 * advmss;

		grow = rcvwin * (msk->rcvq_space.copied - msk->rcvq_space.space);

		do_div(grow, msk->rcvq_space.space);
		rcvwin += (grow << 1);

		rcvbuf = min_t(u64, __tcp_space_from_win(scaling_ratio, rcvwin),
			       READ_ONCE(sock_net(sk)->ipv4.sysctl_tcp_rmem[2]));

		if (rcvbuf > sk->sk_rcvbuf) {
			u32 window_clamp;

			window_clamp = __tcp_win_from_space(scaling_ratio, rcvbuf);
			WRITE_ONCE(sk->sk_rcvbuf, rcvbuf);

			/* Make subflows follow along.  If we do not do this, we
			 * get drops at subflow level if skbs can't be moved to
			 * the mptcp rx queue fast enough (announced rcv_win can
			 * exceed ssk->sk_rcvbuf).
			 */
			mptcp_for_each_subflow(msk, subflow) {
				struct sock *ssk;
				bool slow;

				ssk = mptcp_subflow_tcp_sock(subflow);
				slow = lock_sock_fast(ssk);
				WRITE_ONCE(ssk->sk_rcvbuf, rcvbuf);
				WRITE_ONCE(tcp_sk(ssk)->window_clamp, window_clamp);
				tcp_cleanup_rbuf(ssk, 1);
				unlock_sock_fast(ssk, slow);
			}
		}
	}

	msk->rcvq_space.space = msk->rcvq_space.copied;
new_measure:
	msk->rcvq_space.copied = 0;
	msk->rcvq_space.time = mstamp;
}

static void __mptcp_update_rmem(struct sock *sk)
{
	struct mptcp_sock *msk = mptcp_sk(sk);

	if (!msk->rmem_released)
		return;

	atomic_sub(msk->rmem_released, &sk->sk_rmem_alloc);
	mptcp_rmem_uncharge(sk, msk->rmem_released);
	WRITE_ONCE(msk->rmem_released, 0);
}

static void __mptcp_splice_receive_queue(struct sock *sk)
{
	struct mptcp_sock *msk = mptcp_sk(sk);

	skb_queue_splice_tail_init(&sk->sk_receive_queue, &msk->receive_queue);
}

static bool __mptcp_move_skbs(struct mptcp_sock *msk)
{
	struct sock *sk = (struct sock *)msk;
	unsigned int moved = 0;
	bool ret, done;

	do {
		struct sock *ssk = mptcp_subflow_recv_lookup(msk);
		bool slowpath;

		/* we can have data pending in the subflows only if the msk
		 * receive buffer was full at subflow_data_ready() time,
		 * that is an unlikely slow path.
		 */
		if (likely(!ssk))
			break;

		slowpath = lock_sock_fast(ssk);
		mptcp_data_lock(sk);
		__mptcp_update_rmem(sk);
		done = __mptcp_move_skbs_from_subflow(msk, ssk, &moved);
		mptcp_data_unlock(sk);

		if (unlikely(ssk->sk_err))
			__mptcp_error_report(sk);
		unlock_sock_fast(ssk, slowpath);
	} while (!done);

	/* acquire the data lock only if some input data is pending */
	ret = moved > 0;
	if (!RB_EMPTY_ROOT(&msk->out_of_order_queue) ||
	    !skb_queue_empty_lockless(&sk->sk_receive_queue)) {
		mptcp_data_lock(sk);
		__mptcp_update_rmem(sk);
		ret |= __mptcp_ofo_queue(msk);
		__mptcp_splice_receive_queue(sk);
		mptcp_data_unlock(sk);
	}
	if (ret)
		mptcp_check_data_fin((struct sock *)msk);
	return !skb_queue_empty(&msk->receive_queue);
}

static unsigned int mptcp_inq_hint(const struct sock *sk)
{
	const struct mptcp_sock *msk = mptcp_sk(sk);
	const struct sk_buff *skb;

	skb = skb_peek(&msk->receive_queue);
	if (skb) {
		u64 hint_val = READ_ONCE(msk->ack_seq) - MPTCP_SKB_CB(skb)->map_seq;

		if (hint_val >= INT_MAX)
			return INT_MAX;

		return (unsigned int)hint_val;
	}

	if (sk->sk_state == TCP_CLOSE || (sk->sk_shutdown & RCV_SHUTDOWN))
		return 1;

	return 0;
}

static int mptcp_recvmsg(struct sock *sk, struct msghdr *msg, size_t len,
			 int flags, int *addr_len)
{
	struct mptcp_sock *msk = mptcp_sk(sk);
	struct scm_timestamping_internal tss;
	int copied = 0, cmsg_flags = 0;
	int target;
	long timeo;

	/* MSG_ERRQUEUE is really a no-op till we support IP_RECVERR */
	if (unlikely(flags & MSG_ERRQUEUE))
		return inet_recv_error(sk, msg, len, addr_len);

	lock_sock(sk);
	if (unlikely(sk->sk_state == TCP_LISTEN)) {
		copied = -ENOTCONN;
		goto out_err;
	}

	timeo = sock_rcvtimeo(sk, flags & MSG_DONTWAIT);

	len = min_t(size_t, len, INT_MAX);
	target = sock_rcvlowat(sk, flags & MSG_WAITALL, len);

	if (unlikely(msk->recvmsg_inq))
		cmsg_flags = MPTCP_CMSG_INQ;

	while (copied < len) {
		int bytes_read;

		bytes_read = __mptcp_recvmsg_mskq(msk, msg, len - copied, flags, &tss, &cmsg_flags);
		if (unlikely(bytes_read < 0)) {
			if (!copied)
				copied = bytes_read;
			goto out_err;
		}

		copied += bytes_read;

		/* be sure to advertise window change */
		mptcp_cleanup_rbuf(msk);

		if (skb_queue_empty(&msk->receive_queue) && __mptcp_move_skbs(msk))
			continue;

		/* only the master socket status is relevant here. The exit
		 * conditions mirror closely tcp_recvmsg()
		 */
		if (copied >= target)
			break;

		if (copied) {
			if (sk->sk_err ||
			    sk->sk_state == TCP_CLOSE ||
			    (sk->sk_shutdown & RCV_SHUTDOWN) ||
			    !timeo ||
			    signal_pending(current))
				break;
		} else {
			if (sk->sk_err) {
				copied = sock_error(sk);
				break;
			}

			if (sk->sk_shutdown & RCV_SHUTDOWN) {
				/* race breaker: the shutdown could be after the
				 * previous receive queue check
				 */
				if (__mptcp_move_skbs(msk))
					continue;
				break;
			}

			if (sk->sk_state == TCP_CLOSE) {
				copied = -ENOTCONN;
				break;
			}

			if (!timeo) {
				copied = -EAGAIN;
				break;
			}

			if (signal_pending(current)) {
				copied = sock_intr_errno(timeo);
				break;
			}
		}

		pr_debug("block timeout %ld", timeo);
		sk_wait_data(sk, &timeo, NULL);
	}

out_err:
	if (cmsg_flags && copied >= 0) {
		if (cmsg_flags & MPTCP_CMSG_TS)
			tcp_recv_timestamp(msg, sk, &tss);

		if (cmsg_flags & MPTCP_CMSG_INQ) {
			unsigned int inq = mptcp_inq_hint(sk);

			put_cmsg(msg, SOL_TCP, TCP_CM_INQ, sizeof(inq), &inq);
		}
	}

	pr_debug("msk=%p rx queue empty=%d:%d copied=%d",
		 msk, skb_queue_empty_lockless(&sk->sk_receive_queue),
		 skb_queue_empty(&msk->receive_queue), copied);
	if (!(flags & MSG_PEEK))
		mptcp_rcv_space_adjust(msk, copied);

	release_sock(sk);
	return copied;
}

static void mptcp_retransmit_timer(struct timer_list *t)
{
	struct inet_connection_sock *icsk = from_timer(icsk, t,
						       icsk_retransmit_timer);
	struct sock *sk = &icsk->icsk_inet.sk;
	struct mptcp_sock *msk = mptcp_sk(sk);

	bh_lock_sock(sk);
	if (!sock_owned_by_user(sk)) {
		/* we need a process context to retransmit */
		if (!test_and_set_bit(MPTCP_WORK_RTX, &msk->flags))
			mptcp_schedule_work(sk);
	} else {
		/* delegate our work to tcp_release_cb() */
		__set_bit(MPTCP_RETRANSMIT, &msk->cb_flags);
	}
	bh_unlock_sock(sk);
	sock_put(sk);
}

static void mptcp_tout_timer(struct timer_list *t)
{
	struct sock *sk = from_timer(sk, t, sk_timer);

	mptcp_schedule_work(sk);
	sock_put(sk);
}

/* Find an idle subflow.  Return NULL if there is unacked data at tcp
 * level.
 *
 * A backup subflow is returned only if that is the only kind available.
 */
struct sock *mptcp_subflow_get_retrans(struct mptcp_sock *msk)
{
	struct sock *backup = NULL, *pick = NULL;
	struct mptcp_subflow_context *subflow;
	int min_stale_count = INT_MAX;

	mptcp_for_each_subflow(msk, subflow) {
		struct sock *ssk = mptcp_subflow_tcp_sock(subflow);

		if (!__mptcp_subflow_active(subflow))
			continue;

		/* still data outstanding at TCP level? skip this */
		if (!tcp_rtx_and_write_queues_empty(ssk)) {
			mptcp_pm_subflow_chk_stale(msk, ssk);
			min_stale_count = min_t(int, min_stale_count, subflow->stale_count);
			continue;
		}

		if (subflow->backup) {
			if (!backup)
				backup = ssk;
			continue;
		}

		if (!pick)
			pick = ssk;
	}

	if (pick)
		return pick;

	/* use backup only if there are no progresses anywhere */
	return min_stale_count > 1 ? backup : NULL;
}

bool __mptcp_retransmit_pending_data(struct sock *sk)
{
	struct mptcp_data_frag *cur, *rtx_head;
	struct mptcp_sock *msk = mptcp_sk(sk);

	if (__mptcp_check_fallback(msk))
		return false;

	/* the closing socket has some data untransmitted and/or unacked:
	 * some data in the mptcp rtx queue has not really xmitted yet.
	 * keep it simple and re-inject the whole mptcp level rtx queue
	 */
	mptcp_data_lock(sk);
	__mptcp_clean_una_wakeup(sk);
	rtx_head = mptcp_rtx_head(sk);
	if (!rtx_head) {
		mptcp_data_unlock(sk);
		return false;
	}

	msk->recovery_snd_nxt = msk->snd_nxt;
	msk->recovery = true;
	mptcp_data_unlock(sk);

	msk->first_pending = rtx_head;
	msk->snd_burst = 0;

	/* be sure to clear the "sent status" on all re-injected fragments */
	list_for_each_entry(cur, &msk->rtx_queue, list) {
		if (!cur->already_sent)
			break;
		cur->already_sent = 0;
	}

	return true;
}

/* flags for __mptcp_close_ssk() */
#define MPTCP_CF_PUSH		BIT(1)
#define MPTCP_CF_FASTCLOSE	BIT(2)

/* be sure to send a reset only if the caller asked for it, also
 * clean completely the subflow status when the subflow reaches
 * TCP_CLOSE state
 */
static void __mptcp_subflow_disconnect(struct sock *ssk,
				       struct mptcp_subflow_context *subflow,
				       unsigned int flags)
{
	if (((1 << ssk->sk_state) & (TCPF_CLOSE | TCPF_LISTEN)) ||
	    (flags & MPTCP_CF_FASTCLOSE)) {
		/* The MPTCP code never wait on the subflow sockets, TCP-level
		 * disconnect should never fail
		 */
		WARN_ON_ONCE(tcp_disconnect(ssk, 0));
		mptcp_subflow_ctx_reset(subflow);
	} else {
		tcp_shutdown(ssk, SEND_SHUTDOWN);
	}
}

/* subflow sockets can be either outgoing (connect) or incoming
 * (accept).
 *
 * Outgoing subflows use in-kernel sockets.
 * Incoming subflows do not have their own 'struct socket' allocated,
 * so we need to use tcp_close() after detaching them from the mptcp
 * parent socket.
 */
static void __mptcp_close_ssk(struct sock *sk, struct sock *ssk,
			      struct mptcp_subflow_context *subflow,
			      unsigned int flags)
{
	struct mptcp_sock *msk = mptcp_sk(sk);
	bool dispose_it, need_push = false;

	/* If the first subflow moved to a close state before accept, e.g. due
	 * to an incoming reset or listener shutdown, the subflow socket is
	 * already deleted by inet_child_forget() and the mptcp socket can't
	 * survive too.
	 */
	if (msk->in_accept_queue && msk->first == ssk &&
	    (sock_flag(sk, SOCK_DEAD) || sock_flag(ssk, SOCK_DEAD))) {
		/* ensure later check in mptcp_worker() will dispose the msk */
		sock_set_flag(sk, SOCK_DEAD);
		mptcp_set_close_tout(sk, tcp_jiffies32 - (mptcp_close_timeout(sk) + 1));
		lock_sock_nested(ssk, SINGLE_DEPTH_NESTING);
		mptcp_subflow_drop_ctx(ssk);
		goto out_release;
	}

	dispose_it = msk->free_first || ssk != msk->first;
	if (dispose_it)
		list_del(&subflow->node);

	lock_sock_nested(ssk, SINGLE_DEPTH_NESTING);

	if ((flags & MPTCP_CF_FASTCLOSE) && !__mptcp_check_fallback(msk)) {
		/* be sure to force the tcp_close path
		 * to generate the egress reset
		 */
		ssk->sk_lingertime = 0;
		sock_set_flag(ssk, SOCK_LINGER);
		subflow->send_fastclose = 1;
	}

	need_push = (flags & MPTCP_CF_PUSH) && __mptcp_retransmit_pending_data(sk);
	if (!dispose_it) {
		__mptcp_subflow_disconnect(ssk, subflow, flags);
		release_sock(ssk);

		goto out;
	}

	subflow->disposable = 1;

	/* if ssk hit tcp_done(), tcp_cleanup_ulp() cleared the related ops
	 * the ssk has been already destroyed, we just need to release the
	 * reference owned by msk;
	 */
	if (!inet_csk(ssk)->icsk_ulp_ops) {
		WARN_ON_ONCE(!sock_flag(ssk, SOCK_DEAD));
		kfree_rcu(subflow, rcu);
	} else {
		/* otherwise tcp will dispose of the ssk and subflow ctx */
		__tcp_close(ssk, 0);

		/* close acquired an extra ref */
		__sock_put(ssk);
	}

out_release:
	__mptcp_subflow_error_report(sk, ssk);
	release_sock(ssk);

	sock_put(ssk);

	if (ssk == msk->first)
		WRITE_ONCE(msk->first, NULL);

out:
	__mptcp_sync_sndbuf(sk);
	if (need_push)
		__mptcp_push_pending(sk, 0);

	/* Catch every 'all subflows closed' scenario, including peers silently
	 * closing them, e.g. due to timeout.
	 * For established sockets, allow an additional timeout before closing,
	 * as the protocol can still create more subflows.
	 */
	if (list_is_singular(&msk->conn_list) && msk->first &&
	    inet_sk_state_load(msk->first) == TCP_CLOSE) {
		if (sk->sk_state != TCP_ESTABLISHED ||
		    msk->in_accept_queue || sock_flag(sk, SOCK_DEAD)) {
			mptcp_set_state(sk, TCP_CLOSE);
			mptcp_close_wake_up(sk);
		} else {
			mptcp_start_tout_timer(sk);
		}
	}
}

void mptcp_close_ssk(struct sock *sk, struct sock *ssk,
		     struct mptcp_subflow_context *subflow)
{
	if (sk->sk_state == TCP_ESTABLISHED)
		mptcp_event(MPTCP_EVENT_SUB_CLOSED, mptcp_sk(sk), ssk, GFP_KERNEL);

	/* subflow aborted before reaching the fully_established status
	 * attempt the creation of the next subflow
	 */
	mptcp_pm_subflow_check_next(mptcp_sk(sk), subflow);

	__mptcp_close_ssk(sk, ssk, subflow, MPTCP_CF_PUSH);
}

static unsigned int mptcp_sync_mss(struct sock *sk, u32 pmtu)
{
	return 0;
}

static void __mptcp_close_subflow(struct sock *sk)
{
	struct mptcp_subflow_context *subflow, *tmp;
	struct mptcp_sock *msk = mptcp_sk(sk);

	might_sleep();

	mptcp_for_each_subflow_safe(msk, subflow, tmp) {
		struct sock *ssk = mptcp_subflow_tcp_sock(subflow);

		if (inet_sk_state_load(ssk) != TCP_CLOSE)
			continue;

		/* 'subflow_data_ready' will re-sched once rx queue is empty */
		if (!skb_queue_empty_lockless(&ssk->sk_receive_queue))
			continue;

		mptcp_close_ssk(sk, ssk, subflow);
	}

}

static bool mptcp_close_tout_expired(const struct sock *sk)
{
	if (!inet_csk(sk)->icsk_mtup.probe_timestamp ||
	    sk->sk_state == TCP_CLOSE)
		return false;

	return time_after32(tcp_jiffies32,
		  inet_csk(sk)->icsk_mtup.probe_timestamp + mptcp_close_timeout(sk));
}

static void mptcp_check_fastclose(struct mptcp_sock *msk)
{
	struct mptcp_subflow_context *subflow, *tmp;
	struct sock *sk = (struct sock *)msk;

	if (likely(!READ_ONCE(msk->rcv_fastclose)))
		return;

	mptcp_token_destroy(msk);

	mptcp_for_each_subflow_safe(msk, subflow, tmp) {
		struct sock *tcp_sk = mptcp_subflow_tcp_sock(subflow);
		bool slow;

		slow = lock_sock_fast(tcp_sk);
		if (tcp_sk->sk_state != TCP_CLOSE) {
			mptcp_send_active_reset_reason(tcp_sk);
			tcp_set_state(tcp_sk, TCP_CLOSE);
		}
		unlock_sock_fast(tcp_sk, slow);
	}

	/* Mirror the tcp_reset() error propagation */
	switch (sk->sk_state) {
	case TCP_SYN_SENT:
		WRITE_ONCE(sk->sk_err, ECONNREFUSED);
		break;
	case TCP_CLOSE_WAIT:
		WRITE_ONCE(sk->sk_err, EPIPE);
		break;
	case TCP_CLOSE:
		return;
	default:
		WRITE_ONCE(sk->sk_err, ECONNRESET);
	}

	mptcp_set_state(sk, TCP_CLOSE);
	WRITE_ONCE(sk->sk_shutdown, SHUTDOWN_MASK);
	smp_mb__before_atomic(); /* SHUTDOWN must be visible first */
	set_bit(MPTCP_WORK_CLOSE_SUBFLOW, &msk->flags);

	/* the calling mptcp_worker will properly destroy the socket */
	if (sock_flag(sk, SOCK_DEAD))
		return;

	sk->sk_state_change(sk);
	sk_error_report(sk);
}

static void __mptcp_retrans(struct sock *sk)
{
	struct mptcp_sock *msk = mptcp_sk(sk);
	struct mptcp_subflow_context *subflow;
	struct mptcp_sendmsg_info info = {};
	struct mptcp_data_frag *dfrag;
	struct sock *ssk;
	int ret, err;
	u16 len = 0;

	mptcp_clean_una_wakeup(sk);

	/* first check ssk: need to kick "stale" logic */
	err = mptcp_sched_get_retrans(msk);
	dfrag = mptcp_rtx_head(sk);
	if (!dfrag) {
		if (mptcp_data_fin_enabled(msk)) {
			struct inet_connection_sock *icsk = inet_csk(sk);

			icsk->icsk_retransmits++;
			mptcp_set_datafin_timeout(sk);
			mptcp_send_ack(msk);

			goto reset_timer;
		}

		if (!mptcp_send_head(sk))
			return;

		goto reset_timer;
	}

	if (err)
		goto reset_timer;

	mptcp_for_each_subflow(msk, subflow) {
		if (READ_ONCE(subflow->scheduled)) {
			u16 copied = 0;

			mptcp_subflow_set_scheduled(subflow, false);

			ssk = mptcp_subflow_tcp_sock(subflow);

			lock_sock(ssk);

			/* limit retransmission to the bytes already sent on some subflows */
			info.sent = 0;
			info.limit = READ_ONCE(msk->csum_enabled) ? dfrag->data_len :
								    dfrag->already_sent;
			while (info.sent < info.limit) {
				ret = mptcp_sendmsg_frag(sk, ssk, dfrag, &info);
				if (ret <= 0)
					break;

				MPTCP_INC_STATS(sock_net(sk), MPTCP_MIB_RETRANSSEGS);
				copied += ret;
				info.sent += ret;
			}
			if (copied) {
				len = max(copied, len);
				tcp_push(ssk, 0, info.mss_now, tcp_sk(ssk)->nonagle,
					 info.size_goal);
				WRITE_ONCE(msk->allow_infinite_fallback, false);
			}

			release_sock(ssk);
		}
	}

	msk->bytes_retrans += len;
	dfrag->already_sent = max(dfrag->already_sent, len);

reset_timer:
	mptcp_check_and_set_pending(sk);

	if (!mptcp_rtx_timer_pending(sk))
		mptcp_reset_rtx_timer(sk);
}

/* schedule the timeout timer for the relevant event: either close timeout
 * or mp_fail timeout. The close timeout takes precedence on the mp_fail one
 */
void mptcp_reset_tout_timer(struct mptcp_sock *msk, unsigned long fail_tout)
{
	struct sock *sk = (struct sock *)msk;
	unsigned long timeout, close_timeout;

	if (!fail_tout && !inet_csk(sk)->icsk_mtup.probe_timestamp)
		return;

	close_timeout = inet_csk(sk)->icsk_mtup.probe_timestamp - tcp_jiffies32 + jiffies +
			mptcp_close_timeout(sk);

	/* the close timeout takes precedence on the fail one, and here at least one of
	 * them is active
	 */
	timeout = inet_csk(sk)->icsk_mtup.probe_timestamp ? close_timeout : fail_tout;

	sk_reset_timer(sk, &sk->sk_timer, timeout);
}

static void mptcp_mp_fail_no_response(struct mptcp_sock *msk)
{
	struct sock *ssk = msk->first;
	bool slow;

	if (!ssk)
		return;

	pr_debug("MP_FAIL doesn't respond, reset the subflow");

	slow = lock_sock_fast(ssk);
	mptcp_subflow_reset(ssk);
	WRITE_ONCE(mptcp_subflow_ctx(ssk)->fail_tout, 0);
	unlock_sock_fast(ssk, slow);
}

static void mptcp_do_fastclose(struct sock *sk)
{
	struct mptcp_subflow_context *subflow, *tmp;
	struct mptcp_sock *msk = mptcp_sk(sk);

	mptcp_set_state(sk, TCP_CLOSE);
	mptcp_for_each_subflow_safe(msk, subflow, tmp)
		__mptcp_close_ssk(sk, mptcp_subflow_tcp_sock(subflow),
				  subflow, MPTCP_CF_FASTCLOSE);
}

static void mptcp_worker(struct work_struct *work)
{
	struct mptcp_sock *msk = container_of(work, struct mptcp_sock, work);
	struct sock *sk = (struct sock *)msk;
	unsigned long fail_tout;
	int state;

	lock_sock(sk);
	state = sk->sk_state;
	if (unlikely((1 << state) & (TCPF_CLOSE | TCPF_LISTEN)))
		goto unlock;

	mptcp_check_fastclose(msk);

	mptcp_pm_nl_work(msk);

	mptcp_check_send_data_fin(sk);
	mptcp_check_data_fin_ack(sk);
	mptcp_check_data_fin(sk);

	if (test_and_clear_bit(MPTCP_WORK_CLOSE_SUBFLOW, &msk->flags))
		__mptcp_close_subflow(sk);

	if (mptcp_close_tout_expired(sk)) {
		mptcp_do_fastclose(sk);
		mptcp_close_wake_up(sk);
	}

	if (sock_flag(sk, SOCK_DEAD) && sk->sk_state == TCP_CLOSE) {
		__mptcp_destroy_sock(sk);
		goto unlock;
	}

	if (test_and_clear_bit(MPTCP_WORK_RTX, &msk->flags))
		__mptcp_retrans(sk);

	fail_tout = msk->first ? READ_ONCE(mptcp_subflow_ctx(msk->first)->fail_tout) : 0;
	if (fail_tout && time_after(jiffies, fail_tout))
		mptcp_mp_fail_no_response(msk);

unlock:
	release_sock(sk);
	sock_put(sk);
}

static void __mptcp_init_sock(struct sock *sk)
{
	struct mptcp_sock *msk = mptcp_sk(sk);

	INIT_LIST_HEAD(&msk->conn_list);
	INIT_LIST_HEAD(&msk->join_list);
	INIT_LIST_HEAD(&msk->rtx_queue);
	INIT_WORK(&msk->work, mptcp_worker);
	__skb_queue_head_init(&msk->receive_queue);
	msk->out_of_order_queue = RB_ROOT;
	msk->first_pending = NULL;
	WRITE_ONCE(msk->rmem_fwd_alloc, 0);
	WRITE_ONCE(msk->rmem_released, 0);
	msk->timer_ival = TCP_RTO_MIN;
	msk->scaling_ratio = TCP_DEFAULT_SCALING_RATIO;

	WRITE_ONCE(msk->first, NULL);
	inet_csk(sk)->icsk_sync_mss = mptcp_sync_mss;
	WRITE_ONCE(msk->csum_enabled, mptcp_is_checksum_enabled(sock_net(sk)));
	WRITE_ONCE(msk->allow_infinite_fallback, true);
	msk->recovery = false;
	msk->subflow_id = 1;
	msk->last_data_sent = tcp_jiffies32;
	msk->last_data_recv = tcp_jiffies32;
	msk->last_ack_recv = tcp_jiffies32;

	mptcp_pm_data_init(msk);

	/* re-use the csk retrans timer for MPTCP-level retrans */
	timer_setup(&msk->sk.icsk_retransmit_timer, mptcp_retransmit_timer, 0);
	timer_setup(&sk->sk_timer, mptcp_tout_timer, 0);
}

static void mptcp_ca_reset(struct sock *sk)
{
	struct inet_connection_sock *icsk = inet_csk(sk);

	tcp_assign_congestion_control(sk);
	strscpy(mptcp_sk(sk)->ca_name, icsk->icsk_ca_ops->name,
		sizeof(mptcp_sk(sk)->ca_name));

	/* no need to keep a reference to the ops, the name will suffice */
	tcp_cleanup_congestion_control(sk);
	icsk->icsk_ca_ops = NULL;
}

static int mptcp_init_sock(struct sock *sk)
{
	struct net *net = sock_net(sk);
	int ret;

	__mptcp_init_sock(sk);

	if (!mptcp_is_enabled(net))
		return -ENOPROTOOPT;

	if (unlikely(!net->mib.mptcp_statistics) && !mptcp_mib_alloc(net))
		return -ENOMEM;

	ret = mptcp_init_sched(mptcp_sk(sk),
			       mptcp_sched_find(mptcp_get_scheduler(net)));
	if (ret)
		return ret;

	set_bit(SOCK_CUSTOM_SOCKOPT, &sk->sk_socket->flags);

	/* fetch the ca name; do it outside __mptcp_init_sock(), so that clone will
	 * propagate the correct value
	 */
	mptcp_ca_reset(sk);

	sk_sockets_allocated_inc(sk);
	sk->sk_rcvbuf = READ_ONCE(net->ipv4.sysctl_tcp_rmem[1]);
	sk->sk_sndbuf = READ_ONCE(net->ipv4.sysctl_tcp_wmem[1]);

	return 0;
}

static void __mptcp_clear_xmit(struct sock *sk)
{
	struct mptcp_sock *msk = mptcp_sk(sk);
	struct mptcp_data_frag *dtmp, *dfrag;

	WRITE_ONCE(msk->first_pending, NULL);
	list_for_each_entry_safe(dfrag, dtmp, &msk->rtx_queue, list)
		dfrag_clear(sk, dfrag);
}

void mptcp_cancel_work(struct sock *sk)
{
	struct mptcp_sock *msk = mptcp_sk(sk);

	if (cancel_work_sync(&msk->work))
		__sock_put(sk);
}

void mptcp_subflow_shutdown(struct sock *sk, struct sock *ssk, int how)
{
	lock_sock(ssk);

	switch (ssk->sk_state) {
	case TCP_LISTEN:
		if (!(how & RCV_SHUTDOWN))
			break;
		fallthrough;
	case TCP_SYN_SENT:
		WARN_ON_ONCE(tcp_disconnect(ssk, O_NONBLOCK));
		break;
	default:
		if (__mptcp_check_fallback(mptcp_sk(sk))) {
			pr_debug("Fallback");
			ssk->sk_shutdown |= how;
			tcp_shutdown(ssk, how);

			/* simulate the data_fin ack reception to let the state
			 * machine move forward
			 */
			WRITE_ONCE(mptcp_sk(sk)->snd_una, mptcp_sk(sk)->snd_nxt);
			mptcp_schedule_work(sk);
		} else {
			pr_debug("Sending DATA_FIN on subflow %p", ssk);
			tcp_send_ack(ssk);
			if (!mptcp_rtx_timer_pending(sk))
				mptcp_reset_rtx_timer(sk);
		}
		break;
	}

	release_sock(ssk);
}

void mptcp_set_state(struct sock *sk, int state)
{
	int oldstate = sk->sk_state;

	switch (state) {
	case TCP_ESTABLISHED:
		if (oldstate != TCP_ESTABLISHED)
			MPTCP_INC_STATS(sock_net(sk), MPTCP_MIB_CURRESTAB);
		break;
<<<<<<< HEAD

	default:
		if (oldstate == TCP_ESTABLISHED)
=======
	case TCP_CLOSE_WAIT:
		/* Unlike TCP, MPTCP sk would not have the TCP_SYN_RECV state:
		 * MPTCP "accepted" sockets will be created later on. So no
		 * transition from TCP_SYN_RECV to TCP_CLOSE_WAIT.
		 */
		break;
	default:
		if (oldstate == TCP_ESTABLISHED || oldstate == TCP_CLOSE_WAIT)
>>>>>>> 0c383648
			MPTCP_DEC_STATS(sock_net(sk), MPTCP_MIB_CURRESTAB);
	}

	inet_sk_state_store(sk, state);
}

static const unsigned char new_state[16] = {
	/* current state:     new state:      action:	*/
	[0 /* (Invalid) */] = TCP_CLOSE,
	[TCP_ESTABLISHED]   = TCP_FIN_WAIT1 | TCP_ACTION_FIN,
	[TCP_SYN_SENT]      = TCP_CLOSE,
	[TCP_SYN_RECV]      = TCP_FIN_WAIT1 | TCP_ACTION_FIN,
	[TCP_FIN_WAIT1]     = TCP_FIN_WAIT1,
	[TCP_FIN_WAIT2]     = TCP_FIN_WAIT2,
	[TCP_TIME_WAIT]     = TCP_CLOSE,	/* should not happen ! */
	[TCP_CLOSE]         = TCP_CLOSE,
	[TCP_CLOSE_WAIT]    = TCP_LAST_ACK  | TCP_ACTION_FIN,
	[TCP_LAST_ACK]      = TCP_LAST_ACK,
	[TCP_LISTEN]        = TCP_CLOSE,
	[TCP_CLOSING]       = TCP_CLOSING,
	[TCP_NEW_SYN_RECV]  = TCP_CLOSE,	/* should not happen ! */
};

static int mptcp_close_state(struct sock *sk)
{
	int next = (int)new_state[sk->sk_state];
	int ns = next & TCP_STATE_MASK;

	mptcp_set_state(sk, ns);

	return next & TCP_ACTION_FIN;
}

static void mptcp_check_send_data_fin(struct sock *sk)
{
	struct mptcp_subflow_context *subflow;
	struct mptcp_sock *msk = mptcp_sk(sk);

	pr_debug("msk=%p snd_data_fin_enable=%d pending=%d snd_nxt=%llu write_seq=%llu",
		 msk, msk->snd_data_fin_enable, !!mptcp_send_head(sk),
		 msk->snd_nxt, msk->write_seq);

	/* we still need to enqueue subflows or not really shutting down,
	 * skip this
	 */
	if (!msk->snd_data_fin_enable || msk->snd_nxt + 1 != msk->write_seq ||
	    mptcp_send_head(sk))
		return;

	WRITE_ONCE(msk->snd_nxt, msk->write_seq);

	mptcp_for_each_subflow(msk, subflow) {
		struct sock *tcp_sk = mptcp_subflow_tcp_sock(subflow);

		mptcp_subflow_shutdown(sk, tcp_sk, SEND_SHUTDOWN);
	}
}

static void __mptcp_wr_shutdown(struct sock *sk)
{
	struct mptcp_sock *msk = mptcp_sk(sk);

	pr_debug("msk=%p snd_data_fin_enable=%d shutdown=%x state=%d pending=%d",
		 msk, msk->snd_data_fin_enable, sk->sk_shutdown, sk->sk_state,
		 !!mptcp_send_head(sk));

	/* will be ignored by fallback sockets */
	WRITE_ONCE(msk->write_seq, msk->write_seq + 1);
	WRITE_ONCE(msk->snd_data_fin_enable, 1);

	mptcp_check_send_data_fin(sk);
}

static void __mptcp_destroy_sock(struct sock *sk)
{
	struct mptcp_sock *msk = mptcp_sk(sk);

	pr_debug("msk=%p", msk);

	might_sleep();

	mptcp_stop_rtx_timer(sk);
	sk_stop_timer(sk, &sk->sk_timer);
	msk->pm.status = 0;
	mptcp_release_sched(msk);

	sk->sk_prot->destroy(sk);

	WARN_ON_ONCE(READ_ONCE(msk->rmem_fwd_alloc));
	WARN_ON_ONCE(msk->rmem_released);
	sk_stream_kill_queues(sk);
	xfrm_sk_free_policy(sk);

	sock_put(sk);
}

void __mptcp_unaccepted_force_close(struct sock *sk)
{
	sock_set_flag(sk, SOCK_DEAD);
	mptcp_do_fastclose(sk);
	__mptcp_destroy_sock(sk);
}

static __poll_t mptcp_check_readable(struct sock *sk)
{
	return mptcp_epollin_ready(sk) ? EPOLLIN | EPOLLRDNORM : 0;
}

static void mptcp_check_listen_stop(struct sock *sk)
{
	struct sock *ssk;

	if (inet_sk_state_load(sk) != TCP_LISTEN)
		return;

	sock_prot_inuse_add(sock_net(sk), sk->sk_prot, -1);
	ssk = mptcp_sk(sk)->first;
	if (WARN_ON_ONCE(!ssk || inet_sk_state_load(ssk) != TCP_LISTEN))
		return;

	lock_sock_nested(ssk, SINGLE_DEPTH_NESTING);
	tcp_set_state(ssk, TCP_CLOSE);
	mptcp_subflow_queue_clean(sk, ssk);
	inet_csk_listen_stop(ssk);
	mptcp_event_pm_listener(ssk, MPTCP_EVENT_LISTENER_CLOSED);
	release_sock(ssk);
}

bool __mptcp_close(struct sock *sk, long timeout)
{
	struct mptcp_subflow_context *subflow;
	struct mptcp_sock *msk = mptcp_sk(sk);
	bool do_cancel_work = false;
	int subflows_alive = 0;

	WRITE_ONCE(sk->sk_shutdown, SHUTDOWN_MASK);

	if ((1 << sk->sk_state) & (TCPF_LISTEN | TCPF_CLOSE)) {
		mptcp_check_listen_stop(sk);
		mptcp_set_state(sk, TCP_CLOSE);
		goto cleanup;
	}

	if (mptcp_data_avail(msk) || timeout < 0) {
		/* If the msk has read data, or the caller explicitly ask it,
		 * do the MPTCP equivalent of TCP reset, aka MPTCP fastclose
		 */
		mptcp_do_fastclose(sk);
		timeout = 0;
	} else if (mptcp_close_state(sk)) {
		__mptcp_wr_shutdown(sk);
	}

	sk_stream_wait_close(sk, timeout);

cleanup:
	/* orphan all the subflows */
	mptcp_for_each_subflow(msk, subflow) {
		struct sock *ssk = mptcp_subflow_tcp_sock(subflow);
		bool slow = lock_sock_fast_nested(ssk);

		subflows_alive += ssk->sk_state != TCP_CLOSE;

		/* since the close timeout takes precedence on the fail one,
		 * cancel the latter
		 */
		if (ssk == msk->first)
			subflow->fail_tout = 0;

		/* detach from the parent socket, but allow data_ready to
		 * push incoming data into the mptcp stack, to properly ack it
		 */
		ssk->sk_socket = NULL;
		ssk->sk_wq = NULL;
		unlock_sock_fast(ssk, slow);
	}
	sock_orphan(sk);

	/* all the subflows are closed, only timeout can change the msk
	 * state, let's not keep resources busy for no reasons
	 */
	if (subflows_alive == 0)
		mptcp_set_state(sk, TCP_CLOSE);

	sock_hold(sk);
	pr_debug("msk=%p state=%d", sk, sk->sk_state);
	if (msk->token)
		mptcp_event(MPTCP_EVENT_CLOSED, msk, NULL, GFP_KERNEL);

	if (sk->sk_state == TCP_CLOSE) {
		__mptcp_destroy_sock(sk);
		do_cancel_work = true;
	} else {
		mptcp_start_tout_timer(sk);
	}

	return do_cancel_work;
}

static void mptcp_close(struct sock *sk, long timeout)
{
	bool do_cancel_work;

	lock_sock(sk);

	do_cancel_work = __mptcp_close(sk, timeout);
	release_sock(sk);
	if (do_cancel_work)
		mptcp_cancel_work(sk);

	sock_put(sk);
}

static void mptcp_copy_inaddrs(struct sock *msk, const struct sock *ssk)
{
#if IS_ENABLED(CONFIG_MPTCP_IPV6)
	const struct ipv6_pinfo *ssk6 = inet6_sk(ssk);
	struct ipv6_pinfo *msk6 = inet6_sk(msk);

	msk->sk_v6_daddr = ssk->sk_v6_daddr;
	msk->sk_v6_rcv_saddr = ssk->sk_v6_rcv_saddr;

	if (msk6 && ssk6) {
		msk6->saddr = ssk6->saddr;
		msk6->flow_label = ssk6->flow_label;
	}
#endif

	inet_sk(msk)->inet_num = inet_sk(ssk)->inet_num;
	inet_sk(msk)->inet_dport = inet_sk(ssk)->inet_dport;
	inet_sk(msk)->inet_sport = inet_sk(ssk)->inet_sport;
	inet_sk(msk)->inet_daddr = inet_sk(ssk)->inet_daddr;
	inet_sk(msk)->inet_saddr = inet_sk(ssk)->inet_saddr;
	inet_sk(msk)->inet_rcv_saddr = inet_sk(ssk)->inet_rcv_saddr;
}

static int mptcp_disconnect(struct sock *sk, int flags)
{
	struct mptcp_sock *msk = mptcp_sk(sk);

	/* We are on the fastopen error path. We can't call straight into the
	 * subflows cleanup code due to lock nesting (we are already under
	 * msk->firstsocket lock).
	 */
	if (msk->fastopening)
		return -EBUSY;

	mptcp_check_listen_stop(sk);
	mptcp_set_state(sk, TCP_CLOSE);

	mptcp_stop_rtx_timer(sk);
	mptcp_stop_tout_timer(sk);

	if (msk->token)
		mptcp_event(MPTCP_EVENT_CLOSED, msk, NULL, GFP_KERNEL);

	/* msk->subflow is still intact, the following will not free the first
	 * subflow
	 */
	mptcp_destroy_common(msk, MPTCP_CF_FASTCLOSE);
	WRITE_ONCE(msk->flags, 0);
	msk->cb_flags = 0;
	msk->recovery = false;
	WRITE_ONCE(msk->can_ack, false);
	WRITE_ONCE(msk->fully_established, false);
	WRITE_ONCE(msk->rcv_data_fin, false);
	WRITE_ONCE(msk->snd_data_fin_enable, false);
	WRITE_ONCE(msk->rcv_fastclose, false);
	WRITE_ONCE(msk->use_64bit_ack, false);
	WRITE_ONCE(msk->csum_enabled, mptcp_is_checksum_enabled(sock_net(sk)));
	mptcp_pm_data_reset(msk);
	mptcp_ca_reset(sk);
	msk->bytes_consumed = 0;
	msk->bytes_acked = 0;
	msk->bytes_received = 0;
	msk->bytes_sent = 0;
	msk->bytes_retrans = 0;
	msk->rcvspace_init = 0;

	WRITE_ONCE(sk->sk_shutdown, 0);
	sk_error_report(sk);
	return 0;
}

#if IS_ENABLED(CONFIG_MPTCP_IPV6)
static struct ipv6_pinfo *mptcp_inet6_sk(const struct sock *sk)
{
	unsigned int offset = sizeof(struct mptcp6_sock) - sizeof(struct ipv6_pinfo);

	return (struct ipv6_pinfo *)(((u8 *)sk) + offset);
}

static void mptcp_copy_ip6_options(struct sock *newsk, const struct sock *sk)
{
	const struct ipv6_pinfo *np = inet6_sk(sk);
	struct ipv6_txoptions *opt;
	struct ipv6_pinfo *newnp;

	newnp = inet6_sk(newsk);

	rcu_read_lock();
	opt = rcu_dereference(np->opt);
	if (opt) {
		opt = ipv6_dup_options(newsk, opt);
		if (!opt)
			net_warn_ratelimited("%s: Failed to copy ip6 options\n", __func__);
	}
	RCU_INIT_POINTER(newnp->opt, opt);
	rcu_read_unlock();
}
#endif

static void mptcp_copy_ip_options(struct sock *newsk, const struct sock *sk)
{
	struct ip_options_rcu *inet_opt, *newopt = NULL;
	const struct inet_sock *inet = inet_sk(sk);
	struct inet_sock *newinet;

	newinet = inet_sk(newsk);

	rcu_read_lock();
	inet_opt = rcu_dereference(inet->inet_opt);
	if (inet_opt) {
		newopt = sock_kmalloc(newsk, sizeof(*inet_opt) +
				      inet_opt->opt.optlen, GFP_ATOMIC);
		if (newopt)
			memcpy(newopt, inet_opt, sizeof(*inet_opt) +
			       inet_opt->opt.optlen);
		else
			net_warn_ratelimited("%s: Failed to copy ip options\n", __func__);
	}
	RCU_INIT_POINTER(newinet->inet_opt, newopt);
	rcu_read_unlock();
}

struct sock *mptcp_sk_clone_init(const struct sock *sk,
				 const struct mptcp_options_received *mp_opt,
				 struct sock *ssk,
				 struct request_sock *req)
{
	struct mptcp_subflow_request_sock *subflow_req = mptcp_subflow_rsk(req);
	struct sock *nsk = sk_clone_lock(sk, GFP_ATOMIC);
	struct mptcp_subflow_context *subflow;
	struct mptcp_sock *msk;

	if (!nsk)
		return NULL;

#if IS_ENABLED(CONFIG_MPTCP_IPV6)
	if (nsk->sk_family == AF_INET6)
		inet_sk(nsk)->pinet6 = mptcp_inet6_sk(nsk);
#endif

	__mptcp_init_sock(nsk);

#if IS_ENABLED(CONFIG_MPTCP_IPV6)
	if (nsk->sk_family == AF_INET6)
		mptcp_copy_ip6_options(nsk, sk);
	else
#endif
		mptcp_copy_ip_options(nsk, sk);

	msk = mptcp_sk(nsk);
	WRITE_ONCE(msk->local_key, subflow_req->local_key);
	WRITE_ONCE(msk->token, subflow_req->token);
	msk->in_accept_queue = 1;
	WRITE_ONCE(msk->fully_established, false);
	if (mp_opt->suboptions & OPTION_MPTCP_CSUMREQD)
		WRITE_ONCE(msk->csum_enabled, true);

	WRITE_ONCE(msk->write_seq, subflow_req->idsn + 1);
	WRITE_ONCE(msk->snd_nxt, msk->write_seq);
	WRITE_ONCE(msk->snd_una, msk->write_seq);
	WRITE_ONCE(msk->wnd_end, msk->snd_nxt + tcp_sk(ssk)->snd_wnd);
	msk->setsockopt_seq = mptcp_sk(sk)->setsockopt_seq;
	mptcp_init_sched(msk, mptcp_sk(sk)->sched);

	/* passive msk is created after the first/MPC subflow */
	msk->subflow_id = 2;

	sock_reset_flag(nsk, SOCK_RCU_FREE);
	security_inet_csk_clone(nsk, req);

	/* this can't race with mptcp_close(), as the msk is
	 * not yet exposted to user-space
	 */
	mptcp_set_state(nsk, TCP_ESTABLISHED);

	/* The msk maintain a ref to each subflow in the connections list */
	WRITE_ONCE(msk->first, ssk);
	subflow = mptcp_subflow_ctx(ssk);
	list_add(&subflow->node, &msk->conn_list);
	sock_hold(ssk);

	/* new mpc subflow takes ownership of the newly
	 * created mptcp socket
	 */
	mptcp_token_accept(subflow_req, msk);

	/* set msk addresses early to ensure mptcp_pm_get_local_id()
	 * uses the correct data
	 */
	mptcp_copy_inaddrs(nsk, ssk);
	__mptcp_propagate_sndbuf(nsk, ssk);

	mptcp_rcv_space_init(msk, ssk);

	if (mp_opt->suboptions & OPTION_MPTCP_MPC_ACK)
		__mptcp_subflow_fully_established(msk, subflow, mp_opt);
	bh_unlock_sock(nsk);

	/* note: the newly allocated socket refcount is 2 now */
	return nsk;
}

void mptcp_rcv_space_init(struct mptcp_sock *msk, const struct sock *ssk)
{
	const struct tcp_sock *tp = tcp_sk(ssk);

	msk->rcvspace_init = 1;
	msk->rcvq_space.copied = 0;
	msk->rcvq_space.rtt_us = 0;

	msk->rcvq_space.time = tp->tcp_mstamp;

	/* initial rcv_space offering made to peer */
	msk->rcvq_space.space = min_t(u32, tp->rcv_wnd,
				      TCP_INIT_CWND * tp->advmss);
	if (msk->rcvq_space.space == 0)
		msk->rcvq_space.space = TCP_INIT_CWND * TCP_MSS_DEFAULT;
}

void mptcp_destroy_common(struct mptcp_sock *msk, unsigned int flags)
{
	struct mptcp_subflow_context *subflow, *tmp;
	struct sock *sk = (struct sock *)msk;

	__mptcp_clear_xmit(sk);

	/* join list will be eventually flushed (with rst) at sock lock release time */
	mptcp_for_each_subflow_safe(msk, subflow, tmp)
		__mptcp_close_ssk(sk, mptcp_subflow_tcp_sock(subflow), subflow, flags);

	/* move to sk_receive_queue, sk_stream_kill_queues will purge it */
	mptcp_data_lock(sk);
	skb_queue_splice_tail_init(&msk->receive_queue, &sk->sk_receive_queue);
	__skb_queue_purge(&sk->sk_receive_queue);
	skb_rbtree_purge(&msk->out_of_order_queue);
	mptcp_data_unlock(sk);

	/* move all the rx fwd alloc into the sk_mem_reclaim_final in
	 * inet_sock_destruct() will dispose it
	 */
	sk_forward_alloc_add(sk, msk->rmem_fwd_alloc);
	WRITE_ONCE(msk->rmem_fwd_alloc, 0);
	mptcp_token_destroy(msk);
	mptcp_pm_free_anno_list(msk);
	mptcp_free_local_addr_list(msk);
}

static void mptcp_destroy(struct sock *sk)
{
	struct mptcp_sock *msk = mptcp_sk(sk);

	/* allow the following to close even the initial subflow */
	msk->free_first = 1;
	mptcp_destroy_common(msk, 0);
	sk_sockets_allocated_dec(sk);
}

void __mptcp_data_acked(struct sock *sk)
{
	if (!sock_owned_by_user(sk))
		__mptcp_clean_una(sk);
	else
		__set_bit(MPTCP_CLEAN_UNA, &mptcp_sk(sk)->cb_flags);
}

void __mptcp_check_push(struct sock *sk, struct sock *ssk)
{
	if (!mptcp_send_head(sk))
		return;

	if (!sock_owned_by_user(sk))
		__mptcp_subflow_push_pending(sk, ssk, false);
	else
		__set_bit(MPTCP_PUSH_PENDING, &mptcp_sk(sk)->cb_flags);
}

#define MPTCP_FLAGS_PROCESS_CTX_NEED (BIT(MPTCP_PUSH_PENDING) | \
				      BIT(MPTCP_RETRANSMIT) | \
				      BIT(MPTCP_FLUSH_JOIN_LIST))

/* processes deferred events and flush wmem */
static void mptcp_release_cb(struct sock *sk)
	__must_hold(&sk->sk_lock.slock)
{
	struct mptcp_sock *msk = mptcp_sk(sk);

	for (;;) {
		unsigned long flags = (msk->cb_flags & MPTCP_FLAGS_PROCESS_CTX_NEED);
		struct list_head join_list;

		if (!flags)
			break;

		INIT_LIST_HEAD(&join_list);
		list_splice_init(&msk->join_list, &join_list);

		/* the following actions acquire the subflow socket lock
		 *
		 * 1) can't be invoked in atomic scope
		 * 2) must avoid ABBA deadlock with msk socket spinlock: the RX
		 *    datapath acquires the msk socket spinlock while helding
		 *    the subflow socket lock
		 */
		msk->cb_flags &= ~flags;
		spin_unlock_bh(&sk->sk_lock.slock);

		if (flags & BIT(MPTCP_FLUSH_JOIN_LIST))
			__mptcp_flush_join_list(sk, &join_list);
		if (flags & BIT(MPTCP_PUSH_PENDING))
			__mptcp_push_pending(sk, 0);
		if (flags & BIT(MPTCP_RETRANSMIT))
			__mptcp_retrans(sk);

		cond_resched();
		spin_lock_bh(&sk->sk_lock.slock);
	}

	if (__test_and_clear_bit(MPTCP_CLEAN_UNA, &msk->cb_flags))
		__mptcp_clean_una_wakeup(sk);
	if (unlikely(msk->cb_flags)) {
		/* be sure to sync the msk state before taking actions
		 * depending on sk_state (MPTCP_ERROR_REPORT)
		 * On sk release avoid actions depending on the first subflow
		 */
		if (__test_and_clear_bit(MPTCP_SYNC_STATE, &msk->cb_flags) && msk->first)
			__mptcp_sync_state(sk, msk->pending_state);
		if (__test_and_clear_bit(MPTCP_ERROR_REPORT, &msk->cb_flags))
			__mptcp_error_report(sk);
		if (__test_and_clear_bit(MPTCP_SYNC_SNDBUF, &msk->cb_flags))
			__mptcp_sync_sndbuf(sk);
	}

	__mptcp_update_rmem(sk);
}

/* MP_JOIN client subflow must wait for 4th ack before sending any data:
 * TCP can't schedule delack timer before the subflow is fully established.
 * MPTCP uses the delack timer to do 3rd ack retransmissions
 */
static void schedule_3rdack_retransmission(struct sock *ssk)
{
	struct inet_connection_sock *icsk = inet_csk(ssk);
	struct tcp_sock *tp = tcp_sk(ssk);
	unsigned long timeout;

	if (mptcp_subflow_ctx(ssk)->fully_established)
		return;

	/* reschedule with a timeout above RTT, as we must look only for drop */
	if (tp->srtt_us)
		timeout = usecs_to_jiffies(tp->srtt_us >> (3 - 1));
	else
		timeout = TCP_TIMEOUT_INIT;
	timeout += jiffies;

	WARN_ON_ONCE(icsk->icsk_ack.pending & ICSK_ACK_TIMER);
	icsk->icsk_ack.pending |= ICSK_ACK_SCHED | ICSK_ACK_TIMER;
	icsk->icsk_ack.timeout = timeout;
	sk_reset_timer(ssk, &icsk->icsk_delack_timer, timeout);
}

void mptcp_subflow_process_delegated(struct sock *ssk, long status)
{
	struct mptcp_subflow_context *subflow = mptcp_subflow_ctx(ssk);
	struct sock *sk = subflow->conn;

	if (status & BIT(MPTCP_DELEGATE_SEND)) {
		mptcp_data_lock(sk);
		if (!sock_owned_by_user(sk))
			__mptcp_subflow_push_pending(sk, ssk, true);
		else
			__set_bit(MPTCP_PUSH_PENDING, &mptcp_sk(sk)->cb_flags);
		mptcp_data_unlock(sk);
	}
	if (status & BIT(MPTCP_DELEGATE_SNDBUF)) {
		mptcp_data_lock(sk);
		if (!sock_owned_by_user(sk))
			__mptcp_sync_sndbuf(sk);
		else
			__set_bit(MPTCP_SYNC_SNDBUF, &mptcp_sk(sk)->cb_flags);
		mptcp_data_unlock(sk);
	}
	if (status & BIT(MPTCP_DELEGATE_ACK))
		schedule_3rdack_retransmission(ssk);
}

static int mptcp_hash(struct sock *sk)
{
	/* should never be called,
	 * we hash the TCP subflows not the master socket
	 */
	WARN_ON_ONCE(1);
	return 0;
}

static void mptcp_unhash(struct sock *sk)
{
	/* called from sk_common_release(), but nothing to do here */
}

static int mptcp_get_port(struct sock *sk, unsigned short snum)
{
	struct mptcp_sock *msk = mptcp_sk(sk);

	pr_debug("msk=%p, ssk=%p", msk, msk->first);
	if (WARN_ON_ONCE(!msk->first))
		return -EINVAL;

	return inet_csk_get_port(msk->first, snum);
}

void mptcp_finish_connect(struct sock *ssk)
{
	struct mptcp_subflow_context *subflow;
	struct mptcp_sock *msk;
	struct sock *sk;

	subflow = mptcp_subflow_ctx(ssk);
	sk = subflow->conn;
	msk = mptcp_sk(sk);

	pr_debug("msk=%p, token=%u", sk, subflow->token);

	subflow->map_seq = subflow->iasn;
	subflow->map_subflow_seq = 1;

	/* the socket is not connected yet, no msk/subflow ops can access/race
	 * accessing the field below
	 */
	WRITE_ONCE(msk->local_key, subflow->local_key);

	mptcp_pm_new_connection(msk, ssk, 0);
}

void mptcp_sock_graft(struct sock *sk, struct socket *parent)
{
	write_lock_bh(&sk->sk_callback_lock);
	rcu_assign_pointer(sk->sk_wq, &parent->wq);
	sk_set_socket(sk, parent);
	sk->sk_uid = SOCK_INODE(parent)->i_uid;
	write_unlock_bh(&sk->sk_callback_lock);
}

bool mptcp_finish_join(struct sock *ssk)
{
	struct mptcp_subflow_context *subflow = mptcp_subflow_ctx(ssk);
	struct mptcp_sock *msk = mptcp_sk(subflow->conn);
	struct sock *parent = (void *)msk;
	bool ret = true;

	pr_debug("msk=%p, subflow=%p", msk, subflow);

	/* mptcp socket already closing? */
	if (!mptcp_is_fully_established(parent)) {
		subflow->reset_reason = MPTCP_RST_EMPTCP;
		return false;
	}

	/* active subflow, already present inside the conn_list */
	if (!list_empty(&subflow->node)) {
		mptcp_subflow_joined(msk, ssk);
		mptcp_propagate_sndbuf(parent, ssk);
		return true;
	}

	if (!mptcp_pm_allow_new_subflow(msk))
		goto err_prohibited;

	/* If we can't acquire msk socket lock here, let the release callback
	 * handle it
	 */
	mptcp_data_lock(parent);
	if (!sock_owned_by_user(parent)) {
		ret = __mptcp_finish_join(msk, ssk);
		if (ret) {
			sock_hold(ssk);
			list_add_tail(&subflow->node, &msk->conn_list);
		}
	} else {
		sock_hold(ssk);
		list_add_tail(&subflow->node, &msk->join_list);
		__set_bit(MPTCP_FLUSH_JOIN_LIST, &msk->cb_flags);
	}
	mptcp_data_unlock(parent);

	if (!ret) {
err_prohibited:
		subflow->reset_reason = MPTCP_RST_EPROHIBIT;
		return false;
	}

	return true;
}

static void mptcp_shutdown(struct sock *sk, int how)
{
	pr_debug("sk=%p, how=%d", sk, how);

	if ((how & SEND_SHUTDOWN) && mptcp_close_state(sk))
		__mptcp_wr_shutdown(sk);
}

static int mptcp_forward_alloc_get(const struct sock *sk)
{
	return READ_ONCE(sk->sk_forward_alloc) +
	       READ_ONCE(mptcp_sk(sk)->rmem_fwd_alloc);
}

static int mptcp_ioctl_outq(const struct mptcp_sock *msk, u64 v)
{
	const struct sock *sk = (void *)msk;
	u64 delta;

	if (sk->sk_state == TCP_LISTEN)
		return -EINVAL;

	if ((1 << sk->sk_state) & (TCPF_SYN_SENT | TCPF_SYN_RECV))
		return 0;

	delta = msk->write_seq - v;
	if (__mptcp_check_fallback(msk) && msk->first) {
		struct tcp_sock *tp = tcp_sk(msk->first);

		/* the first subflow is disconnected after close - see
		 * __mptcp_close_ssk(). tcp_disconnect() moves the write_seq
		 * so ignore that status, too.
		 */
		if (!((1 << msk->first->sk_state) &
		      (TCPF_SYN_SENT | TCPF_SYN_RECV | TCPF_CLOSE)))
			delta += READ_ONCE(tp->write_seq) - tp->snd_una;
	}
	if (delta > INT_MAX)
		delta = INT_MAX;

	return (int)delta;
}

static int mptcp_ioctl(struct sock *sk, int cmd, int *karg)
{
	struct mptcp_sock *msk = mptcp_sk(sk);
	bool slow;

	switch (cmd) {
	case SIOCINQ:
		if (sk->sk_state == TCP_LISTEN)
			return -EINVAL;

		lock_sock(sk);
		__mptcp_move_skbs(msk);
		*karg = mptcp_inq_hint(sk);
		release_sock(sk);
		break;
	case SIOCOUTQ:
		slow = lock_sock_fast(sk);
		*karg = mptcp_ioctl_outq(msk, READ_ONCE(msk->snd_una));
		unlock_sock_fast(sk, slow);
		break;
	case SIOCOUTQNSD:
		slow = lock_sock_fast(sk);
		*karg = mptcp_ioctl_outq(msk, msk->snd_nxt);
		unlock_sock_fast(sk, slow);
		break;
	default:
		return -ENOIOCTLCMD;
	}

	return 0;
}

static void mptcp_subflow_early_fallback(struct mptcp_sock *msk,
					 struct mptcp_subflow_context *subflow)
{
	subflow->request_mptcp = 0;
	__mptcp_do_fallback(msk);
}

static int mptcp_connect(struct sock *sk, struct sockaddr *uaddr, int addr_len)
{
	struct mptcp_subflow_context *subflow;
	struct mptcp_sock *msk = mptcp_sk(sk);
	int err = -EINVAL;
	struct sock *ssk;

	ssk = __mptcp_nmpc_sk(msk);
	if (IS_ERR(ssk))
		return PTR_ERR(ssk);

	mptcp_set_state(sk, TCP_SYN_SENT);
	subflow = mptcp_subflow_ctx(ssk);
#ifdef CONFIG_TCP_MD5SIG
	/* no MPTCP if MD5SIG is enabled on this socket or we may run out of
	 * TCP option space.
	 */
	if (rcu_access_pointer(tcp_sk(ssk)->md5sig_info))
		mptcp_subflow_early_fallback(msk, subflow);
#endif
	if (subflow->request_mptcp && mptcp_token_new_connect(ssk)) {
		MPTCP_INC_STATS(sock_net(ssk), MPTCP_MIB_TOKENFALLBACKINIT);
		mptcp_subflow_early_fallback(msk, subflow);
	}

	WRITE_ONCE(msk->write_seq, subflow->idsn);
	WRITE_ONCE(msk->snd_nxt, subflow->idsn);
<<<<<<< HEAD
=======
	WRITE_ONCE(msk->snd_una, subflow->idsn);
>>>>>>> 0c383648
	if (likely(!__mptcp_check_fallback(msk)))
		MPTCP_INC_STATS(sock_net(sk), MPTCP_MIB_MPCAPABLEACTIVE);

	/* if reaching here via the fastopen/sendmsg path, the caller already
	 * acquired the subflow socket lock, too.
	 */
	if (!msk->fastopening)
		lock_sock(ssk);

	/* the following mirrors closely a very small chunk of code from
	 * __inet_stream_connect()
	 */
	if (ssk->sk_state != TCP_CLOSE)
		goto out;

	if (BPF_CGROUP_PRE_CONNECT_ENABLED(ssk)) {
		err = ssk->sk_prot->pre_connect(ssk, uaddr, addr_len);
		if (err)
			goto out;
	}

	err = ssk->sk_prot->connect(ssk, uaddr, addr_len);
	if (err < 0)
		goto out;

	inet_assign_bit(DEFER_CONNECT, sk, inet_test_bit(DEFER_CONNECT, ssk));

out:
	if (!msk->fastopening)
		release_sock(ssk);

	/* on successful connect, the msk state will be moved to established by
	 * subflow_finish_connect()
	 */
	if (unlikely(err)) {
		/* avoid leaving a dangling token in an unconnected socket */
		mptcp_token_destroy(msk);
		mptcp_set_state(sk, TCP_CLOSE);
		return err;
	}

	mptcp_copy_inaddrs(sk, ssk);
	return 0;
}

static struct proto mptcp_prot = {
	.name		= "MPTCP",
	.owner		= THIS_MODULE,
	.init		= mptcp_init_sock,
	.connect	= mptcp_connect,
	.disconnect	= mptcp_disconnect,
	.close		= mptcp_close,
	.setsockopt	= mptcp_setsockopt,
	.getsockopt	= mptcp_getsockopt,
	.shutdown	= mptcp_shutdown,
	.destroy	= mptcp_destroy,
	.sendmsg	= mptcp_sendmsg,
	.ioctl		= mptcp_ioctl,
	.recvmsg	= mptcp_recvmsg,
	.release_cb	= mptcp_release_cb,
	.hash		= mptcp_hash,
	.unhash		= mptcp_unhash,
	.get_port	= mptcp_get_port,
	.forward_alloc_get	= mptcp_forward_alloc_get,
	.stream_memory_free	= mptcp_stream_memory_free,
	.sockets_allocated	= &mptcp_sockets_allocated,

	.memory_allocated	= &tcp_memory_allocated,
	.per_cpu_fw_alloc	= &tcp_memory_per_cpu_fw_alloc,

	.memory_pressure	= &tcp_memory_pressure,
	.sysctl_wmem_offset	= offsetof(struct net, ipv4.sysctl_tcp_wmem),
	.sysctl_rmem_offset	= offsetof(struct net, ipv4.sysctl_tcp_rmem),
	.sysctl_mem	= sysctl_tcp_mem,
	.obj_size	= sizeof(struct mptcp_sock),
	.slab_flags	= SLAB_TYPESAFE_BY_RCU,
	.no_autobind	= true,
};

static int mptcp_bind(struct socket *sock, struct sockaddr *uaddr, int addr_len)
{
	struct mptcp_sock *msk = mptcp_sk(sock->sk);
	struct sock *ssk, *sk = sock->sk;
	int err = -EINVAL;

	lock_sock(sk);
	ssk = __mptcp_nmpc_sk(msk);
	if (IS_ERR(ssk)) {
		err = PTR_ERR(ssk);
		goto unlock;
	}

	if (sk->sk_family == AF_INET)
		err = inet_bind_sk(ssk, uaddr, addr_len);
#if IS_ENABLED(CONFIG_MPTCP_IPV6)
	else if (sk->sk_family == AF_INET6)
		err = inet6_bind_sk(ssk, uaddr, addr_len);
#endif
	if (!err)
		mptcp_copy_inaddrs(sk, ssk);

unlock:
	release_sock(sk);
	return err;
}

static int mptcp_listen(struct socket *sock, int backlog)
{
	struct mptcp_sock *msk = mptcp_sk(sock->sk);
	struct sock *sk = sock->sk;
	struct sock *ssk;
	int err;

	pr_debug("msk=%p", msk);

	lock_sock(sk);

	err = -EINVAL;
	if (sock->state != SS_UNCONNECTED || sock->type != SOCK_STREAM)
		goto unlock;

	ssk = __mptcp_nmpc_sk(msk);
	if (IS_ERR(ssk)) {
		err = PTR_ERR(ssk);
		goto unlock;
	}

	mptcp_set_state(sk, TCP_LISTEN);
	sock_set_flag(sk, SOCK_RCU_FREE);

	lock_sock(ssk);
	err = __inet_listen_sk(ssk, backlog);
	release_sock(ssk);
	mptcp_set_state(sk, inet_sk_state_load(ssk));

	if (!err) {
		sock_prot_inuse_add(sock_net(sk), sk->sk_prot, 1);
		mptcp_copy_inaddrs(sk, ssk);
		mptcp_event_pm_listener(ssk, MPTCP_EVENT_LISTENER_CREATED);
	}

unlock:
	release_sock(sk);
	return err;
}

static int mptcp_stream_accept(struct socket *sock, struct socket *newsock,
			       struct proto_accept_arg *arg)
{
	struct mptcp_sock *msk = mptcp_sk(sock->sk);
	struct sock *ssk, *newsk;
<<<<<<< HEAD
	int err;
=======
>>>>>>> 0c383648

	pr_debug("msk=%p", msk);

	/* Buggy applications can call accept on socket states other then LISTEN
	 * but no need to allocate the first subflow just to error out.
	 */
	ssk = READ_ONCE(msk->first);
	if (!ssk)
		return -EINVAL;

	pr_debug("ssk=%p, listener=%p", ssk, mptcp_subflow_ctx(ssk));
<<<<<<< HEAD
	newsk = inet_csk_accept(ssk, flags, &err, kern);
	if (!newsk)
		return err;
=======
	newsk = inet_csk_accept(ssk, arg);
	if (!newsk)
		return arg->err;
>>>>>>> 0c383648

	pr_debug("newsk=%p, subflow is mptcp=%d", newsk, sk_is_mptcp(newsk));
	if (sk_is_mptcp(newsk)) {
		struct mptcp_subflow_context *subflow;
		struct sock *new_mptcp_sock;

		subflow = mptcp_subflow_ctx(newsk);
		new_mptcp_sock = subflow->conn;

		/* is_mptcp should be false if subflow->conn is missing, see
		 * subflow_syn_recv_sock()
		 */
		if (WARN_ON_ONCE(!new_mptcp_sock)) {
			tcp_sk(newsk)->is_mptcp = 0;
			goto tcpfallback;
		}

		newsk = new_mptcp_sock;
		MPTCP_INC_STATS(sock_net(ssk), MPTCP_MIB_MPCAPABLEPASSIVEACK);

<<<<<<< HEAD
		newsk->sk_kern_sock = kern;
=======
		newsk->sk_kern_sock = arg->kern;
>>>>>>> 0c383648
		lock_sock(newsk);
		__inet_accept(sock, newsock, newsk);

		set_bit(SOCK_CUSTOM_SOCKOPT, &newsock->flags);
		msk = mptcp_sk(newsk);
		msk->in_accept_queue = 0;

		/* set ssk->sk_socket of accept()ed flows to mptcp socket.
		 * This is needed so NOSPACE flag can be set from tcp stack.
		 */
		mptcp_for_each_subflow(msk, subflow) {
			struct sock *ssk = mptcp_subflow_tcp_sock(subflow);

			if (!ssk->sk_socket)
				mptcp_sock_graft(ssk, newsock);
		}

		/* Do late cleanup for the first subflow as necessary. Also
		 * deal with bad peers not doing a complete shutdown.
		 */
		if (unlikely(inet_sk_state_load(msk->first) == TCP_CLOSE)) {
			__mptcp_close_ssk(newsk, msk->first,
					  mptcp_subflow_ctx(msk->first), 0);
			if (unlikely(list_is_singular(&msk->conn_list)))
				mptcp_set_state(newsk, TCP_CLOSE);
		}
	} else {
tcpfallback:
<<<<<<< HEAD
		newsk->sk_kern_sock = kern;
=======
		newsk->sk_kern_sock = arg->kern;
>>>>>>> 0c383648
		lock_sock(newsk);
		__inet_accept(sock, newsock, newsk);
		/* we are being invoked after accepting a non-mp-capable
		 * flow: sk is a tcp_sk, not an mptcp one.
		 *
		 * Hand the socket over to tcp so all further socket ops
		 * bypass mptcp.
		 */
		WRITE_ONCE(newsock->sk->sk_socket->ops,
			   mptcp_fallback_tcp_ops(newsock->sk));
	}
	release_sock(newsk);

	return 0;
}

static __poll_t mptcp_check_writeable(struct mptcp_sock *msk)
{
	struct sock *sk = (struct sock *)msk;

	if (__mptcp_stream_is_writeable(sk, 1))
		return EPOLLOUT | EPOLLWRNORM;

	set_bit(SOCK_NOSPACE, &sk->sk_socket->flags);
	smp_mb__after_atomic(); /* NOSPACE is changed by mptcp_write_space() */
	if (__mptcp_stream_is_writeable(sk, 1))
		return EPOLLOUT | EPOLLWRNORM;

	return 0;
}

static __poll_t mptcp_poll(struct file *file, struct socket *sock,
			   struct poll_table_struct *wait)
{
	struct sock *sk = sock->sk;
	struct mptcp_sock *msk;
	__poll_t mask = 0;
	u8 shutdown;
	int state;

	msk = mptcp_sk(sk);
	sock_poll_wait(file, sock, wait);

	state = inet_sk_state_load(sk);
	pr_debug("msk=%p state=%d flags=%lx", msk, state, msk->flags);
	if (state == TCP_LISTEN) {
		struct sock *ssk = READ_ONCE(msk->first);

		if (WARN_ON_ONCE(!ssk))
			return 0;

		return inet_csk_listen_poll(ssk);
	}

	shutdown = READ_ONCE(sk->sk_shutdown);
	if (shutdown == SHUTDOWN_MASK || state == TCP_CLOSE)
		mask |= EPOLLHUP;
	if (shutdown & RCV_SHUTDOWN)
		mask |= EPOLLIN | EPOLLRDNORM | EPOLLRDHUP;

	if (state != TCP_SYN_SENT && state != TCP_SYN_RECV) {
		mask |= mptcp_check_readable(sk);
		if (shutdown & SEND_SHUTDOWN)
			mask |= EPOLLOUT | EPOLLWRNORM;
		else
			mask |= mptcp_check_writeable(msk);
	} else if (state == TCP_SYN_SENT &&
		   inet_test_bit(DEFER_CONNECT, sk)) {
		/* cf tcp_poll() note about TFO */
		mask |= EPOLLOUT | EPOLLWRNORM;
	}

	/* This barrier is coupled with smp_wmb() in __mptcp_error_report() */
	smp_rmb();
	if (READ_ONCE(sk->sk_err))
		mask |= EPOLLERR;

	return mask;
}

static const struct proto_ops mptcp_stream_ops = {
	.family		   = PF_INET,
	.owner		   = THIS_MODULE,
	.release	   = inet_release,
	.bind		   = mptcp_bind,
	.connect	   = inet_stream_connect,
	.socketpair	   = sock_no_socketpair,
	.accept		   = mptcp_stream_accept,
	.getname	   = inet_getname,
	.poll		   = mptcp_poll,
	.ioctl		   = inet_ioctl,
	.gettstamp	   = sock_gettstamp,
	.listen		   = mptcp_listen,
	.shutdown	   = inet_shutdown,
	.setsockopt	   = sock_common_setsockopt,
	.getsockopt	   = sock_common_getsockopt,
	.sendmsg	   = inet_sendmsg,
	.recvmsg	   = inet_recvmsg,
	.mmap		   = sock_no_mmap,
	.set_rcvlowat	   = mptcp_set_rcvlowat,
};

static struct inet_protosw mptcp_protosw = {
	.type		= SOCK_STREAM,
	.protocol	= IPPROTO_MPTCP,
	.prot		= &mptcp_prot,
	.ops		= &mptcp_stream_ops,
	.flags		= INET_PROTOSW_ICSK,
};

static int mptcp_napi_poll(struct napi_struct *napi, int budget)
{
	struct mptcp_delegated_action *delegated;
	struct mptcp_subflow_context *subflow;
	int work_done = 0;

	delegated = container_of(napi, struct mptcp_delegated_action, napi);
	while ((subflow = mptcp_subflow_delegated_next(delegated)) != NULL) {
		struct sock *ssk = mptcp_subflow_tcp_sock(subflow);

		bh_lock_sock_nested(ssk);
		if (!sock_owned_by_user(ssk)) {
			mptcp_subflow_process_delegated(ssk, xchg(&subflow->delegated_status, 0));
		} else {
			/* tcp_release_cb_override already processed
			 * the action or will do at next release_sock().
			 * In both case must dequeue the subflow here - on the same
			 * CPU that scheduled it.
			 */
			smp_wmb();
			clear_bit(MPTCP_DELEGATE_SCHEDULED, &subflow->delegated_status);
		}
		bh_unlock_sock(ssk);
		sock_put(ssk);

		if (++work_done == budget)
			return budget;
	}

	/* always provide a 0 'work_done' argument, so that napi_complete_done
	 * will not try accessing the NULL napi->dev ptr
	 */
	napi_complete_done(napi, 0);
	return work_done;
}

void __init mptcp_proto_init(void)
{
	struct mptcp_delegated_action *delegated;
	int cpu;

	mptcp_prot.h.hashinfo = tcp_prot.h.hashinfo;

	if (percpu_counter_init(&mptcp_sockets_allocated, 0, GFP_KERNEL))
		panic("Failed to allocate MPTCP pcpu counter\n");

	init_dummy_netdev(&mptcp_napi_dev);
	for_each_possible_cpu(cpu) {
		delegated = per_cpu_ptr(&mptcp_delegated_actions, cpu);
		INIT_LIST_HEAD(&delegated->head);
		netif_napi_add_tx(&mptcp_napi_dev, &delegated->napi,
				  mptcp_napi_poll);
		napi_enable(&delegated->napi);
	}

	mptcp_subflow_init();
	mptcp_pm_init();
	mptcp_sched_init();
	mptcp_token_init();

	if (proto_register(&mptcp_prot, 1) != 0)
		panic("Failed to register MPTCP proto.\n");

	inet_register_protosw(&mptcp_protosw);

	BUILD_BUG_ON(sizeof(struct mptcp_skb_cb) > sizeof_field(struct sk_buff, cb));
}

#if IS_ENABLED(CONFIG_MPTCP_IPV6)
static const struct proto_ops mptcp_v6_stream_ops = {
	.family		   = PF_INET6,
	.owner		   = THIS_MODULE,
	.release	   = inet6_release,
	.bind		   = mptcp_bind,
	.connect	   = inet_stream_connect,
	.socketpair	   = sock_no_socketpair,
	.accept		   = mptcp_stream_accept,
	.getname	   = inet6_getname,
	.poll		   = mptcp_poll,
	.ioctl		   = inet6_ioctl,
	.gettstamp	   = sock_gettstamp,
	.listen		   = mptcp_listen,
	.shutdown	   = inet_shutdown,
	.setsockopt	   = sock_common_setsockopt,
	.getsockopt	   = sock_common_getsockopt,
	.sendmsg	   = inet6_sendmsg,
	.recvmsg	   = inet6_recvmsg,
	.mmap		   = sock_no_mmap,
#ifdef CONFIG_COMPAT
	.compat_ioctl	   = inet6_compat_ioctl,
#endif
	.set_rcvlowat	   = mptcp_set_rcvlowat,
};

static struct proto mptcp_v6_prot;

static struct inet_protosw mptcp_v6_protosw = {
	.type		= SOCK_STREAM,
	.protocol	= IPPROTO_MPTCP,
	.prot		= &mptcp_v6_prot,
	.ops		= &mptcp_v6_stream_ops,
	.flags		= INET_PROTOSW_ICSK,
};

int __init mptcp_proto_v6_init(void)
{
	int err;

	mptcp_v6_prot = mptcp_prot;
	strscpy(mptcp_v6_prot.name, "MPTCPv6", sizeof(mptcp_v6_prot.name));
	mptcp_v6_prot.slab = NULL;
	mptcp_v6_prot.obj_size = sizeof(struct mptcp6_sock);
	mptcp_v6_prot.ipv6_pinfo_offset = offsetof(struct mptcp6_sock, np);

	err = proto_register(&mptcp_v6_prot, 1);
	if (err)
		return err;

	err = inet6_register_protosw(&mptcp_v6_protosw);
	if (err)
		proto_unregister(&mptcp_v6_prot);

	return err;
}
#endif<|MERGE_RESOLUTION|>--- conflicted
+++ resolved
@@ -1559,11 +1559,8 @@
 	err = copied;
 
 out:
-<<<<<<< HEAD
-=======
 	if (err > 0)
 		msk->last_data_sent = tcp_jiffies32;
->>>>>>> 0c383648
 	return err;
 }
 
@@ -1659,17 +1656,10 @@
 			copied += ret;
 			continue;
 		}
-<<<<<<< HEAD
 
 		if (mptcp_sched_get_send(msk))
 			goto out;
 
-=======
-
-		if (mptcp_sched_get_send(msk))
-			goto out;
-
->>>>>>> 0c383648
 		if (READ_ONCE(subflow->scheduled)) {
 			mptcp_subflow_set_scheduled(subflow, false);
 			ret = __subflow_push_pending(sk, ssk, &info);
@@ -2926,11 +2916,6 @@
 		if (oldstate != TCP_ESTABLISHED)
 			MPTCP_INC_STATS(sock_net(sk), MPTCP_MIB_CURRESTAB);
 		break;
-<<<<<<< HEAD
-
-	default:
-		if (oldstate == TCP_ESTABLISHED)
-=======
 	case TCP_CLOSE_WAIT:
 		/* Unlike TCP, MPTCP sk would not have the TCP_SYN_RECV state:
 		 * MPTCP "accepted" sockets will be created later on. So no
@@ -2939,7 +2924,6 @@
 		break;
 	default:
 		if (oldstate == TCP_ESTABLISHED || oldstate == TCP_CLOSE_WAIT)
->>>>>>> 0c383648
 			MPTCP_DEC_STATS(sock_net(sk), MPTCP_MIB_CURRESTAB);
 	}
 
@@ -3756,10 +3740,7 @@
 
 	WRITE_ONCE(msk->write_seq, subflow->idsn);
 	WRITE_ONCE(msk->snd_nxt, subflow->idsn);
-<<<<<<< HEAD
-=======
 	WRITE_ONCE(msk->snd_una, subflow->idsn);
->>>>>>> 0c383648
 	if (likely(!__mptcp_check_fallback(msk)))
 		MPTCP_INC_STATS(sock_net(sk), MPTCP_MIB_MPCAPABLEACTIVE);
 
@@ -3911,10 +3892,6 @@
 {
 	struct mptcp_sock *msk = mptcp_sk(sock->sk);
 	struct sock *ssk, *newsk;
-<<<<<<< HEAD
-	int err;
-=======
->>>>>>> 0c383648
 
 	pr_debug("msk=%p", msk);
 
@@ -3926,15 +3903,9 @@
 		return -EINVAL;
 
 	pr_debug("ssk=%p, listener=%p", ssk, mptcp_subflow_ctx(ssk));
-<<<<<<< HEAD
-	newsk = inet_csk_accept(ssk, flags, &err, kern);
-	if (!newsk)
-		return err;
-=======
 	newsk = inet_csk_accept(ssk, arg);
 	if (!newsk)
 		return arg->err;
->>>>>>> 0c383648
 
 	pr_debug("newsk=%p, subflow is mptcp=%d", newsk, sk_is_mptcp(newsk));
 	if (sk_is_mptcp(newsk)) {
@@ -3955,11 +3926,7 @@
 		newsk = new_mptcp_sock;
 		MPTCP_INC_STATS(sock_net(ssk), MPTCP_MIB_MPCAPABLEPASSIVEACK);
 
-<<<<<<< HEAD
-		newsk->sk_kern_sock = kern;
-=======
 		newsk->sk_kern_sock = arg->kern;
->>>>>>> 0c383648
 		lock_sock(newsk);
 		__inet_accept(sock, newsock, newsk);
 
@@ -3988,11 +3955,7 @@
 		}
 	} else {
 tcpfallback:
-<<<<<<< HEAD
-		newsk->sk_kern_sock = kern;
-=======
 		newsk->sk_kern_sock = arg->kern;
->>>>>>> 0c383648
 		lock_sock(newsk);
 		__inet_accept(sock, newsock, newsk);
 		/* we are being invoked after accepting a non-mp-capable
