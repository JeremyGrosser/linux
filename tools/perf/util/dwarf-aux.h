--- conflicted
+++ resolved
@@ -139,8 +139,6 @@
 /* Get the list of including scopes */
 int die_get_scopes(Dwarf_Die *cu_die, Dwarf_Addr pc, Dwarf_Die **scopes);
 
-<<<<<<< HEAD
-=======
 /* Variable type information */
 struct die_var_type {
 	struct die_var_type *next;
@@ -156,7 +154,6 @@
 /* Return type info where the pointer and offset point to */
 Dwarf_Die *die_deref_ptr_type(Dwarf_Die *ptr_die, int offset, Dwarf_Die *die_mem);
 
->>>>>>> 0c383648
 #ifdef HAVE_DWARF_GETLOCATIONS_SUPPORT
 
 /* Get byte offset range of given variable DIE */
@@ -168,11 +165,6 @@
 				    Dwarf_Die *die_mem);
 
 /* Find a (global) variable located in the 'addr' */
-<<<<<<< HEAD
-Dwarf_Die *die_find_variable_by_addr(Dwarf_Die *sc_die, Dwarf_Addr pc,
-				     Dwarf_Addr addr, Dwarf_Die *die_mem,
-				     int *offset);
-=======
 Dwarf_Die *die_find_variable_by_addr(Dwarf_Die *sc_die, Dwarf_Addr addr,
 				     Dwarf_Die *die_mem, int *offset);
 
@@ -181,7 +173,6 @@
 
 /* Save all global variables in this CU */
 void die_collect_global_vars(Dwarf_Die *cu_die, struct die_var_type **var_types);
->>>>>>> 0c383648
 
 #else /*  HAVE_DWARF_GETLOCATIONS_SUPPORT */
 
@@ -203,10 +194,6 @@
 }
 
 static inline Dwarf_Die *die_find_variable_by_addr(Dwarf_Die *sc_die __maybe_unused,
-<<<<<<< HEAD
-						   Dwarf_Addr pc __maybe_unused,
-=======
->>>>>>> 0c383648
 						   Dwarf_Addr addr __maybe_unused,
 						   Dwarf_Die *die_mem __maybe_unused,
 						   int *offset __maybe_unused)
@@ -214,8 +201,6 @@
 	return NULL;
 }
 
-<<<<<<< HEAD
-=======
 static inline void die_collect_vars(Dwarf_Die *sc_die __maybe_unused,
 				    struct die_var_type **var_types __maybe_unused)
 {
@@ -226,7 +211,6 @@
 {
 }
 
->>>>>>> 0c383648
 #endif /* HAVE_DWARF_GETLOCATIONS_SUPPORT */
 
 #ifdef HAVE_DWARF_CFI_SUPPORT
