--- conflicted
+++ resolved
@@ -155,11 +155,7 @@
 
 static __pure inline bool hist_entry__has_callchains(struct hist_entry *he)
 {
-<<<<<<< HEAD
-	return hists__has_callchains(he->hists);
-=======
 	return he->callchain_size != 0;
->>>>>>> e7ad3dc9
 }
 
 static inline bool hist_entry__has_pairs(struct hist_entry *he)
