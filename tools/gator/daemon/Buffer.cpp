--- conflicted
+++ resolved
@@ -267,15 +267,9 @@
 	return retval;
 }
 
-<<<<<<< HEAD
-bool Buffer::eventTid (const int tid) {
-	bool retval = false;
-	if (checkSpace(2*MAXSIZE_PACK32)) {
-=======
 bool Buffer::eventTid(const int tid) {
 	bool retval = false;
 	if (checkSpace(2 * MAXSIZE_PACK32)) {
->>>>>>> 03925e64
 		packInt(1);	// key of 1 indicates a tid
 		packInt(tid);
 		retval = true;
@@ -284,11 +278,7 @@
 	return retval;
 }
 
-<<<<<<< HEAD
-void Buffer::event (const int32_t key, const int32_t value) {
-=======
 void Buffer::event(const int32_t key, const int32_t value) {
->>>>>>> 03925e64
 	if (checkSpace(2 * MAXSIZE_PACK32)) {
 		packInt(key);
 		packInt(value);
