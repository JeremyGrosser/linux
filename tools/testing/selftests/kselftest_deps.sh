--- conflicted
+++ resolved
@@ -244,10 +244,7 @@
 l5_test()
 {
 	tests=$(find $(dirname "$test") -type f -name "*.mk")
-<<<<<<< HEAD
-=======
 	[[ -z "${tests// }" ]] && return
->>>>>>> 0c383648
 	test_libs=$(grep "^IOURING_EXTRA_LIBS +\?=" $tests | \
 			cut -d "=" -f 2)
 
