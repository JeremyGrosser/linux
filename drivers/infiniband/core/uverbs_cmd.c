/*
 * Copyright (c) 2005 Topspin Communications.  All rights reserved.
 * Copyright (c) 2005, 2006, 2007 Cisco Systems.  All rights reserved.
 * Copyright (c) 2005 PathScale, Inc.  All rights reserved.
 * Copyright (c) 2006 Mellanox Technologies.  All rights reserved.
 *
 * This software is available to you under a choice of one of two
 * licenses.  You may choose to be licensed under the terms of the GNU
 * General Public License (GPL) Version 2, available from the file
 * COPYING in the main directory of this source tree, or the
 * OpenIB.org BSD license below:
 *
 *     Redistribution and use in source and binary forms, with or
 *     without modification, are permitted provided that the following
 *     conditions are met:
 *
 *      - Redistributions of source code must retain the above
 *        copyright notice, this list of conditions and the following
 *        disclaimer.
 *
 *      - Redistributions in binary form must reproduce the above
 *        copyright notice, this list of conditions and the following
 *        disclaimer in the documentation and/or other materials
 *        provided with the distribution.
 *
 * THE SOFTWARE IS PROVIDED "AS IS", WITHOUT WARRANTY OF ANY KIND,
 * EXPRESS OR IMPLIED, INCLUDING BUT NOT LIMITED TO THE WARRANTIES OF
 * MERCHANTABILITY, FITNESS FOR A PARTICULAR PURPOSE AND
 * NONINFRINGEMENT. IN NO EVENT SHALL THE AUTHORS OR COPYRIGHT HOLDERS
 * BE LIABLE FOR ANY CLAIM, DAMAGES OR OTHER LIABILITY, WHETHER IN AN
 * ACTION OF CONTRACT, TORT OR OTHERWISE, ARISING FROM, OUT OF OR IN
 * CONNECTION WITH THE SOFTWARE OR THE USE OR OTHER DEALINGS IN THE
 * SOFTWARE.
 */

#include <linux/file.h>
#include <linux/fs.h>
#include <linux/slab.h>
#include <linux/sched.h>

#include <linux/uaccess.h>

#include <rdma/uverbs_types.h>
#include <rdma/uverbs_std_types.h>
#include "rdma_core.h"

#include "uverbs.h"
#include "core_priv.h"

/*
 * Copy a response to userspace. If the provided 'resp' is larger than the
 * user buffer it is silently truncated. If the user provided a larger buffer
 * then the trailing portion is zero filled.
 *
 * These semantics are intended to support future extension of the output
 * structures.
 */
static int uverbs_response(struct uverbs_attr_bundle *attrs, const void *resp,
			   size_t resp_len)
{
	int ret;

	if (uverbs_attr_is_valid(attrs, UVERBS_ATTR_CORE_OUT))
		return uverbs_copy_to_struct_or_zero(
			attrs, UVERBS_ATTR_CORE_OUT, resp, resp_len);

	if (copy_to_user(attrs->ucore.outbuf, resp,
			 min(attrs->ucore.outlen, resp_len)))
		return -EFAULT;

	if (resp_len < attrs->ucore.outlen) {
		/*
		 * Zero fill any extra memory that user
		 * space might have provided.
		 */
		ret = clear_user(attrs->ucore.outbuf + resp_len,
				 attrs->ucore.outlen - resp_len);
		if (ret)
			return -EFAULT;
	}

	return 0;
}

/*
 * Copy a request from userspace. If the provided 'req' is larger than the
 * user buffer then the user buffer is zero extended into the 'req'. If 'req'
 * is smaller than the user buffer then the uncopied bytes in the user buffer
 * must be zero.
 */
static int uverbs_request(struct uverbs_attr_bundle *attrs, void *req,
			  size_t req_len)
{
	if (copy_from_user(req, attrs->ucore.inbuf,
			   min(attrs->ucore.inlen, req_len)))
		return -EFAULT;

	if (attrs->ucore.inlen < req_len) {
		memset(req + attrs->ucore.inlen, 0,
		       req_len - attrs->ucore.inlen);
	} else if (attrs->ucore.inlen > req_len) {
		if (!ib_is_buffer_cleared(attrs->ucore.inbuf + req_len,
					  attrs->ucore.inlen - req_len))
			return -EOPNOTSUPP;
	}
	return 0;
}

/*
 * Generate the value for the 'response_length' protocol used by write_ex.
 * This is the number of bytes the kernel actually wrote. Userspace can use
 * this to detect what structure members in the response the kernel
 * understood.
 */
static u32 uverbs_response_length(struct uverbs_attr_bundle *attrs,
				  size_t resp_len)
{
	return min_t(size_t, attrs->ucore.outlen, resp_len);
}

/*
 * The iterator version of the request interface is for handlers that need to
 * step over a flex array at the end of a command header.
 */
struct uverbs_req_iter {
	const void __user *cur;
	const void __user *end;
};

static int uverbs_request_start(struct uverbs_attr_bundle *attrs,
				struct uverbs_req_iter *iter,
				void *req,
				size_t req_len)
{
	if (attrs->ucore.inlen < req_len)
		return -ENOSPC;

	if (copy_from_user(req, attrs->ucore.inbuf, req_len))
		return -EFAULT;

	iter->cur = attrs->ucore.inbuf + req_len;
	iter->end = attrs->ucore.inbuf + attrs->ucore.inlen;
	return 0;
}

static int uverbs_request_next(struct uverbs_req_iter *iter, void *val,
			       size_t len)
{
	if (iter->cur + len > iter->end)
		return -ENOSPC;

	if (copy_from_user(val, iter->cur, len))
		return -EFAULT;

	iter->cur += len;
	return 0;
}

static const void __user *uverbs_request_next_ptr(struct uverbs_req_iter *iter,
						  size_t len)
{
	const void __user *res = iter->cur;

	if (iter->cur + len > iter->end)
		return (void __force __user *)ERR_PTR(-ENOSPC);
	iter->cur += len;
	return res;
}

static int uverbs_request_finish(struct uverbs_req_iter *iter)
{
	if (!ib_is_buffer_cleared(iter->cur, iter->end - iter->cur))
		return -EOPNOTSUPP;
	return 0;
}

/*
 * When calling a destroy function during an error unwind we need to pass in
 * the udata that is sanitized of all user arguments. Ie from the driver
 * perspective it looks like no udata was passed.
 */
struct ib_udata *uverbs_get_cleared_udata(struct uverbs_attr_bundle *attrs)
{
	attrs->driver_udata = (struct ib_udata){};
	return &attrs->driver_udata;
}

static struct ib_uverbs_completion_event_file *
_ib_uverbs_lookup_comp_file(s32 fd, struct uverbs_attr_bundle *attrs)
{
	struct ib_uobject *uobj = ufd_get_read(UVERBS_OBJECT_COMP_CHANNEL,
					       fd, attrs);

	if (IS_ERR(uobj))
		return (void *)uobj;

	uverbs_uobject_get(uobj);
	uobj_put_read(uobj);

	return container_of(uobj, struct ib_uverbs_completion_event_file,
			    uobj);
}
#define ib_uverbs_lookup_comp_file(_fd, _ufile)                                \
	_ib_uverbs_lookup_comp_file((_fd)*typecheck(s32, _fd), _ufile)

int ib_alloc_ucontext(struct uverbs_attr_bundle *attrs)
{
	struct ib_uverbs_file *ufile = attrs->ufile;
	struct ib_ucontext *ucontext;
	struct ib_device *ib_dev;

	ib_dev = srcu_dereference(ufile->device->ib_dev,
				  &ufile->device->disassociate_srcu);
	if (!ib_dev)
		return -EIO;

	ucontext = rdma_zalloc_drv_obj(ib_dev, ib_ucontext);
	if (!ucontext)
		return -ENOMEM;

	ucontext->res.type = RDMA_RESTRACK_CTX;
	ucontext->device = ib_dev;
	ucontext->ufile = ufile;
	xa_init_flags(&ucontext->mmap_xa, XA_FLAGS_ALLOC);
	attrs->context = ucontext;
	return 0;
}

int ib_init_ucontext(struct uverbs_attr_bundle *attrs)
{
	struct ib_ucontext *ucontext = attrs->context;
	struct ib_uverbs_file *file = attrs->ufile;
	int ret;

	if (!down_read_trylock(&file->hw_destroy_rwsem))
		return -EIO;
	mutex_lock(&file->ucontext_lock);
	if (file->ucontext) {
		ret = -EINVAL;
		goto err;
	}

	ret = ib_rdmacg_try_charge(&ucontext->cg_obj, ucontext->device,
				   RDMACG_RESOURCE_HCA_HANDLE);
	if (ret)
		goto err;

	ret = ucontext->device->ops.alloc_ucontext(ucontext,
						   &attrs->driver_udata);
	if (ret)
		goto err_uncharge;

	rdma_restrack_uadd(&ucontext->res);

	/*
	 * Make sure that ib_uverbs_get_ucontext() sees the pointer update
	 * only after all writes to setup the ucontext have completed
	 */
	smp_store_release(&file->ucontext, ucontext);

	mutex_unlock(&file->ucontext_lock);
	up_read(&file->hw_destroy_rwsem);
	return 0;

err_uncharge:
	ib_rdmacg_uncharge(&ucontext->cg_obj, ucontext->device,
			   RDMACG_RESOURCE_HCA_HANDLE);
err:
	mutex_unlock(&file->ucontext_lock);
	up_read(&file->hw_destroy_rwsem);
	return ret;
}
<<<<<<< HEAD

static int ib_uverbs_get_context(struct uverbs_attr_bundle *attrs)
{
	struct ib_uverbs_get_context_resp resp;
	struct ib_uverbs_get_context cmd;
	struct ib_device *ib_dev;
	struct ib_uobject *uobj;
	int ret;

	ret = uverbs_request(attrs, &cmd, sizeof(cmd));
	if (ret)
		return ret;

	ret = ib_alloc_ucontext(attrs);
	if (ret)
		return ret;

	uobj = uobj_alloc(UVERBS_OBJECT_ASYNC_EVENT, attrs, &ib_dev);
	if (IS_ERR(uobj)) {
		ret = PTR_ERR(uobj);
		goto err_ucontext;
	}

=======

static int ib_uverbs_get_context(struct uverbs_attr_bundle *attrs)
{
	struct ib_uverbs_get_context_resp resp;
	struct ib_uverbs_get_context cmd;
	struct ib_device *ib_dev;
	struct ib_uobject *uobj;
	int ret;

	ret = uverbs_request(attrs, &cmd, sizeof(cmd));
	if (ret)
		return ret;

	ret = ib_alloc_ucontext(attrs);
	if (ret)
		return ret;

	uobj = uobj_alloc(UVERBS_OBJECT_ASYNC_EVENT, attrs, &ib_dev);
	if (IS_ERR(uobj)) {
		ret = PTR_ERR(uobj);
		goto err_ucontext;
	}

>>>>>>> 2c523b34
	resp = (struct ib_uverbs_get_context_resp){
		.num_comp_vectors = attrs->ufile->device->num_comp_vectors,
		.async_fd = uobj->id,
	};
	ret = uverbs_response(attrs, &resp, sizeof(resp));
	if (ret)
		goto err_uobj;

	ret = ib_init_ucontext(attrs);
	if (ret)
		goto err_uobj;

	ib_uverbs_init_async_event_file(
		container_of(uobj, struct ib_uverbs_async_event_file, uobj));
	rdma_alloc_commit_uobject(uobj, attrs);
	return 0;

err_uobj:
	rdma_alloc_abort_uobject(uobj, attrs);
err_ucontext:
	kfree(attrs->context);
	attrs->context = NULL;
	return ret;
}

static void copy_query_dev_fields(struct ib_ucontext *ucontext,
				  struct ib_uverbs_query_device_resp *resp,
				  struct ib_device_attr *attr)
{
	struct ib_device *ib_dev = ucontext->device;

	resp->fw_ver		= attr->fw_ver;
	resp->node_guid		= ib_dev->node_guid;
	resp->sys_image_guid	= attr->sys_image_guid;
	resp->max_mr_size	= attr->max_mr_size;
	resp->page_size_cap	= attr->page_size_cap;
	resp->vendor_id		= attr->vendor_id;
	resp->vendor_part_id	= attr->vendor_part_id;
	resp->hw_ver		= attr->hw_ver;
	resp->max_qp		= attr->max_qp;
	resp->max_qp_wr		= attr->max_qp_wr;
	resp->device_cap_flags	= lower_32_bits(attr->device_cap_flags);
	resp->max_sge		= min(attr->max_send_sge, attr->max_recv_sge);
	resp->max_sge_rd	= attr->max_sge_rd;
	resp->max_cq		= attr->max_cq;
	resp->max_cqe		= attr->max_cqe;
	resp->max_mr		= attr->max_mr;
	resp->max_pd		= attr->max_pd;
	resp->max_qp_rd_atom	= attr->max_qp_rd_atom;
	resp->max_ee_rd_atom	= attr->max_ee_rd_atom;
	resp->max_res_rd_atom	= attr->max_res_rd_atom;
	resp->max_qp_init_rd_atom	= attr->max_qp_init_rd_atom;
	resp->max_ee_init_rd_atom	= attr->max_ee_init_rd_atom;
	resp->atomic_cap		= attr->atomic_cap;
	resp->max_ee			= attr->max_ee;
	resp->max_rdd			= attr->max_rdd;
	resp->max_mw			= attr->max_mw;
	resp->max_raw_ipv6_qp		= attr->max_raw_ipv6_qp;
	resp->max_raw_ethy_qp		= attr->max_raw_ethy_qp;
	resp->max_mcast_grp		= attr->max_mcast_grp;
	resp->max_mcast_qp_attach	= attr->max_mcast_qp_attach;
	resp->max_total_mcast_qp_attach	= attr->max_total_mcast_qp_attach;
	resp->max_ah			= attr->max_ah;
	resp->max_fmr			= attr->max_fmr;
	resp->max_map_per_fmr		= attr->max_map_per_fmr;
	resp->max_srq			= attr->max_srq;
	resp->max_srq_wr		= attr->max_srq_wr;
	resp->max_srq_sge		= attr->max_srq_sge;
	resp->max_pkeys			= attr->max_pkeys;
	resp->local_ca_ack_delay	= attr->local_ca_ack_delay;
	resp->phys_port_cnt		= ib_dev->phys_port_cnt;
}

static int ib_uverbs_query_device(struct uverbs_attr_bundle *attrs)
{
	struct ib_uverbs_query_device      cmd;
	struct ib_uverbs_query_device_resp resp;
	struct ib_ucontext *ucontext;
	int ret;

	ucontext = ib_uverbs_get_ucontext(attrs);
	if (IS_ERR(ucontext))
		return PTR_ERR(ucontext);

	ret = uverbs_request(attrs, &cmd, sizeof(cmd));
	if (ret)
		return ret;

	memset(&resp, 0, sizeof resp);
	copy_query_dev_fields(ucontext, &resp, &ucontext->device->attrs);

	return uverbs_response(attrs, &resp, sizeof(resp));
}

static int ib_uverbs_query_port(struct uverbs_attr_bundle *attrs)
{
	struct ib_uverbs_query_port      cmd;
	struct ib_uverbs_query_port_resp resp;
	struct ib_port_attr              attr;
	int                              ret;
	struct ib_ucontext *ucontext;
	struct ib_device *ib_dev;

	ucontext = ib_uverbs_get_ucontext(attrs);
	if (IS_ERR(ucontext))
		return PTR_ERR(ucontext);
	ib_dev = ucontext->device;

	ret = uverbs_request(attrs, &cmd, sizeof(cmd));
	if (ret)
		return ret;

	ret = ib_query_port(ib_dev, cmd.port_num, &attr);
	if (ret)
		return ret;

	memset(&resp, 0, sizeof resp);
	copy_port_attr_to_resp(&attr, &resp, ib_dev, cmd.port_num);

	return uverbs_response(attrs, &resp, sizeof(resp));
}

static int ib_uverbs_alloc_pd(struct uverbs_attr_bundle *attrs)
{
	struct ib_uverbs_alloc_pd      cmd;
	struct ib_uverbs_alloc_pd_resp resp;
	struct ib_uobject             *uobj;
	struct ib_pd                  *pd;
	int                            ret;
	struct ib_device *ib_dev;

	ret = uverbs_request(attrs, &cmd, sizeof(cmd));
	if (ret)
		return ret;

	uobj = uobj_alloc(UVERBS_OBJECT_PD, attrs, &ib_dev);
	if (IS_ERR(uobj))
		return PTR_ERR(uobj);

	pd = rdma_zalloc_drv_obj(ib_dev, ib_pd);
	if (!pd) {
		ret = -ENOMEM;
		goto err;
	}

	pd->device  = ib_dev;
	pd->uobject = uobj;
	pd->__internal_mr = NULL;
	atomic_set(&pd->usecnt, 0);
	pd->res.type = RDMA_RESTRACK_PD;

	ret = ib_dev->ops.alloc_pd(pd, &attrs->driver_udata);
	if (ret)
		goto err_alloc;

	uobj->object = pd;
	memset(&resp, 0, sizeof resp);
	resp.pd_handle = uobj->id;
	rdma_restrack_uadd(&pd->res);

	ret = uverbs_response(attrs, &resp, sizeof(resp));
	if (ret)
		goto err_copy;

	rdma_alloc_commit_uobject(uobj, attrs);
	return 0;

err_copy:
	ib_dealloc_pd_user(pd, uverbs_get_cleared_udata(attrs));
	pd = NULL;
err_alloc:
	kfree(pd);
err:
	uobj_alloc_abort(uobj, attrs);
	return ret;
}

static int ib_uverbs_dealloc_pd(struct uverbs_attr_bundle *attrs)
{
	struct ib_uverbs_dealloc_pd cmd;
	int ret;

	ret = uverbs_request(attrs, &cmd, sizeof(cmd));
	if (ret)
		return ret;

	return uobj_perform_destroy(UVERBS_OBJECT_PD, cmd.pd_handle, attrs);
}

struct xrcd_table_entry {
	struct rb_node  node;
	struct ib_xrcd *xrcd;
	struct inode   *inode;
};

static int xrcd_table_insert(struct ib_uverbs_device *dev,
			    struct inode *inode,
			    struct ib_xrcd *xrcd)
{
	struct xrcd_table_entry *entry, *scan;
	struct rb_node **p = &dev->xrcd_tree.rb_node;
	struct rb_node *parent = NULL;

	entry = kmalloc(sizeof *entry, GFP_KERNEL);
	if (!entry)
		return -ENOMEM;

	entry->xrcd  = xrcd;
	entry->inode = inode;

	while (*p) {
		parent = *p;
		scan = rb_entry(parent, struct xrcd_table_entry, node);

		if (inode < scan->inode) {
			p = &(*p)->rb_left;
		} else if (inode > scan->inode) {
			p = &(*p)->rb_right;
		} else {
			kfree(entry);
			return -EEXIST;
		}
	}

	rb_link_node(&entry->node, parent, p);
	rb_insert_color(&entry->node, &dev->xrcd_tree);
	igrab(inode);
	return 0;
}

static struct xrcd_table_entry *xrcd_table_search(struct ib_uverbs_device *dev,
						  struct inode *inode)
{
	struct xrcd_table_entry *entry;
	struct rb_node *p = dev->xrcd_tree.rb_node;

	while (p) {
		entry = rb_entry(p, struct xrcd_table_entry, node);

		if (inode < entry->inode)
			p = p->rb_left;
		else if (inode > entry->inode)
			p = p->rb_right;
		else
			return entry;
	}

	return NULL;
}

static struct ib_xrcd *find_xrcd(struct ib_uverbs_device *dev, struct inode *inode)
{
	struct xrcd_table_entry *entry;

	entry = xrcd_table_search(dev, inode);
	if (!entry)
		return NULL;

	return entry->xrcd;
}

static void xrcd_table_delete(struct ib_uverbs_device *dev,
			      struct inode *inode)
{
	struct xrcd_table_entry *entry;

	entry = xrcd_table_search(dev, inode);
	if (entry) {
		iput(inode);
		rb_erase(&entry->node, &dev->xrcd_tree);
		kfree(entry);
	}
}

static int ib_uverbs_open_xrcd(struct uverbs_attr_bundle *attrs)
{
	struct ib_uverbs_device *ibudev = attrs->ufile->device;
	struct ib_uverbs_open_xrcd	cmd;
	struct ib_uverbs_open_xrcd_resp	resp;
	struct ib_uxrcd_object         *obj;
	struct ib_xrcd                 *xrcd = NULL;
	struct fd			f = {NULL, 0};
	struct inode                   *inode = NULL;
	int				ret = 0;
	int				new_xrcd = 0;
	struct ib_device *ib_dev;

	ret = uverbs_request(attrs, &cmd, sizeof(cmd));
	if (ret)
		return ret;

	mutex_lock(&ibudev->xrcd_tree_mutex);

	if (cmd.fd != -1) {
		/* search for file descriptor */
		f = fdget(cmd.fd);
		if (!f.file) {
			ret = -EBADF;
			goto err_tree_mutex_unlock;
		}

		inode = file_inode(f.file);
		xrcd = find_xrcd(ibudev, inode);
		if (!xrcd && !(cmd.oflags & O_CREAT)) {
			/* no file descriptor. Need CREATE flag */
			ret = -EAGAIN;
			goto err_tree_mutex_unlock;
		}

		if (xrcd && cmd.oflags & O_EXCL) {
			ret = -EINVAL;
			goto err_tree_mutex_unlock;
		}
	}

	obj = (struct ib_uxrcd_object *)uobj_alloc(UVERBS_OBJECT_XRCD, attrs,
						   &ib_dev);
	if (IS_ERR(obj)) {
		ret = PTR_ERR(obj);
		goto err_tree_mutex_unlock;
	}

	if (!xrcd) {
		xrcd = ib_dev->ops.alloc_xrcd(ib_dev, &attrs->driver_udata);
		if (IS_ERR(xrcd)) {
			ret = PTR_ERR(xrcd);
			goto err;
		}

		xrcd->inode   = inode;
		xrcd->device  = ib_dev;
		atomic_set(&xrcd->usecnt, 0);
		mutex_init(&xrcd->tgt_qp_mutex);
		INIT_LIST_HEAD(&xrcd->tgt_qp_list);
		new_xrcd = 1;
	}

	atomic_set(&obj->refcnt, 0);
	obj->uobject.object = xrcd;
	memset(&resp, 0, sizeof resp);
	resp.xrcd_handle = obj->uobject.id;

	if (inode) {
		if (new_xrcd) {
			/* create new inode/xrcd table entry */
			ret = xrcd_table_insert(ibudev, inode, xrcd);
			if (ret)
				goto err_dealloc_xrcd;
		}
		atomic_inc(&xrcd->usecnt);
	}

	ret = uverbs_response(attrs, &resp, sizeof(resp));
	if (ret)
		goto err_copy;

	if (f.file)
		fdput(f);

	mutex_unlock(&ibudev->xrcd_tree_mutex);

	rdma_alloc_commit_uobject(&obj->uobject, attrs);
	return 0;

err_copy:
	if (inode) {
		if (new_xrcd)
			xrcd_table_delete(ibudev, inode);
		atomic_dec(&xrcd->usecnt);
	}

err_dealloc_xrcd:
	ib_dealloc_xrcd(xrcd, uverbs_get_cleared_udata(attrs));

err:
	uobj_alloc_abort(&obj->uobject, attrs);

err_tree_mutex_unlock:
	if (f.file)
		fdput(f);

	mutex_unlock(&ibudev->xrcd_tree_mutex);

	return ret;
}

static int ib_uverbs_close_xrcd(struct uverbs_attr_bundle *attrs)
{
	struct ib_uverbs_close_xrcd cmd;
	int ret;

	ret = uverbs_request(attrs, &cmd, sizeof(cmd));
	if (ret)
		return ret;

	return uobj_perform_destroy(UVERBS_OBJECT_XRCD, cmd.xrcd_handle, attrs);
}

int ib_uverbs_dealloc_xrcd(struct ib_uobject *uobject, struct ib_xrcd *xrcd,
			   enum rdma_remove_reason why,
			   struct uverbs_attr_bundle *attrs)
{
	struct inode *inode;
	int ret;
	struct ib_uverbs_device *dev = attrs->ufile->device;

	inode = xrcd->inode;
	if (inode && !atomic_dec_and_test(&xrcd->usecnt))
		return 0;

	ret = ib_dealloc_xrcd(xrcd, &attrs->driver_udata);

	if (ib_is_destroy_retryable(ret, why, uobject)) {
		atomic_inc(&xrcd->usecnt);
		return ret;
	}

	if (inode)
		xrcd_table_delete(dev, inode);

	return ret;
}

static int ib_uverbs_reg_mr(struct uverbs_attr_bundle *attrs)
{
	struct ib_uverbs_reg_mr      cmd;
	struct ib_uverbs_reg_mr_resp resp;
	struct ib_uobject           *uobj;
	struct ib_pd                *pd;
	struct ib_mr                *mr;
	int                          ret;
	struct ib_device *ib_dev;

	ret = uverbs_request(attrs, &cmd, sizeof(cmd));
	if (ret)
		return ret;

	if ((cmd.start & ~PAGE_MASK) != (cmd.hca_va & ~PAGE_MASK))
		return -EINVAL;

	ret = ib_check_mr_access(cmd.access_flags);
	if (ret)
		return ret;

	uobj = uobj_alloc(UVERBS_OBJECT_MR, attrs, &ib_dev);
	if (IS_ERR(uobj))
		return PTR_ERR(uobj);

	pd = uobj_get_obj_read(pd, UVERBS_OBJECT_PD, cmd.pd_handle, attrs);
	if (!pd) {
		ret = -EINVAL;
		goto err_free;
	}

	if (cmd.access_flags & IB_ACCESS_ON_DEMAND) {
		if (!(pd->device->attrs.device_cap_flags &
		      IB_DEVICE_ON_DEMAND_PAGING)) {
			pr_debug("ODP support not available\n");
			ret = -EINVAL;
			goto err_put;
		}
	}

	mr = pd->device->ops.reg_user_mr(pd, cmd.start, cmd.length, cmd.hca_va,
					 cmd.access_flags,
					 &attrs->driver_udata);
	if (IS_ERR(mr)) {
		ret = PTR_ERR(mr);
		goto err_put;
	}

	mr->device  = pd->device;
	mr->pd      = pd;
	mr->type    = IB_MR_TYPE_USER;
	mr->dm	    = NULL;
	mr->sig_attrs = NULL;
	mr->uobject = uobj;
	atomic_inc(&pd->usecnt);
	mr->res.type = RDMA_RESTRACK_MR;
	rdma_restrack_uadd(&mr->res);

	uobj->object = mr;

	memset(&resp, 0, sizeof resp);
	resp.lkey      = mr->lkey;
	resp.rkey      = mr->rkey;
	resp.mr_handle = uobj->id;

	ret = uverbs_response(attrs, &resp, sizeof(resp));
	if (ret)
		goto err_copy;

	uobj_put_obj_read(pd);

	rdma_alloc_commit_uobject(uobj, attrs);
	return 0;

err_copy:
	ib_dereg_mr_user(mr, uverbs_get_cleared_udata(attrs));

err_put:
	uobj_put_obj_read(pd);

err_free:
	uobj_alloc_abort(uobj, attrs);
	return ret;
}

static int ib_uverbs_rereg_mr(struct uverbs_attr_bundle *attrs)
{
	struct ib_uverbs_rereg_mr      cmd;
	struct ib_uverbs_rereg_mr_resp resp;
	struct ib_pd                *pd = NULL;
	struct ib_mr                *mr;
	struct ib_pd		    *old_pd;
	int                          ret;
	struct ib_uobject	    *uobj;

	ret = uverbs_request(attrs, &cmd, sizeof(cmd));
	if (ret)
		return ret;

	if (cmd.flags & ~IB_MR_REREG_SUPPORTED || !cmd.flags)
		return -EINVAL;

	if ((cmd.flags & IB_MR_REREG_TRANS) &&
	    (!cmd.start || !cmd.hca_va || 0 >= cmd.length ||
	     (cmd.start & ~PAGE_MASK) != (cmd.hca_va & ~PAGE_MASK)))
			return -EINVAL;

	uobj = uobj_get_write(UVERBS_OBJECT_MR, cmd.mr_handle, attrs);
	if (IS_ERR(uobj))
		return PTR_ERR(uobj);

	mr = uobj->object;

	if (mr->dm) {
		ret = -EINVAL;
		goto put_uobjs;
	}

	if (cmd.flags & IB_MR_REREG_ACCESS) {
		ret = ib_check_mr_access(cmd.access_flags);
		if (ret)
			goto put_uobjs;
	}

	if (cmd.flags & IB_MR_REREG_PD) {
		pd = uobj_get_obj_read(pd, UVERBS_OBJECT_PD, cmd.pd_handle,
				       attrs);
		if (!pd) {
			ret = -EINVAL;
			goto put_uobjs;
		}
	}

	old_pd = mr->pd;
	ret = mr->device->ops.rereg_user_mr(mr, cmd.flags, cmd.start,
					    cmd.length, cmd.hca_va,
					    cmd.access_flags, pd,
					    &attrs->driver_udata);
	if (ret)
		goto put_uobj_pd;

	if (cmd.flags & IB_MR_REREG_PD) {
		atomic_inc(&pd->usecnt);
		mr->pd = pd;
		atomic_dec(&old_pd->usecnt);
	}

	memset(&resp, 0, sizeof(resp));
	resp.lkey      = mr->lkey;
	resp.rkey      = mr->rkey;

	ret = uverbs_response(attrs, &resp, sizeof(resp));

put_uobj_pd:
	if (cmd.flags & IB_MR_REREG_PD)
		uobj_put_obj_read(pd);

put_uobjs:
	uobj_put_write(uobj);

	return ret;
}

static int ib_uverbs_dereg_mr(struct uverbs_attr_bundle *attrs)
{
	struct ib_uverbs_dereg_mr cmd;
	int ret;

	ret = uverbs_request(attrs, &cmd, sizeof(cmd));
	if (ret)
		return ret;

	return uobj_perform_destroy(UVERBS_OBJECT_MR, cmd.mr_handle, attrs);
}

static int ib_uverbs_alloc_mw(struct uverbs_attr_bundle *attrs)
{
	struct ib_uverbs_alloc_mw      cmd;
	struct ib_uverbs_alloc_mw_resp resp;
	struct ib_uobject             *uobj;
	struct ib_pd                  *pd;
	struct ib_mw                  *mw;
	int                            ret;
	struct ib_device *ib_dev;

	ret = uverbs_request(attrs, &cmd, sizeof(cmd));
	if (ret)
		return ret;

	uobj = uobj_alloc(UVERBS_OBJECT_MW, attrs, &ib_dev);
	if (IS_ERR(uobj))
		return PTR_ERR(uobj);

	pd = uobj_get_obj_read(pd, UVERBS_OBJECT_PD, cmd.pd_handle, attrs);
	if (!pd) {
		ret = -EINVAL;
		goto err_free;
	}

	if (cmd.mw_type != IB_MW_TYPE_1 && cmd.mw_type != IB_MW_TYPE_2) {
		ret = -EINVAL;
		goto err_put;
	}

	mw = pd->device->ops.alloc_mw(pd, cmd.mw_type, &attrs->driver_udata);
	if (IS_ERR(mw)) {
		ret = PTR_ERR(mw);
		goto err_put;
	}

	mw->device  = pd->device;
	mw->pd      = pd;
	mw->uobject = uobj;
	atomic_inc(&pd->usecnt);

	uobj->object = mw;

	memset(&resp, 0, sizeof(resp));
	resp.rkey      = mw->rkey;
	resp.mw_handle = uobj->id;

	ret = uverbs_response(attrs, &resp, sizeof(resp));
	if (ret)
		goto err_copy;

	uobj_put_obj_read(pd);
	rdma_alloc_commit_uobject(uobj, attrs);
	return 0;

err_copy:
	uverbs_dealloc_mw(mw);
err_put:
	uobj_put_obj_read(pd);
err_free:
	uobj_alloc_abort(uobj, attrs);
	return ret;
}

static int ib_uverbs_dealloc_mw(struct uverbs_attr_bundle *attrs)
{
	struct ib_uverbs_dealloc_mw cmd;
	int ret;

	ret = uverbs_request(attrs, &cmd, sizeof(cmd));
	if (ret)
		return ret;

	return uobj_perform_destroy(UVERBS_OBJECT_MW, cmd.mw_handle, attrs);
}

static int ib_uverbs_create_comp_channel(struct uverbs_attr_bundle *attrs)
{
	struct ib_uverbs_create_comp_channel	   cmd;
	struct ib_uverbs_create_comp_channel_resp  resp;
	struct ib_uobject			  *uobj;
	struct ib_uverbs_completion_event_file	  *ev_file;
	struct ib_device *ib_dev;
	int ret;

	ret = uverbs_request(attrs, &cmd, sizeof(cmd));
	if (ret)
		return ret;

	uobj = uobj_alloc(UVERBS_OBJECT_COMP_CHANNEL, attrs, &ib_dev);
	if (IS_ERR(uobj))
		return PTR_ERR(uobj);

	resp.fd = uobj->id;

	ev_file = container_of(uobj, struct ib_uverbs_completion_event_file,
			       uobj);
	ib_uverbs_init_event_queue(&ev_file->ev_queue);

	ret = uverbs_response(attrs, &resp, sizeof(resp));
	if (ret) {
		uobj_alloc_abort(uobj, attrs);
		return ret;
	}

	rdma_alloc_commit_uobject(uobj, attrs);
	return 0;
}

static struct ib_ucq_object *create_cq(struct uverbs_attr_bundle *attrs,
				       struct ib_uverbs_ex_create_cq *cmd)
{
	struct ib_ucq_object           *obj;
	struct ib_uverbs_completion_event_file    *ev_file = NULL;
	struct ib_cq                   *cq;
	int                             ret;
	struct ib_uverbs_ex_create_cq_resp resp;
	struct ib_cq_init_attr attr = {};
	struct ib_device *ib_dev;

	if (cmd->comp_vector >= attrs->ufile->device->num_comp_vectors)
		return ERR_PTR(-EINVAL);

	obj = (struct ib_ucq_object *)uobj_alloc(UVERBS_OBJECT_CQ, attrs,
						 &ib_dev);
	if (IS_ERR(obj))
		return obj;

	if (cmd->comp_channel >= 0) {
		ev_file = ib_uverbs_lookup_comp_file(cmd->comp_channel, attrs);
		if (IS_ERR(ev_file)) {
			ret = PTR_ERR(ev_file);
			goto err;
		}
	}

	obj->uevent.uobject.user_handle = cmd->user_handle;
	INIT_LIST_HEAD(&obj->comp_list);
	INIT_LIST_HEAD(&obj->uevent.event_list);

	attr.cqe = cmd->cqe;
	attr.comp_vector = cmd->comp_vector;
	attr.flags = cmd->flags;

	cq = rdma_zalloc_drv_obj(ib_dev, ib_cq);
	if (!cq) {
		ret = -ENOMEM;
		goto err_file;
	}
	cq->device        = ib_dev;
	cq->uobject       = obj;
	cq->comp_handler  = ib_uverbs_comp_handler;
	cq->event_handler = ib_uverbs_cq_event_handler;
	cq->cq_context    = ev_file ? &ev_file->ev_queue : NULL;
	atomic_set(&cq->usecnt, 0);

	ret = ib_dev->ops.create_cq(cq, &attr, &attrs->driver_udata);
	if (ret)
		goto err_free;

	obj->uevent.uobject.object = cq;
	memset(&resp, 0, sizeof resp);
	resp.base.cq_handle = obj->uevent.uobject.id;
	resp.base.cqe       = cq->cqe;
	resp.response_length = uverbs_response_length(attrs, sizeof(resp));

	cq->res.type = RDMA_RESTRACK_CQ;
	rdma_restrack_uadd(&cq->res);

	ret = uverbs_response(attrs, &resp, sizeof(resp));
	if (ret)
		goto err_cb;

	rdma_alloc_commit_uobject(&obj->uevent.uobject, attrs);
	return obj;

err_cb:
	ib_destroy_cq_user(cq, uverbs_get_cleared_udata(attrs));
	cq = NULL;
err_free:
	kfree(cq);
err_file:
	if (ev_file)
		ib_uverbs_release_ucq(ev_file, obj);

err:
	uobj_alloc_abort(&obj->uevent.uobject, attrs);

	return ERR_PTR(ret);
}

static int ib_uverbs_create_cq(struct uverbs_attr_bundle *attrs)
{
	struct ib_uverbs_create_cq      cmd;
	struct ib_uverbs_ex_create_cq	cmd_ex;
	struct ib_ucq_object           *obj;
	int ret;

	ret = uverbs_request(attrs, &cmd, sizeof(cmd));
	if (ret)
		return ret;

	memset(&cmd_ex, 0, sizeof(cmd_ex));
	cmd_ex.user_handle = cmd.user_handle;
	cmd_ex.cqe = cmd.cqe;
	cmd_ex.comp_vector = cmd.comp_vector;
	cmd_ex.comp_channel = cmd.comp_channel;

	obj = create_cq(attrs, &cmd_ex);
	return PTR_ERR_OR_ZERO(obj);
}

static int ib_uverbs_ex_create_cq(struct uverbs_attr_bundle *attrs)
{
	struct ib_uverbs_ex_create_cq  cmd;
	struct ib_ucq_object           *obj;
	int ret;

	ret = uverbs_request(attrs, &cmd, sizeof(cmd));
	if (ret)
		return ret;

	if (cmd.comp_mask)
		return -EINVAL;

	if (cmd.reserved)
		return -EINVAL;

	obj = create_cq(attrs, &cmd);
	return PTR_ERR_OR_ZERO(obj);
}

static int ib_uverbs_resize_cq(struct uverbs_attr_bundle *attrs)
{
	struct ib_uverbs_resize_cq	cmd;
	struct ib_uverbs_resize_cq_resp	resp = {};
	struct ib_cq			*cq;
	int				ret = -EINVAL;

	ret = uverbs_request(attrs, &cmd, sizeof(cmd));
	if (ret)
		return ret;

	cq = uobj_get_obj_read(cq, UVERBS_OBJECT_CQ, cmd.cq_handle, attrs);
	if (!cq)
		return -EINVAL;

	ret = cq->device->ops.resize_cq(cq, cmd.cqe, &attrs->driver_udata);
	if (ret)
		goto out;

	resp.cqe = cq->cqe;

	ret = uverbs_response(attrs, &resp, sizeof(resp));
out:
	rdma_lookup_put_uobject(&cq->uobject->uevent.uobject,
				UVERBS_LOOKUP_READ);

	return ret;
}

static int copy_wc_to_user(struct ib_device *ib_dev, void __user *dest,
			   struct ib_wc *wc)
{
	struct ib_uverbs_wc tmp;

	tmp.wr_id		= wc->wr_id;
	tmp.status		= wc->status;
	tmp.opcode		= wc->opcode;
	tmp.vendor_err		= wc->vendor_err;
	tmp.byte_len		= wc->byte_len;
	tmp.ex.imm_data		= wc->ex.imm_data;
	tmp.qp_num		= wc->qp->qp_num;
	tmp.src_qp		= wc->src_qp;
	tmp.wc_flags		= wc->wc_flags;
	tmp.pkey_index		= wc->pkey_index;
	if (rdma_cap_opa_ah(ib_dev, wc->port_num))
		tmp.slid	= OPA_TO_IB_UCAST_LID(wc->slid);
	else
		tmp.slid	= ib_lid_cpu16(wc->slid);
	tmp.sl			= wc->sl;
	tmp.dlid_path_bits	= wc->dlid_path_bits;
	tmp.port_num		= wc->port_num;
	tmp.reserved		= 0;

	if (copy_to_user(dest, &tmp, sizeof tmp))
		return -EFAULT;

	return 0;
}

static int ib_uverbs_poll_cq(struct uverbs_attr_bundle *attrs)
{
	struct ib_uverbs_poll_cq       cmd;
	struct ib_uverbs_poll_cq_resp  resp;
	u8 __user                     *header_ptr;
	u8 __user                     *data_ptr;
	struct ib_cq                  *cq;
	struct ib_wc                   wc;
	int                            ret;

	ret = uverbs_request(attrs, &cmd, sizeof(cmd));
	if (ret)
		return ret;

	cq = uobj_get_obj_read(cq, UVERBS_OBJECT_CQ, cmd.cq_handle, attrs);
	if (!cq)
		return -EINVAL;

	/* we copy a struct ib_uverbs_poll_cq_resp to user space */
	header_ptr = attrs->ucore.outbuf;
	data_ptr = header_ptr + sizeof resp;

	memset(&resp, 0, sizeof resp);
	while (resp.count < cmd.ne) {
		ret = ib_poll_cq(cq, 1, &wc);
		if (ret < 0)
			goto out_put;
		if (!ret)
			break;

		ret = copy_wc_to_user(cq->device, data_ptr, &wc);
		if (ret)
			goto out_put;

		data_ptr += sizeof(struct ib_uverbs_wc);
		++resp.count;
	}

	if (copy_to_user(header_ptr, &resp, sizeof resp)) {
		ret = -EFAULT;
		goto out_put;
	}
	ret = 0;

	if (uverbs_attr_is_valid(attrs, UVERBS_ATTR_CORE_OUT))
		ret = uverbs_output_written(attrs, UVERBS_ATTR_CORE_OUT);

out_put:
	rdma_lookup_put_uobject(&cq->uobject->uevent.uobject,
				UVERBS_LOOKUP_READ);
	return ret;
}

static int ib_uverbs_req_notify_cq(struct uverbs_attr_bundle *attrs)
{
	struct ib_uverbs_req_notify_cq cmd;
	struct ib_cq                  *cq;
	int ret;

	ret = uverbs_request(attrs, &cmd, sizeof(cmd));
	if (ret)
		return ret;

	cq = uobj_get_obj_read(cq, UVERBS_OBJECT_CQ, cmd.cq_handle, attrs);
	if (!cq)
		return -EINVAL;

	ib_req_notify_cq(cq, cmd.solicited_only ?
			 IB_CQ_SOLICITED : IB_CQ_NEXT_COMP);

	rdma_lookup_put_uobject(&cq->uobject->uevent.uobject,
				UVERBS_LOOKUP_READ);
	return 0;
}

static int ib_uverbs_destroy_cq(struct uverbs_attr_bundle *attrs)
{
	struct ib_uverbs_destroy_cq      cmd;
	struct ib_uverbs_destroy_cq_resp resp;
	struct ib_uobject		*uobj;
	struct ib_ucq_object        	*obj;
	int ret;

	ret = uverbs_request(attrs, &cmd, sizeof(cmd));
	if (ret)
		return ret;

	uobj = uobj_get_destroy(UVERBS_OBJECT_CQ, cmd.cq_handle, attrs);
	if (IS_ERR(uobj))
		return PTR_ERR(uobj);

	obj = container_of(uobj, struct ib_ucq_object, uevent.uobject);
	memset(&resp, 0, sizeof(resp));
	resp.comp_events_reported  = obj->comp_events_reported;
	resp.async_events_reported = obj->uevent.events_reported;

	uobj_put_destroy(uobj);

	return uverbs_response(attrs, &resp, sizeof(resp));
}

static int create_qp(struct uverbs_attr_bundle *attrs,
		     struct ib_uverbs_ex_create_qp *cmd)
{
	struct ib_uqp_object		*obj;
	struct ib_device		*device;
	struct ib_pd			*pd = NULL;
	struct ib_xrcd			*xrcd = NULL;
	struct ib_uobject		*xrcd_uobj = ERR_PTR(-ENOENT);
	struct ib_cq			*scq = NULL, *rcq = NULL;
	struct ib_srq			*srq = NULL;
	struct ib_qp			*qp;
	struct ib_qp_init_attr		attr = {};
	struct ib_uverbs_ex_create_qp_resp resp;
	int				ret;
	struct ib_rwq_ind_table *ind_tbl = NULL;
	bool has_sq = true;
	struct ib_device *ib_dev;

	if (cmd->qp_type == IB_QPT_RAW_PACKET && !capable(CAP_NET_RAW))
		return -EPERM;

	obj = (struct ib_uqp_object *)uobj_alloc(UVERBS_OBJECT_QP, attrs,
						 &ib_dev);
	if (IS_ERR(obj))
		return PTR_ERR(obj);
	obj->uxrcd = NULL;
	obj->uevent.uobject.user_handle = cmd->user_handle;
	mutex_init(&obj->mcast_lock);

	if (cmd->comp_mask & IB_UVERBS_CREATE_QP_MASK_IND_TABLE) {
		ind_tbl = uobj_get_obj_read(rwq_ind_table,
					    UVERBS_OBJECT_RWQ_IND_TBL,
					    cmd->rwq_ind_tbl_handle, attrs);
		if (!ind_tbl) {
			ret = -EINVAL;
			goto err_put;
		}

		attr.rwq_ind_tbl = ind_tbl;
	}

	if (ind_tbl && (cmd->max_recv_wr || cmd->max_recv_sge || cmd->is_srq)) {
		ret = -EINVAL;
		goto err_put;
	}

	if (ind_tbl && !cmd->max_send_wr)
		has_sq = false;

	if (cmd->qp_type == IB_QPT_XRC_TGT) {
		xrcd_uobj = uobj_get_read(UVERBS_OBJECT_XRCD, cmd->pd_handle,
					  attrs);

		if (IS_ERR(xrcd_uobj)) {
			ret = -EINVAL;
			goto err_put;
		}

		xrcd = (struct ib_xrcd *)xrcd_uobj->object;
		if (!xrcd) {
			ret = -EINVAL;
			goto err_put;
		}
		device = xrcd->device;
	} else {
		if (cmd->qp_type == IB_QPT_XRC_INI) {
			cmd->max_recv_wr = 0;
			cmd->max_recv_sge = 0;
		} else {
			if (cmd->is_srq) {
				srq = uobj_get_obj_read(srq, UVERBS_OBJECT_SRQ,
							cmd->srq_handle, attrs);
				if (!srq || srq->srq_type == IB_SRQT_XRC) {
					ret = -EINVAL;
					goto err_put;
				}
			}

			if (!ind_tbl) {
				if (cmd->recv_cq_handle != cmd->send_cq_handle) {
					rcq = uobj_get_obj_read(
						cq, UVERBS_OBJECT_CQ,
						cmd->recv_cq_handle, attrs);
					if (!rcq) {
						ret = -EINVAL;
						goto err_put;
					}
				}
			}
		}

		if (has_sq)
			scq = uobj_get_obj_read(cq, UVERBS_OBJECT_CQ,
						cmd->send_cq_handle, attrs);
		if (!ind_tbl)
			rcq = rcq ?: scq;
		pd = uobj_get_obj_read(pd, UVERBS_OBJECT_PD, cmd->pd_handle,
				       attrs);
		if (!pd || (!scq && has_sq)) {
			ret = -EINVAL;
			goto err_put;
		}

		device = pd->device;
	}

	attr.event_handler = ib_uverbs_qp_event_handler;
	attr.send_cq       = scq;
	attr.recv_cq       = rcq;
	attr.srq           = srq;
	attr.xrcd	   = xrcd;
	attr.sq_sig_type   = cmd->sq_sig_all ? IB_SIGNAL_ALL_WR :
					      IB_SIGNAL_REQ_WR;
	attr.qp_type       = cmd->qp_type;
	attr.create_flags  = 0;

	attr.cap.max_send_wr     = cmd->max_send_wr;
	attr.cap.max_recv_wr     = cmd->max_recv_wr;
	attr.cap.max_send_sge    = cmd->max_send_sge;
	attr.cap.max_recv_sge    = cmd->max_recv_sge;
	attr.cap.max_inline_data = cmd->max_inline_data;

	INIT_LIST_HEAD(&obj->uevent.event_list);
	INIT_LIST_HEAD(&obj->mcast_list);

	attr.create_flags = cmd->create_flags;
	if (attr.create_flags & ~(IB_QP_CREATE_BLOCK_MULTICAST_LOOPBACK |
				IB_QP_CREATE_CROSS_CHANNEL |
				IB_QP_CREATE_MANAGED_SEND |
				IB_QP_CREATE_MANAGED_RECV |
				IB_QP_CREATE_SCATTER_FCS |
				IB_QP_CREATE_CVLAN_STRIPPING |
				IB_QP_CREATE_SOURCE_QPN |
				IB_QP_CREATE_PCI_WRITE_END_PADDING)) {
		ret = -EINVAL;
		goto err_put;
	}

	if (attr.create_flags & IB_QP_CREATE_SOURCE_QPN) {
		if (!capable(CAP_NET_RAW)) {
			ret = -EPERM;
			goto err_put;
		}

		attr.source_qpn = cmd->source_qpn;
	}

	if (cmd->qp_type == IB_QPT_XRC_TGT)
		qp = ib_create_qp(pd, &attr);
	else
		qp = _ib_create_qp(device, pd, &attr, &attrs->driver_udata,
				   obj);

	if (IS_ERR(qp)) {
		ret = PTR_ERR(qp);
		goto err_put;
	}

	if (cmd->qp_type != IB_QPT_XRC_TGT) {
		ret = ib_create_qp_security(qp, device);
		if (ret)
			goto err_cb;

<<<<<<< HEAD
		qp->pd		  = pd;
		qp->send_cq	  = attr.send_cq;
		qp->recv_cq	  = attr.recv_cq;
		qp->srq		  = attr.srq;
		qp->rwq_ind_tbl	  = ind_tbl;
		qp->event_handler = attr.event_handler;
		qp->qp_type	  = attr.qp_type;
		atomic_set(&qp->usecnt, 0);
=======
>>>>>>> 2c523b34
		atomic_inc(&pd->usecnt);
		if (attr.send_cq)
			atomic_inc(&attr.send_cq->usecnt);
		if (attr.recv_cq)
			atomic_inc(&attr.recv_cq->usecnt);
		if (attr.srq)
			atomic_inc(&attr.srq->usecnt);
		if (ind_tbl)
			atomic_inc(&ind_tbl->usecnt);
	} else {
		/* It is done in _ib_create_qp for other QP types */
		qp->uobject = obj;
	}

	obj->uevent.uobject.object = qp;

	memset(&resp, 0, sizeof resp);
	resp.base.qpn             = qp->qp_num;
	resp.base.qp_handle       = obj->uevent.uobject.id;
	resp.base.max_recv_sge    = attr.cap.max_recv_sge;
	resp.base.max_send_sge    = attr.cap.max_send_sge;
	resp.base.max_recv_wr     = attr.cap.max_recv_wr;
	resp.base.max_send_wr     = attr.cap.max_send_wr;
	resp.base.max_inline_data = attr.cap.max_inline_data;
	resp.response_length = uverbs_response_length(attrs, sizeof(resp));

	ret = uverbs_response(attrs, &resp, sizeof(resp));
	if (ret)
		goto err_cb;

	if (xrcd) {
		obj->uxrcd = container_of(xrcd_uobj, struct ib_uxrcd_object,
					  uobject);
		atomic_inc(&obj->uxrcd->refcnt);
		uobj_put_read(xrcd_uobj);
	}

	if (pd)
		uobj_put_obj_read(pd);
	if (scq)
		rdma_lookup_put_uobject(&scq->uobject->uevent.uobject,
					UVERBS_LOOKUP_READ);
	if (rcq && rcq != scq)
		rdma_lookup_put_uobject(&rcq->uobject->uevent.uobject,
					UVERBS_LOOKUP_READ);
	if (srq)
		rdma_lookup_put_uobject(&srq->uobject->uevent.uobject,
					UVERBS_LOOKUP_READ);
	if (ind_tbl)
		uobj_put_obj_read(ind_tbl);

	rdma_alloc_commit_uobject(&obj->uevent.uobject, attrs);
	return 0;
err_cb:
	ib_destroy_qp_user(qp, uverbs_get_cleared_udata(attrs));

err_put:
	if (!IS_ERR(xrcd_uobj))
		uobj_put_read(xrcd_uobj);
	if (pd)
		uobj_put_obj_read(pd);
	if (scq)
		rdma_lookup_put_uobject(&scq->uobject->uevent.uobject,
					UVERBS_LOOKUP_READ);
	if (rcq && rcq != scq)
		rdma_lookup_put_uobject(&rcq->uobject->uevent.uobject,
					UVERBS_LOOKUP_READ);
	if (srq)
		rdma_lookup_put_uobject(&srq->uobject->uevent.uobject,
					UVERBS_LOOKUP_READ);
	if (ind_tbl)
		uobj_put_obj_read(ind_tbl);

	uobj_alloc_abort(&obj->uevent.uobject, attrs);
	return ret;
}

static int ib_uverbs_create_qp(struct uverbs_attr_bundle *attrs)
{
	struct ib_uverbs_create_qp      cmd;
	struct ib_uverbs_ex_create_qp	cmd_ex;
	int ret;

	ret = uverbs_request(attrs, &cmd, sizeof(cmd));
	if (ret)
		return ret;

	memset(&cmd_ex, 0, sizeof(cmd_ex));
	cmd_ex.user_handle = cmd.user_handle;
	cmd_ex.pd_handle = cmd.pd_handle;
	cmd_ex.send_cq_handle = cmd.send_cq_handle;
	cmd_ex.recv_cq_handle = cmd.recv_cq_handle;
	cmd_ex.srq_handle = cmd.srq_handle;
	cmd_ex.max_send_wr = cmd.max_send_wr;
	cmd_ex.max_recv_wr = cmd.max_recv_wr;
	cmd_ex.max_send_sge = cmd.max_send_sge;
	cmd_ex.max_recv_sge = cmd.max_recv_sge;
	cmd_ex.max_inline_data = cmd.max_inline_data;
	cmd_ex.sq_sig_all = cmd.sq_sig_all;
	cmd_ex.qp_type = cmd.qp_type;
	cmd_ex.is_srq = cmd.is_srq;

	return create_qp(attrs, &cmd_ex);
}

static int ib_uverbs_ex_create_qp(struct uverbs_attr_bundle *attrs)
{
	struct ib_uverbs_ex_create_qp cmd;
	int ret;

	ret = uverbs_request(attrs, &cmd, sizeof(cmd));
	if (ret)
		return ret;

	if (cmd.comp_mask & ~IB_UVERBS_CREATE_QP_SUP_COMP_MASK)
		return -EINVAL;

	if (cmd.reserved)
		return -EINVAL;

	return create_qp(attrs, &cmd);
}

static int ib_uverbs_open_qp(struct uverbs_attr_bundle *attrs)
{
	struct ib_uverbs_open_qp        cmd;
	struct ib_uverbs_create_qp_resp resp;
	struct ib_uqp_object           *obj;
	struct ib_xrcd		       *xrcd;
	struct ib_uobject	       *uninitialized_var(xrcd_uobj);
	struct ib_qp                   *qp;
	struct ib_qp_open_attr          attr = {};
	int ret;
	struct ib_device *ib_dev;

	ret = uverbs_request(attrs, &cmd, sizeof(cmd));
	if (ret)
		return ret;

	obj = (struct ib_uqp_object *)uobj_alloc(UVERBS_OBJECT_QP, attrs,
						 &ib_dev);
	if (IS_ERR(obj))
		return PTR_ERR(obj);

	xrcd_uobj = uobj_get_read(UVERBS_OBJECT_XRCD, cmd.pd_handle, attrs);
	if (IS_ERR(xrcd_uobj)) {
		ret = -EINVAL;
		goto err_put;
	}

	xrcd = (struct ib_xrcd *)xrcd_uobj->object;
	if (!xrcd) {
		ret = -EINVAL;
		goto err_xrcd;
	}

	attr.event_handler = ib_uverbs_qp_event_handler;
	attr.qp_num        = cmd.qpn;
	attr.qp_type       = cmd.qp_type;

	INIT_LIST_HEAD(&obj->uevent.event_list);
	INIT_LIST_HEAD(&obj->mcast_list);

	qp = ib_open_qp(xrcd, &attr);
	if (IS_ERR(qp)) {
		ret = PTR_ERR(qp);
		goto err_xrcd;
	}

	obj->uevent.uobject.object = qp;
	obj->uevent.uobject.user_handle = cmd.user_handle;

	memset(&resp, 0, sizeof resp);
	resp.qpn       = qp->qp_num;
	resp.qp_handle = obj->uevent.uobject.id;

	ret = uverbs_response(attrs, &resp, sizeof(resp));
	if (ret)
		goto err_destroy;

	obj->uxrcd = container_of(xrcd_uobj, struct ib_uxrcd_object, uobject);
	atomic_inc(&obj->uxrcd->refcnt);
	qp->uobject = obj;
	uobj_put_read(xrcd_uobj);

	rdma_alloc_commit_uobject(&obj->uevent.uobject, attrs);
	return 0;

err_destroy:
	ib_destroy_qp_user(qp, uverbs_get_cleared_udata(attrs));
err_xrcd:
	uobj_put_read(xrcd_uobj);
err_put:
	uobj_alloc_abort(&obj->uevent.uobject, attrs);
	return ret;
}

static void copy_ah_attr_to_uverbs(struct ib_uverbs_qp_dest *uverb_attr,
				   struct rdma_ah_attr *rdma_attr)
{
	const struct ib_global_route   *grh;

	uverb_attr->dlid              = rdma_ah_get_dlid(rdma_attr);
	uverb_attr->sl                = rdma_ah_get_sl(rdma_attr);
	uverb_attr->src_path_bits     = rdma_ah_get_path_bits(rdma_attr);
	uverb_attr->static_rate       = rdma_ah_get_static_rate(rdma_attr);
	uverb_attr->is_global         = !!(rdma_ah_get_ah_flags(rdma_attr) &
					 IB_AH_GRH);
	if (uverb_attr->is_global) {
		grh = rdma_ah_read_grh(rdma_attr);
		memcpy(uverb_attr->dgid, grh->dgid.raw, 16);
		uverb_attr->flow_label        = grh->flow_label;
		uverb_attr->sgid_index        = grh->sgid_index;
		uverb_attr->hop_limit         = grh->hop_limit;
		uverb_attr->traffic_class     = grh->traffic_class;
	}
	uverb_attr->port_num          = rdma_ah_get_port_num(rdma_attr);
}

static int ib_uverbs_query_qp(struct uverbs_attr_bundle *attrs)
{
	struct ib_uverbs_query_qp      cmd;
	struct ib_uverbs_query_qp_resp resp;
	struct ib_qp                   *qp;
	struct ib_qp_attr              *attr;
	struct ib_qp_init_attr         *init_attr;
	int                            ret;

	ret = uverbs_request(attrs, &cmd, sizeof(cmd));
	if (ret)
		return ret;

	attr      = kmalloc(sizeof *attr, GFP_KERNEL);
	init_attr = kmalloc(sizeof *init_attr, GFP_KERNEL);
	if (!attr || !init_attr) {
		ret = -ENOMEM;
		goto out;
	}

	qp = uobj_get_obj_read(qp, UVERBS_OBJECT_QP, cmd.qp_handle, attrs);
	if (!qp) {
		ret = -EINVAL;
		goto out;
	}

	ret = ib_query_qp(qp, attr, cmd.attr_mask, init_attr);

	rdma_lookup_put_uobject(&qp->uobject->uevent.uobject,
				UVERBS_LOOKUP_READ);

	if (ret)
		goto out;

	memset(&resp, 0, sizeof resp);

	resp.qp_state               = attr->qp_state;
	resp.cur_qp_state           = attr->cur_qp_state;
	resp.path_mtu               = attr->path_mtu;
	resp.path_mig_state         = attr->path_mig_state;
	resp.qkey                   = attr->qkey;
	resp.rq_psn                 = attr->rq_psn;
	resp.sq_psn                 = attr->sq_psn;
	resp.dest_qp_num            = attr->dest_qp_num;
	resp.qp_access_flags        = attr->qp_access_flags;
	resp.pkey_index             = attr->pkey_index;
	resp.alt_pkey_index         = attr->alt_pkey_index;
	resp.sq_draining            = attr->sq_draining;
	resp.max_rd_atomic          = attr->max_rd_atomic;
	resp.max_dest_rd_atomic     = attr->max_dest_rd_atomic;
	resp.min_rnr_timer          = attr->min_rnr_timer;
	resp.port_num               = attr->port_num;
	resp.timeout                = attr->timeout;
	resp.retry_cnt              = attr->retry_cnt;
	resp.rnr_retry              = attr->rnr_retry;
	resp.alt_port_num           = attr->alt_port_num;
	resp.alt_timeout            = attr->alt_timeout;

	copy_ah_attr_to_uverbs(&resp.dest, &attr->ah_attr);
	copy_ah_attr_to_uverbs(&resp.alt_dest, &attr->alt_ah_attr);

	resp.max_send_wr            = init_attr->cap.max_send_wr;
	resp.max_recv_wr            = init_attr->cap.max_recv_wr;
	resp.max_send_sge           = init_attr->cap.max_send_sge;
	resp.max_recv_sge           = init_attr->cap.max_recv_sge;
	resp.max_inline_data        = init_attr->cap.max_inline_data;
	resp.sq_sig_all             = init_attr->sq_sig_type == IB_SIGNAL_ALL_WR;

	ret = uverbs_response(attrs, &resp, sizeof(resp));

out:
	kfree(attr);
	kfree(init_attr);

	return ret;
}

/* Remove ignored fields set in the attribute mask */
static int modify_qp_mask(enum ib_qp_type qp_type, int mask)
{
	switch (qp_type) {
	case IB_QPT_XRC_INI:
		return mask & ~(IB_QP_MAX_DEST_RD_ATOMIC | IB_QP_MIN_RNR_TIMER);
	case IB_QPT_XRC_TGT:
		return mask & ~(IB_QP_MAX_QP_RD_ATOMIC | IB_QP_RETRY_CNT |
				IB_QP_RNR_RETRY);
	default:
		return mask;
	}
}

static void copy_ah_attr_from_uverbs(struct ib_device *dev,
				     struct rdma_ah_attr *rdma_attr,
				     struct ib_uverbs_qp_dest *uverb_attr)
{
	rdma_attr->type = rdma_ah_find_type(dev, uverb_attr->port_num);
	if (uverb_attr->is_global) {
		rdma_ah_set_grh(rdma_attr, NULL,
				uverb_attr->flow_label,
				uverb_attr->sgid_index,
				uverb_attr->hop_limit,
				uverb_attr->traffic_class);
		rdma_ah_set_dgid_raw(rdma_attr, uverb_attr->dgid);
	} else {
		rdma_ah_set_ah_flags(rdma_attr, 0);
	}
	rdma_ah_set_dlid(rdma_attr, uverb_attr->dlid);
	rdma_ah_set_sl(rdma_attr, uverb_attr->sl);
	rdma_ah_set_path_bits(rdma_attr, uverb_attr->src_path_bits);
	rdma_ah_set_static_rate(rdma_attr, uverb_attr->static_rate);
	rdma_ah_set_port_num(rdma_attr, uverb_attr->port_num);
	rdma_ah_set_make_grd(rdma_attr, false);
}

static int modify_qp(struct uverbs_attr_bundle *attrs,
		     struct ib_uverbs_ex_modify_qp *cmd)
{
	struct ib_qp_attr *attr;
	struct ib_qp *qp;
	int ret;

	attr = kzalloc(sizeof(*attr), GFP_KERNEL);
	if (!attr)
		return -ENOMEM;

	qp = uobj_get_obj_read(qp, UVERBS_OBJECT_QP, cmd->base.qp_handle,
			       attrs);
	if (!qp) {
		ret = -EINVAL;
		goto out;
	}

	if ((cmd->base.attr_mask & IB_QP_PORT) &&
	    !rdma_is_port_valid(qp->device, cmd->base.port_num)) {
		ret = -EINVAL;
		goto release_qp;
	}

	if ((cmd->base.attr_mask & IB_QP_AV)) {
		if (!rdma_is_port_valid(qp->device, cmd->base.dest.port_num)) {
			ret = -EINVAL;
			goto release_qp;
		}

		if (cmd->base.attr_mask & IB_QP_STATE &&
		    cmd->base.qp_state == IB_QPS_RTR) {
		/* We are in INIT->RTR TRANSITION (if we are not,
		 * this transition will be rejected in subsequent checks).
		 * In the INIT->RTR transition, we cannot have IB_QP_PORT set,
		 * but the IB_QP_STATE flag is required.
		 *
		 * Since kernel 3.14 (commit dbf727de7440), the uverbs driver,
		 * when IB_QP_AV is set, has required inclusion of a valid
		 * port number in the primary AV. (AVs are created and handled
		 * differently for infiniband and ethernet (RoCE) ports).
		 *
		 * Check the port number included in the primary AV against
		 * the port number in the qp struct, which was set (and saved)
		 * in the RST->INIT transition.
		 */
			if (cmd->base.dest.port_num != qp->real_qp->port) {
				ret = -EINVAL;
				goto release_qp;
			}
		} else {
		/* We are in SQD->SQD. (If we are not, this transition will
		 * be rejected later in the verbs layer checks).
		 * Check for both IB_QP_PORT and IB_QP_AV, these can be set
		 * together in the SQD->SQD transition.
		 *
		 * If only IP_QP_AV was set, add in IB_QP_PORT as well (the
		 * verbs layer driver does not track primary port changes
		 * resulting from path migration. Thus, in SQD, if the primary
		 * AV is modified, the primary port should also be modified).
		 *
		 * Note that in this transition, the IB_QP_STATE flag
		 * is not allowed.
		 */
			if (((cmd->base.attr_mask & (IB_QP_AV | IB_QP_PORT))
			     == (IB_QP_AV | IB_QP_PORT)) &&
			    cmd->base.port_num != cmd->base.dest.port_num) {
				ret = -EINVAL;
				goto release_qp;
			}
			if ((cmd->base.attr_mask & (IB_QP_AV | IB_QP_PORT))
			    == IB_QP_AV) {
				cmd->base.attr_mask |= IB_QP_PORT;
				cmd->base.port_num = cmd->base.dest.port_num;
			}
		}
	}

	if ((cmd->base.attr_mask & IB_QP_ALT_PATH) &&
	    (!rdma_is_port_valid(qp->device, cmd->base.alt_port_num) ||
	    !rdma_is_port_valid(qp->device, cmd->base.alt_dest.port_num) ||
	    cmd->base.alt_port_num != cmd->base.alt_dest.port_num)) {
		ret = -EINVAL;
		goto release_qp;
	}

	if ((cmd->base.attr_mask & IB_QP_CUR_STATE &&
	    cmd->base.cur_qp_state > IB_QPS_ERR) ||
	    (cmd->base.attr_mask & IB_QP_STATE &&
	    cmd->base.qp_state > IB_QPS_ERR)) {
		ret = -EINVAL;
		goto release_qp;
	}

	if (cmd->base.attr_mask & IB_QP_STATE)
		attr->qp_state = cmd->base.qp_state;
	if (cmd->base.attr_mask & IB_QP_CUR_STATE)
		attr->cur_qp_state = cmd->base.cur_qp_state;
	if (cmd->base.attr_mask & IB_QP_PATH_MTU)
		attr->path_mtu = cmd->base.path_mtu;
	if (cmd->base.attr_mask & IB_QP_PATH_MIG_STATE)
		attr->path_mig_state = cmd->base.path_mig_state;
	if (cmd->base.attr_mask & IB_QP_QKEY)
		attr->qkey = cmd->base.qkey;
	if (cmd->base.attr_mask & IB_QP_RQ_PSN)
		attr->rq_psn = cmd->base.rq_psn;
	if (cmd->base.attr_mask & IB_QP_SQ_PSN)
		attr->sq_psn = cmd->base.sq_psn;
	if (cmd->base.attr_mask & IB_QP_DEST_QPN)
		attr->dest_qp_num = cmd->base.dest_qp_num;
	if (cmd->base.attr_mask & IB_QP_ACCESS_FLAGS)
		attr->qp_access_flags = cmd->base.qp_access_flags;
	if (cmd->base.attr_mask & IB_QP_PKEY_INDEX)
		attr->pkey_index = cmd->base.pkey_index;
	if (cmd->base.attr_mask & IB_QP_EN_SQD_ASYNC_NOTIFY)
		attr->en_sqd_async_notify = cmd->base.en_sqd_async_notify;
	if (cmd->base.attr_mask & IB_QP_MAX_QP_RD_ATOMIC)
		attr->max_rd_atomic = cmd->base.max_rd_atomic;
	if (cmd->base.attr_mask & IB_QP_MAX_DEST_RD_ATOMIC)
		attr->max_dest_rd_atomic = cmd->base.max_dest_rd_atomic;
	if (cmd->base.attr_mask & IB_QP_MIN_RNR_TIMER)
		attr->min_rnr_timer = cmd->base.min_rnr_timer;
	if (cmd->base.attr_mask & IB_QP_PORT)
		attr->port_num = cmd->base.port_num;
	if (cmd->base.attr_mask & IB_QP_TIMEOUT)
		attr->timeout = cmd->base.timeout;
	if (cmd->base.attr_mask & IB_QP_RETRY_CNT)
		attr->retry_cnt = cmd->base.retry_cnt;
	if (cmd->base.attr_mask & IB_QP_RNR_RETRY)
		attr->rnr_retry = cmd->base.rnr_retry;
	if (cmd->base.attr_mask & IB_QP_ALT_PATH) {
		attr->alt_port_num = cmd->base.alt_port_num;
		attr->alt_timeout = cmd->base.alt_timeout;
		attr->alt_pkey_index = cmd->base.alt_pkey_index;
	}
	if (cmd->base.attr_mask & IB_QP_RATE_LIMIT)
		attr->rate_limit = cmd->rate_limit;

	if (cmd->base.attr_mask & IB_QP_AV)
		copy_ah_attr_from_uverbs(qp->device, &attr->ah_attr,
					 &cmd->base.dest);

	if (cmd->base.attr_mask & IB_QP_ALT_PATH)
		copy_ah_attr_from_uverbs(qp->device, &attr->alt_ah_attr,
					 &cmd->base.alt_dest);

	ret = ib_modify_qp_with_udata(qp, attr,
				      modify_qp_mask(qp->qp_type,
						     cmd->base.attr_mask),
				      &attrs->driver_udata);

release_qp:
	rdma_lookup_put_uobject(&qp->uobject->uevent.uobject,
				UVERBS_LOOKUP_READ);
out:
	kfree(attr);

	return ret;
}

static int ib_uverbs_modify_qp(struct uverbs_attr_bundle *attrs)
{
	struct ib_uverbs_ex_modify_qp cmd;
	int ret;

	ret = uverbs_request(attrs, &cmd.base, sizeof(cmd.base));
	if (ret)
		return ret;

	if (cmd.base.attr_mask &
	    ~((IB_USER_LEGACY_LAST_QP_ATTR_MASK << 1) - 1))
		return -EOPNOTSUPP;

	return modify_qp(attrs, &cmd);
}

static int ib_uverbs_ex_modify_qp(struct uverbs_attr_bundle *attrs)
{
	struct ib_uverbs_ex_modify_qp cmd;
	struct ib_uverbs_ex_modify_qp_resp resp = {
		.response_length = uverbs_response_length(attrs, sizeof(resp))
	};
	int ret;

	ret = uverbs_request(attrs, &cmd, sizeof(cmd));
	if (ret)
		return ret;

	/*
	 * Last bit is reserved for extending the attr_mask by
	 * using another field.
	 */
	BUILD_BUG_ON(IB_USER_LAST_QP_ATTR_MASK == (1 << 31));

	if (cmd.base.attr_mask &
	    ~((IB_USER_LAST_QP_ATTR_MASK << 1) - 1))
		return -EOPNOTSUPP;

	ret = modify_qp(attrs, &cmd);
	if (ret)
		return ret;

	return uverbs_response(attrs, &resp, sizeof(resp));
}

static int ib_uverbs_destroy_qp(struct uverbs_attr_bundle *attrs)
{
	struct ib_uverbs_destroy_qp      cmd;
	struct ib_uverbs_destroy_qp_resp resp;
	struct ib_uobject		*uobj;
	struct ib_uqp_object        	*obj;
	int ret;

	ret = uverbs_request(attrs, &cmd, sizeof(cmd));
	if (ret)
		return ret;

	uobj = uobj_get_destroy(UVERBS_OBJECT_QP, cmd.qp_handle, attrs);
	if (IS_ERR(uobj))
		return PTR_ERR(uobj);

	obj = container_of(uobj, struct ib_uqp_object, uevent.uobject);
	memset(&resp, 0, sizeof(resp));
	resp.events_reported = obj->uevent.events_reported;

	uobj_put_destroy(uobj);

	return uverbs_response(attrs, &resp, sizeof(resp));
}

static void *alloc_wr(size_t wr_size, __u32 num_sge)
{
	if (num_sge >= (U32_MAX - ALIGN(wr_size, sizeof (struct ib_sge))) /
		       sizeof (struct ib_sge))
		return NULL;

	return kmalloc(ALIGN(wr_size, sizeof (struct ib_sge)) +
			 num_sge * sizeof (struct ib_sge), GFP_KERNEL);
}

static int ib_uverbs_post_send(struct uverbs_attr_bundle *attrs)
{
	struct ib_uverbs_post_send      cmd;
	struct ib_uverbs_post_send_resp resp;
	struct ib_uverbs_send_wr       *user_wr;
	struct ib_send_wr              *wr = NULL, *last, *next;
	const struct ib_send_wr	       *bad_wr;
	struct ib_qp                   *qp;
	int                             i, sg_ind;
	int				is_ud;
	int ret, ret2;
	size_t                          next_size;
	const struct ib_sge __user *sgls;
	const void __user *wqes;
	struct uverbs_req_iter iter;

	ret = uverbs_request_start(attrs, &iter, &cmd, sizeof(cmd));
	if (ret)
		return ret;
	wqes = uverbs_request_next_ptr(&iter, cmd.wqe_size * cmd.wr_count);
	if (IS_ERR(wqes))
		return PTR_ERR(wqes);
	sgls = uverbs_request_next_ptr(
		&iter, cmd.sge_count * sizeof(struct ib_uverbs_sge));
	if (IS_ERR(sgls))
		return PTR_ERR(sgls);
	ret = uverbs_request_finish(&iter);
	if (ret)
		return ret;

	user_wr = kmalloc(cmd.wqe_size, GFP_KERNEL);
	if (!user_wr)
		return -ENOMEM;

	qp = uobj_get_obj_read(qp, UVERBS_OBJECT_QP, cmd.qp_handle, attrs);
	if (!qp) {
		ret = -EINVAL;
		goto out;
	}

	is_ud = qp->qp_type == IB_QPT_UD;
	sg_ind = 0;
	last = NULL;
	for (i = 0; i < cmd.wr_count; ++i) {
		if (copy_from_user(user_wr, wqes + i * cmd.wqe_size,
				   cmd.wqe_size)) {
			ret = -EFAULT;
			goto out_put;
		}

		if (user_wr->num_sge + sg_ind > cmd.sge_count) {
			ret = -EINVAL;
			goto out_put;
		}

		if (is_ud) {
			struct ib_ud_wr *ud;

			if (user_wr->opcode != IB_WR_SEND &&
			    user_wr->opcode != IB_WR_SEND_WITH_IMM) {
				ret = -EINVAL;
				goto out_put;
			}

			next_size = sizeof(*ud);
			ud = alloc_wr(next_size, user_wr->num_sge);
			if (!ud) {
				ret = -ENOMEM;
				goto out_put;
			}

			ud->ah = uobj_get_obj_read(ah, UVERBS_OBJECT_AH,
						   user_wr->wr.ud.ah, attrs);
			if (!ud->ah) {
				kfree(ud);
				ret = -EINVAL;
				goto out_put;
			}
			ud->remote_qpn = user_wr->wr.ud.remote_qpn;
			ud->remote_qkey = user_wr->wr.ud.remote_qkey;

			next = &ud->wr;
		} else if (user_wr->opcode == IB_WR_RDMA_WRITE_WITH_IMM ||
			   user_wr->opcode == IB_WR_RDMA_WRITE ||
			   user_wr->opcode == IB_WR_RDMA_READ) {
			struct ib_rdma_wr *rdma;

			next_size = sizeof(*rdma);
			rdma = alloc_wr(next_size, user_wr->num_sge);
			if (!rdma) {
				ret = -ENOMEM;
				goto out_put;
			}

			rdma->remote_addr = user_wr->wr.rdma.remote_addr;
			rdma->rkey = user_wr->wr.rdma.rkey;

			next = &rdma->wr;
		} else if (user_wr->opcode == IB_WR_ATOMIC_CMP_AND_SWP ||
			   user_wr->opcode == IB_WR_ATOMIC_FETCH_AND_ADD) {
			struct ib_atomic_wr *atomic;

			next_size = sizeof(*atomic);
			atomic = alloc_wr(next_size, user_wr->num_sge);
			if (!atomic) {
				ret = -ENOMEM;
				goto out_put;
			}

			atomic->remote_addr = user_wr->wr.atomic.remote_addr;
			atomic->compare_add = user_wr->wr.atomic.compare_add;
			atomic->swap = user_wr->wr.atomic.swap;
			atomic->rkey = user_wr->wr.atomic.rkey;

			next = &atomic->wr;
		} else if (user_wr->opcode == IB_WR_SEND ||
			   user_wr->opcode == IB_WR_SEND_WITH_IMM ||
			   user_wr->opcode == IB_WR_SEND_WITH_INV) {
			next_size = sizeof(*next);
			next = alloc_wr(next_size, user_wr->num_sge);
			if (!next) {
				ret = -ENOMEM;
				goto out_put;
			}
		} else {
			ret = -EINVAL;
			goto out_put;
		}

		if (user_wr->opcode == IB_WR_SEND_WITH_IMM ||
		    user_wr->opcode == IB_WR_RDMA_WRITE_WITH_IMM) {
			next->ex.imm_data =
					(__be32 __force) user_wr->ex.imm_data;
		} else if (user_wr->opcode == IB_WR_SEND_WITH_INV) {
			next->ex.invalidate_rkey = user_wr->ex.invalidate_rkey;
		}

		if (!last)
			wr = next;
		else
			last->next = next;
		last = next;

		next->next       = NULL;
		next->wr_id      = user_wr->wr_id;
		next->num_sge    = user_wr->num_sge;
		next->opcode     = user_wr->opcode;
		next->send_flags = user_wr->send_flags;

		if (next->num_sge) {
			next->sg_list = (void *) next +
				ALIGN(next_size, sizeof(struct ib_sge));
			if (copy_from_user(next->sg_list, sgls + sg_ind,
					   next->num_sge *
						   sizeof(struct ib_sge))) {
				ret = -EFAULT;
				goto out_put;
			}
			sg_ind += next->num_sge;
		} else
			next->sg_list = NULL;
	}

	resp.bad_wr = 0;
	ret = qp->device->ops.post_send(qp->real_qp, wr, &bad_wr);
	if (ret)
		for (next = wr; next; next = next->next) {
			++resp.bad_wr;
			if (next == bad_wr)
				break;
		}

	ret2 = uverbs_response(attrs, &resp, sizeof(resp));
	if (ret2)
		ret = ret2;

out_put:
	rdma_lookup_put_uobject(&qp->uobject->uevent.uobject,
				UVERBS_LOOKUP_READ);

	while (wr) {
		if (is_ud && ud_wr(wr)->ah)
			uobj_put_obj_read(ud_wr(wr)->ah);
		next = wr->next;
		kfree(wr);
		wr = next;
	}

out:
	kfree(user_wr);

	return ret;
}

static struct ib_recv_wr *
ib_uverbs_unmarshall_recv(struct uverbs_req_iter *iter, u32 wr_count,
			  u32 wqe_size, u32 sge_count)
{
	struct ib_uverbs_recv_wr *user_wr;
	struct ib_recv_wr        *wr = NULL, *last, *next;
	int                       sg_ind;
	int                       i;
	int                       ret;
	const struct ib_sge __user *sgls;
	const void __user *wqes;

	if (wqe_size < sizeof (struct ib_uverbs_recv_wr))
		return ERR_PTR(-EINVAL);

	wqes = uverbs_request_next_ptr(iter, wqe_size * wr_count);
	if (IS_ERR(wqes))
		return ERR_CAST(wqes);
	sgls = uverbs_request_next_ptr(
		iter, sge_count * sizeof(struct ib_uverbs_sge));
	if (IS_ERR(sgls))
		return ERR_CAST(sgls);
	ret = uverbs_request_finish(iter);
	if (ret)
		return ERR_PTR(ret);

	user_wr = kmalloc(wqe_size, GFP_KERNEL);
	if (!user_wr)
		return ERR_PTR(-ENOMEM);

	sg_ind = 0;
	last = NULL;
	for (i = 0; i < wr_count; ++i) {
		if (copy_from_user(user_wr, wqes + i * wqe_size,
				   wqe_size)) {
			ret = -EFAULT;
			goto err;
		}

		if (user_wr->num_sge + sg_ind > sge_count) {
			ret = -EINVAL;
			goto err;
		}

		if (user_wr->num_sge >=
		    (U32_MAX - ALIGN(sizeof *next, sizeof (struct ib_sge))) /
		    sizeof (struct ib_sge)) {
			ret = -EINVAL;
			goto err;
		}

		next = kmalloc(ALIGN(sizeof *next, sizeof (struct ib_sge)) +
			       user_wr->num_sge * sizeof (struct ib_sge),
			       GFP_KERNEL);
		if (!next) {
			ret = -ENOMEM;
			goto err;
		}

		if (!last)
			wr = next;
		else
			last->next = next;
		last = next;

		next->next       = NULL;
		next->wr_id      = user_wr->wr_id;
		next->num_sge    = user_wr->num_sge;

		if (next->num_sge) {
			next->sg_list = (void *) next +
				ALIGN(sizeof *next, sizeof (struct ib_sge));
			if (copy_from_user(next->sg_list, sgls + sg_ind,
					   next->num_sge *
						   sizeof(struct ib_sge))) {
				ret = -EFAULT;
				goto err;
			}
			sg_ind += next->num_sge;
		} else
			next->sg_list = NULL;
	}

	kfree(user_wr);
	return wr;

err:
	kfree(user_wr);

	while (wr) {
		next = wr->next;
		kfree(wr);
		wr = next;
	}

	return ERR_PTR(ret);
}

static int ib_uverbs_post_recv(struct uverbs_attr_bundle *attrs)
{
	struct ib_uverbs_post_recv      cmd;
	struct ib_uverbs_post_recv_resp resp;
	struct ib_recv_wr              *wr, *next;
	const struct ib_recv_wr	       *bad_wr;
	struct ib_qp                   *qp;
	int ret, ret2;
	struct uverbs_req_iter iter;

	ret = uverbs_request_start(attrs, &iter, &cmd, sizeof(cmd));
	if (ret)
		return ret;

	wr = ib_uverbs_unmarshall_recv(&iter, cmd.wr_count, cmd.wqe_size,
				       cmd.sge_count);
	if (IS_ERR(wr))
		return PTR_ERR(wr);

	qp = uobj_get_obj_read(qp, UVERBS_OBJECT_QP, cmd.qp_handle, attrs);
	if (!qp) {
		ret = -EINVAL;
		goto out;
	}

	resp.bad_wr = 0;
	ret = qp->device->ops.post_recv(qp->real_qp, wr, &bad_wr);

	rdma_lookup_put_uobject(&qp->uobject->uevent.uobject,
				UVERBS_LOOKUP_READ);
	if (ret) {
		for (next = wr; next; next = next->next) {
			++resp.bad_wr;
			if (next == bad_wr)
				break;
		}
	}

	ret2 = uverbs_response(attrs, &resp, sizeof(resp));
	if (ret2)
		ret = ret2;
out:
	while (wr) {
		next = wr->next;
		kfree(wr);
		wr = next;
	}

	return ret;
}

static int ib_uverbs_post_srq_recv(struct uverbs_attr_bundle *attrs)
{
	struct ib_uverbs_post_srq_recv      cmd;
	struct ib_uverbs_post_srq_recv_resp resp;
	struct ib_recv_wr                  *wr, *next;
	const struct ib_recv_wr		   *bad_wr;
	struct ib_srq                      *srq;
	int ret, ret2;
	struct uverbs_req_iter iter;

	ret = uverbs_request_start(attrs, &iter, &cmd, sizeof(cmd));
	if (ret)
		return ret;

	wr = ib_uverbs_unmarshall_recv(&iter, cmd.wr_count, cmd.wqe_size,
				       cmd.sge_count);
	if (IS_ERR(wr))
		return PTR_ERR(wr);

	srq = uobj_get_obj_read(srq, UVERBS_OBJECT_SRQ, cmd.srq_handle, attrs);
	if (!srq) {
		ret = -EINVAL;
		goto out;
	}

	resp.bad_wr = 0;
	ret = srq->device->ops.post_srq_recv(srq, wr, &bad_wr);

	rdma_lookup_put_uobject(&srq->uobject->uevent.uobject,
				UVERBS_LOOKUP_READ);

	if (ret)
		for (next = wr; next; next = next->next) {
			++resp.bad_wr;
			if (next == bad_wr)
				break;
		}

	ret2 = uverbs_response(attrs, &resp, sizeof(resp));
	if (ret2)
		ret = ret2;

out:
	while (wr) {
		next = wr->next;
		kfree(wr);
		wr = next;
	}

	return ret;
}

static int ib_uverbs_create_ah(struct uverbs_attr_bundle *attrs)
{
	struct ib_uverbs_create_ah	 cmd;
	struct ib_uverbs_create_ah_resp	 resp;
	struct ib_uobject		*uobj;
	struct ib_pd			*pd;
	struct ib_ah			*ah;
	struct rdma_ah_attr		attr = {};
	int ret;
	struct ib_device *ib_dev;

	ret = uverbs_request(attrs, &cmd, sizeof(cmd));
	if (ret)
		return ret;

	uobj = uobj_alloc(UVERBS_OBJECT_AH, attrs, &ib_dev);
	if (IS_ERR(uobj))
		return PTR_ERR(uobj);

	if (!rdma_is_port_valid(ib_dev, cmd.attr.port_num)) {
		ret = -EINVAL;
		goto err;
	}

	pd = uobj_get_obj_read(pd, UVERBS_OBJECT_PD, cmd.pd_handle, attrs);
	if (!pd) {
		ret = -EINVAL;
		goto err;
	}

	attr.type = rdma_ah_find_type(ib_dev, cmd.attr.port_num);
	rdma_ah_set_make_grd(&attr, false);
	rdma_ah_set_dlid(&attr, cmd.attr.dlid);
	rdma_ah_set_sl(&attr, cmd.attr.sl);
	rdma_ah_set_path_bits(&attr, cmd.attr.src_path_bits);
	rdma_ah_set_static_rate(&attr, cmd.attr.static_rate);
	rdma_ah_set_port_num(&attr, cmd.attr.port_num);

	if (cmd.attr.is_global) {
		rdma_ah_set_grh(&attr, NULL, cmd.attr.grh.flow_label,
				cmd.attr.grh.sgid_index,
				cmd.attr.grh.hop_limit,
				cmd.attr.grh.traffic_class);
		rdma_ah_set_dgid_raw(&attr, cmd.attr.grh.dgid);
	} else {
		rdma_ah_set_ah_flags(&attr, 0);
	}

	ah = rdma_create_user_ah(pd, &attr, &attrs->driver_udata);
	if (IS_ERR(ah)) {
		ret = PTR_ERR(ah);
		goto err_put;
	}

	ah->uobject  = uobj;
	uobj->user_handle = cmd.user_handle;
	uobj->object = ah;

	resp.ah_handle = uobj->id;

	ret = uverbs_response(attrs, &resp, sizeof(resp));
	if (ret)
		goto err_copy;

	uobj_put_obj_read(pd);
	rdma_alloc_commit_uobject(uobj, attrs);
	return 0;

err_copy:
	rdma_destroy_ah_user(ah, RDMA_DESTROY_AH_SLEEPABLE,
			     uverbs_get_cleared_udata(attrs));

err_put:
	uobj_put_obj_read(pd);

err:
	uobj_alloc_abort(uobj, attrs);
	return ret;
}

static int ib_uverbs_destroy_ah(struct uverbs_attr_bundle *attrs)
{
	struct ib_uverbs_destroy_ah cmd;
	int ret;

	ret = uverbs_request(attrs, &cmd, sizeof(cmd));
	if (ret)
		return ret;

	return uobj_perform_destroy(UVERBS_OBJECT_AH, cmd.ah_handle, attrs);
}

static int ib_uverbs_attach_mcast(struct uverbs_attr_bundle *attrs)
{
	struct ib_uverbs_attach_mcast cmd;
	struct ib_qp                 *qp;
	struct ib_uqp_object         *obj;
	struct ib_uverbs_mcast_entry *mcast;
	int                           ret;

	ret = uverbs_request(attrs, &cmd, sizeof(cmd));
	if (ret)
		return ret;

	qp = uobj_get_obj_read(qp, UVERBS_OBJECT_QP, cmd.qp_handle, attrs);
	if (!qp)
		return -EINVAL;

	obj = qp->uobject;

	mutex_lock(&obj->mcast_lock);
	list_for_each_entry(mcast, &obj->mcast_list, list)
		if (cmd.mlid == mcast->lid &&
		    !memcmp(cmd.gid, mcast->gid.raw, sizeof mcast->gid.raw)) {
			ret = 0;
			goto out_put;
		}

	mcast = kmalloc(sizeof *mcast, GFP_KERNEL);
	if (!mcast) {
		ret = -ENOMEM;
		goto out_put;
	}

	mcast->lid = cmd.mlid;
	memcpy(mcast->gid.raw, cmd.gid, sizeof mcast->gid.raw);

	ret = ib_attach_mcast(qp, &mcast->gid, cmd.mlid);
	if (!ret)
		list_add_tail(&mcast->list, &obj->mcast_list);
	else
		kfree(mcast);

out_put:
	mutex_unlock(&obj->mcast_lock);
	rdma_lookup_put_uobject(&qp->uobject->uevent.uobject,
				UVERBS_LOOKUP_READ);

	return ret;
}

static int ib_uverbs_detach_mcast(struct uverbs_attr_bundle *attrs)
{
	struct ib_uverbs_detach_mcast cmd;
	struct ib_uqp_object         *obj;
	struct ib_qp                 *qp;
	struct ib_uverbs_mcast_entry *mcast;
	int                           ret;
	bool                          found = false;

	ret = uverbs_request(attrs, &cmd, sizeof(cmd));
	if (ret)
		return ret;

	qp = uobj_get_obj_read(qp, UVERBS_OBJECT_QP, cmd.qp_handle, attrs);
	if (!qp)
		return -EINVAL;

	obj = qp->uobject;
	mutex_lock(&obj->mcast_lock);

	list_for_each_entry(mcast, &obj->mcast_list, list)
		if (cmd.mlid == mcast->lid &&
		    !memcmp(cmd.gid, mcast->gid.raw, sizeof mcast->gid.raw)) {
			list_del(&mcast->list);
			kfree(mcast);
			found = true;
			break;
		}

	if (!found) {
		ret = -EINVAL;
		goto out_put;
	}

	ret = ib_detach_mcast(qp, (union ib_gid *)cmd.gid, cmd.mlid);

out_put:
	mutex_unlock(&obj->mcast_lock);
	rdma_lookup_put_uobject(&qp->uobject->uevent.uobject,
				UVERBS_LOOKUP_READ);
	return ret;
}

struct ib_uflow_resources *flow_resources_alloc(size_t num_specs)
{
	struct ib_uflow_resources *resources;

	resources = kzalloc(sizeof(*resources), GFP_KERNEL);

	if (!resources)
		return NULL;

	if (!num_specs)
		goto out;

	resources->counters =
		kcalloc(num_specs, sizeof(*resources->counters), GFP_KERNEL);
	resources->collection =
		kcalloc(num_specs, sizeof(*resources->collection), GFP_KERNEL);

	if (!resources->counters || !resources->collection)
		goto err;

out:
	resources->max = num_specs;
	return resources;

err:
	kfree(resources->counters);
	kfree(resources);

	return NULL;
}
EXPORT_SYMBOL(flow_resources_alloc);

void ib_uverbs_flow_resources_free(struct ib_uflow_resources *uflow_res)
{
	unsigned int i;

	if (!uflow_res)
		return;

	for (i = 0; i < uflow_res->collection_num; i++)
		atomic_dec(&uflow_res->collection[i]->usecnt);

	for (i = 0; i < uflow_res->counters_num; i++)
		atomic_dec(&uflow_res->counters[i]->usecnt);

	kfree(uflow_res->collection);
	kfree(uflow_res->counters);
	kfree(uflow_res);
}
EXPORT_SYMBOL(ib_uverbs_flow_resources_free);

void flow_resources_add(struct ib_uflow_resources *uflow_res,
			enum ib_flow_spec_type type,
			void *ibobj)
{
	WARN_ON(uflow_res->num >= uflow_res->max);

	switch (type) {
	case IB_FLOW_SPEC_ACTION_HANDLE:
		atomic_inc(&((struct ib_flow_action *)ibobj)->usecnt);
		uflow_res->collection[uflow_res->collection_num++] =
			(struct ib_flow_action *)ibobj;
		break;
	case IB_FLOW_SPEC_ACTION_COUNT:
		atomic_inc(&((struct ib_counters *)ibobj)->usecnt);
		uflow_res->counters[uflow_res->counters_num++] =
			(struct ib_counters *)ibobj;
		break;
	default:
		WARN_ON(1);
	}

	uflow_res->num++;
}
EXPORT_SYMBOL(flow_resources_add);

static int kern_spec_to_ib_spec_action(struct uverbs_attr_bundle *attrs,
				       struct ib_uverbs_flow_spec *kern_spec,
				       union ib_flow_spec *ib_spec,
				       struct ib_uflow_resources *uflow_res)
{
	ib_spec->type = kern_spec->type;
	switch (ib_spec->type) {
	case IB_FLOW_SPEC_ACTION_TAG:
		if (kern_spec->flow_tag.size !=
		    sizeof(struct ib_uverbs_flow_spec_action_tag))
			return -EINVAL;

		ib_spec->flow_tag.size = sizeof(struct ib_flow_spec_action_tag);
		ib_spec->flow_tag.tag_id = kern_spec->flow_tag.tag_id;
		break;
	case IB_FLOW_SPEC_ACTION_DROP:
		if (kern_spec->drop.size !=
		    sizeof(struct ib_uverbs_flow_spec_action_drop))
			return -EINVAL;

		ib_spec->drop.size = sizeof(struct ib_flow_spec_action_drop);
		break;
	case IB_FLOW_SPEC_ACTION_HANDLE:
		if (kern_spec->action.size !=
		    sizeof(struct ib_uverbs_flow_spec_action_handle))
			return -EOPNOTSUPP;
		ib_spec->action.act = uobj_get_obj_read(flow_action,
							UVERBS_OBJECT_FLOW_ACTION,
							kern_spec->action.handle,
							attrs);
		if (!ib_spec->action.act)
			return -EINVAL;
		ib_spec->action.size =
			sizeof(struct ib_flow_spec_action_handle);
		flow_resources_add(uflow_res,
				   IB_FLOW_SPEC_ACTION_HANDLE,
				   ib_spec->action.act);
		uobj_put_obj_read(ib_spec->action.act);
		break;
	case IB_FLOW_SPEC_ACTION_COUNT:
		if (kern_spec->flow_count.size !=
			sizeof(struct ib_uverbs_flow_spec_action_count))
			return -EINVAL;
		ib_spec->flow_count.counters =
			uobj_get_obj_read(counters,
					  UVERBS_OBJECT_COUNTERS,
					  kern_spec->flow_count.handle,
					  attrs);
		if (!ib_spec->flow_count.counters)
			return -EINVAL;
		ib_spec->flow_count.size =
				sizeof(struct ib_flow_spec_action_count);
		flow_resources_add(uflow_res,
				   IB_FLOW_SPEC_ACTION_COUNT,
				   ib_spec->flow_count.counters);
		uobj_put_obj_read(ib_spec->flow_count.counters);
		break;
	default:
		return -EINVAL;
	}
	return 0;
}

static ssize_t spec_filter_size(const void *kern_spec_filter, u16 kern_filter_size,
				u16 ib_real_filter_sz)
{
	/*
	 * User space filter structures must be 64 bit aligned, otherwise this
	 * may pass, but we won't handle additional new attributes.
	 */

	if (kern_filter_size > ib_real_filter_sz) {
		if (memchr_inv(kern_spec_filter +
			       ib_real_filter_sz, 0,
			       kern_filter_size - ib_real_filter_sz))
			return -EINVAL;
		return ib_real_filter_sz;
	}
	return kern_filter_size;
}

int ib_uverbs_kern_spec_to_ib_spec_filter(enum ib_flow_spec_type type,
					  const void *kern_spec_mask,
					  const void *kern_spec_val,
					  size_t kern_filter_sz,
					  union ib_flow_spec *ib_spec)
{
	ssize_t actual_filter_sz;
	ssize_t ib_filter_sz;

	/* User flow spec size must be aligned to 4 bytes */
	if (kern_filter_sz != ALIGN(kern_filter_sz, 4))
		return -EINVAL;

	ib_spec->type = type;

	if (ib_spec->type == (IB_FLOW_SPEC_INNER | IB_FLOW_SPEC_VXLAN_TUNNEL))
		return -EINVAL;

	switch (ib_spec->type & ~IB_FLOW_SPEC_INNER) {
	case IB_FLOW_SPEC_ETH:
		ib_filter_sz = offsetof(struct ib_flow_eth_filter, real_sz);
		actual_filter_sz = spec_filter_size(kern_spec_mask,
						    kern_filter_sz,
						    ib_filter_sz);
		if (actual_filter_sz <= 0)
			return -EINVAL;
		ib_spec->size = sizeof(struct ib_flow_spec_eth);
		memcpy(&ib_spec->eth.val, kern_spec_val, actual_filter_sz);
		memcpy(&ib_spec->eth.mask, kern_spec_mask, actual_filter_sz);
		break;
	case IB_FLOW_SPEC_IPV4:
		ib_filter_sz = offsetof(struct ib_flow_ipv4_filter, real_sz);
		actual_filter_sz = spec_filter_size(kern_spec_mask,
						    kern_filter_sz,
						    ib_filter_sz);
		if (actual_filter_sz <= 0)
			return -EINVAL;
		ib_spec->size = sizeof(struct ib_flow_spec_ipv4);
		memcpy(&ib_spec->ipv4.val, kern_spec_val, actual_filter_sz);
		memcpy(&ib_spec->ipv4.mask, kern_spec_mask, actual_filter_sz);
		break;
	case IB_FLOW_SPEC_IPV6:
		ib_filter_sz = offsetof(struct ib_flow_ipv6_filter, real_sz);
		actual_filter_sz = spec_filter_size(kern_spec_mask,
						    kern_filter_sz,
						    ib_filter_sz);
		if (actual_filter_sz <= 0)
			return -EINVAL;
		ib_spec->size = sizeof(struct ib_flow_spec_ipv6);
		memcpy(&ib_spec->ipv6.val, kern_spec_val, actual_filter_sz);
		memcpy(&ib_spec->ipv6.mask, kern_spec_mask, actual_filter_sz);

		if ((ntohl(ib_spec->ipv6.mask.flow_label)) >= BIT(20) ||
		    (ntohl(ib_spec->ipv6.val.flow_label)) >= BIT(20))
			return -EINVAL;
		break;
	case IB_FLOW_SPEC_TCP:
	case IB_FLOW_SPEC_UDP:
		ib_filter_sz = offsetof(struct ib_flow_tcp_udp_filter, real_sz);
		actual_filter_sz = spec_filter_size(kern_spec_mask,
						    kern_filter_sz,
						    ib_filter_sz);
		if (actual_filter_sz <= 0)
			return -EINVAL;
		ib_spec->size = sizeof(struct ib_flow_spec_tcp_udp);
		memcpy(&ib_spec->tcp_udp.val, kern_spec_val, actual_filter_sz);
		memcpy(&ib_spec->tcp_udp.mask, kern_spec_mask, actual_filter_sz);
		break;
	case IB_FLOW_SPEC_VXLAN_TUNNEL:
		ib_filter_sz = offsetof(struct ib_flow_tunnel_filter, real_sz);
		actual_filter_sz = spec_filter_size(kern_spec_mask,
						    kern_filter_sz,
						    ib_filter_sz);
		if (actual_filter_sz <= 0)
			return -EINVAL;
		ib_spec->tunnel.size = sizeof(struct ib_flow_spec_tunnel);
		memcpy(&ib_spec->tunnel.val, kern_spec_val, actual_filter_sz);
		memcpy(&ib_spec->tunnel.mask, kern_spec_mask, actual_filter_sz);

		if ((ntohl(ib_spec->tunnel.mask.tunnel_id)) >= BIT(24) ||
		    (ntohl(ib_spec->tunnel.val.tunnel_id)) >= BIT(24))
			return -EINVAL;
		break;
	case IB_FLOW_SPEC_ESP:
		ib_filter_sz = offsetof(struct ib_flow_esp_filter, real_sz);
		actual_filter_sz = spec_filter_size(kern_spec_mask,
						    kern_filter_sz,
						    ib_filter_sz);
		if (actual_filter_sz <= 0)
			return -EINVAL;
		ib_spec->esp.size = sizeof(struct ib_flow_spec_esp);
		memcpy(&ib_spec->esp.val, kern_spec_val, actual_filter_sz);
		memcpy(&ib_spec->esp.mask, kern_spec_mask, actual_filter_sz);
		break;
	case IB_FLOW_SPEC_GRE:
		ib_filter_sz = offsetof(struct ib_flow_gre_filter, real_sz);
		actual_filter_sz = spec_filter_size(kern_spec_mask,
						    kern_filter_sz,
						    ib_filter_sz);
		if (actual_filter_sz <= 0)
			return -EINVAL;
		ib_spec->gre.size = sizeof(struct ib_flow_spec_gre);
		memcpy(&ib_spec->gre.val, kern_spec_val, actual_filter_sz);
		memcpy(&ib_spec->gre.mask, kern_spec_mask, actual_filter_sz);
		break;
	case IB_FLOW_SPEC_MPLS:
		ib_filter_sz = offsetof(struct ib_flow_mpls_filter, real_sz);
		actual_filter_sz = spec_filter_size(kern_spec_mask,
						    kern_filter_sz,
						    ib_filter_sz);
		if (actual_filter_sz <= 0)
			return -EINVAL;
		ib_spec->mpls.size = sizeof(struct ib_flow_spec_mpls);
		memcpy(&ib_spec->mpls.val, kern_spec_val, actual_filter_sz);
		memcpy(&ib_spec->mpls.mask, kern_spec_mask, actual_filter_sz);
		break;
	default:
		return -EINVAL;
	}
	return 0;
}

static int kern_spec_to_ib_spec_filter(struct ib_uverbs_flow_spec *kern_spec,
				       union ib_flow_spec *ib_spec)
{
	size_t kern_filter_sz;
	void *kern_spec_mask;
	void *kern_spec_val;

	if (check_sub_overflow((size_t)kern_spec->hdr.size,
			       sizeof(struct ib_uverbs_flow_spec_hdr),
			       &kern_filter_sz))
		return -EINVAL;

	kern_filter_sz /= 2;

	kern_spec_val = (void *)kern_spec +
		sizeof(struct ib_uverbs_flow_spec_hdr);
	kern_spec_mask = kern_spec_val + kern_filter_sz;

	return ib_uverbs_kern_spec_to_ib_spec_filter(kern_spec->type,
						     kern_spec_mask,
						     kern_spec_val,
						     kern_filter_sz, ib_spec);
}

static int kern_spec_to_ib_spec(struct uverbs_attr_bundle *attrs,
				struct ib_uverbs_flow_spec *kern_spec,
				union ib_flow_spec *ib_spec,
				struct ib_uflow_resources *uflow_res)
{
	if (kern_spec->reserved)
		return -EINVAL;

	if (kern_spec->type >= IB_FLOW_SPEC_ACTION_TAG)
		return kern_spec_to_ib_spec_action(attrs, kern_spec, ib_spec,
						   uflow_res);
	else
		return kern_spec_to_ib_spec_filter(kern_spec, ib_spec);
}

static int ib_uverbs_ex_create_wq(struct uverbs_attr_bundle *attrs)
{
	struct ib_uverbs_ex_create_wq cmd;
	struct ib_uverbs_ex_create_wq_resp resp = {};
	struct ib_uwq_object           *obj;
	int err = 0;
	struct ib_cq *cq;
	struct ib_pd *pd;
	struct ib_wq *wq;
	struct ib_wq_init_attr wq_init_attr = {};
	struct ib_device *ib_dev;

	err = uverbs_request(attrs, &cmd, sizeof(cmd));
	if (err)
		return err;

	if (cmd.comp_mask)
		return -EOPNOTSUPP;

	obj = (struct ib_uwq_object *)uobj_alloc(UVERBS_OBJECT_WQ, attrs,
						 &ib_dev);
	if (IS_ERR(obj))
		return PTR_ERR(obj);

	pd = uobj_get_obj_read(pd, UVERBS_OBJECT_PD, cmd.pd_handle, attrs);
	if (!pd) {
		err = -EINVAL;
		goto err_uobj;
	}

	cq = uobj_get_obj_read(cq, UVERBS_OBJECT_CQ, cmd.cq_handle, attrs);
	if (!cq) {
		err = -EINVAL;
		goto err_put_pd;
	}

	wq_init_attr.cq = cq;
	wq_init_attr.max_sge = cmd.max_sge;
	wq_init_attr.max_wr = cmd.max_wr;
	wq_init_attr.wq_context = attrs->ufile;
	wq_init_attr.wq_type = cmd.wq_type;
	wq_init_attr.event_handler = ib_uverbs_wq_event_handler;
	wq_init_attr.create_flags = cmd.create_flags;
	INIT_LIST_HEAD(&obj->uevent.event_list);

	wq = pd->device->ops.create_wq(pd, &wq_init_attr, &attrs->driver_udata);
	if (IS_ERR(wq)) {
		err = PTR_ERR(wq);
		goto err_put_cq;
	}

	wq->uobject = obj;
	obj->uevent.uobject.object = wq;
	wq->wq_type = wq_init_attr.wq_type;
	wq->cq = cq;
	wq->pd = pd;
	wq->device = pd->device;
	wq->wq_context = wq_init_attr.wq_context;
	atomic_set(&wq->usecnt, 0);
	atomic_inc(&pd->usecnt);
	atomic_inc(&cq->usecnt);
	wq->uobject = obj;
	obj->uevent.uobject.object = wq;

	memset(&resp, 0, sizeof(resp));
	resp.wq_handle = obj->uevent.uobject.id;
	resp.max_sge = wq_init_attr.max_sge;
	resp.max_wr = wq_init_attr.max_wr;
	resp.wqn = wq->wq_num;
	resp.response_length = uverbs_response_length(attrs, sizeof(resp));
	err = uverbs_response(attrs, &resp, sizeof(resp));
	if (err)
		goto err_copy;

	uobj_put_obj_read(pd);
	rdma_lookup_put_uobject(&cq->uobject->uevent.uobject,
				UVERBS_LOOKUP_READ);
	rdma_alloc_commit_uobject(&obj->uevent.uobject, attrs);
	return 0;

err_copy:
	ib_destroy_wq(wq, uverbs_get_cleared_udata(attrs));
err_put_cq:
	rdma_lookup_put_uobject(&cq->uobject->uevent.uobject,
				UVERBS_LOOKUP_READ);
err_put_pd:
	uobj_put_obj_read(pd);
err_uobj:
	uobj_alloc_abort(&obj->uevent.uobject, attrs);

	return err;
}

static int ib_uverbs_ex_destroy_wq(struct uverbs_attr_bundle *attrs)
{
	struct ib_uverbs_ex_destroy_wq	cmd;
	struct ib_uverbs_ex_destroy_wq_resp	resp = {};
	struct ib_uobject		*uobj;
	struct ib_uwq_object		*obj;
	int				ret;

	ret = uverbs_request(attrs, &cmd, sizeof(cmd));
	if (ret)
		return ret;

	if (cmd.comp_mask)
		return -EOPNOTSUPP;

	resp.response_length = uverbs_response_length(attrs, sizeof(resp));
	uobj = uobj_get_destroy(UVERBS_OBJECT_WQ, cmd.wq_handle, attrs);
	if (IS_ERR(uobj))
		return PTR_ERR(uobj);

	obj = container_of(uobj, struct ib_uwq_object, uevent.uobject);
	resp.events_reported = obj->uevent.events_reported;

	uobj_put_destroy(uobj);

	return uverbs_response(attrs, &resp, sizeof(resp));
}

static int ib_uverbs_ex_modify_wq(struct uverbs_attr_bundle *attrs)
{
	struct ib_uverbs_ex_modify_wq cmd;
	struct ib_wq *wq;
	struct ib_wq_attr wq_attr = {};
	int ret;

	ret = uverbs_request(attrs, &cmd, sizeof(cmd));
	if (ret)
		return ret;

	if (!cmd.attr_mask)
		return -EINVAL;

	if (cmd.attr_mask > (IB_WQ_STATE | IB_WQ_CUR_STATE | IB_WQ_FLAGS))
		return -EINVAL;

	wq = uobj_get_obj_read(wq, UVERBS_OBJECT_WQ, cmd.wq_handle, attrs);
	if (!wq)
		return -EINVAL;

	wq_attr.curr_wq_state = cmd.curr_wq_state;
	wq_attr.wq_state = cmd.wq_state;
	if (cmd.attr_mask & IB_WQ_FLAGS) {
		wq_attr.flags = cmd.flags;
		wq_attr.flags_mask = cmd.flags_mask;
	}
	ret = wq->device->ops.modify_wq(wq, &wq_attr, cmd.attr_mask,
					&attrs->driver_udata);
	rdma_lookup_put_uobject(&wq->uobject->uevent.uobject,
				UVERBS_LOOKUP_READ);
	return ret;
}

static int ib_uverbs_ex_create_rwq_ind_table(struct uverbs_attr_bundle *attrs)
{
	struct ib_uverbs_ex_create_rwq_ind_table cmd;
	struct ib_uverbs_ex_create_rwq_ind_table_resp  resp = {};
	struct ib_uobject		  *uobj;
	int err;
	struct ib_rwq_ind_table_init_attr init_attr = {};
	struct ib_rwq_ind_table *rwq_ind_tbl;
	struct ib_wq	**wqs = NULL;
	u32 *wqs_handles = NULL;
	struct ib_wq	*wq = NULL;
	int i, j, num_read_wqs;
	u32 num_wq_handles;
	struct uverbs_req_iter iter;
	struct ib_device *ib_dev;

	err = uverbs_request_start(attrs, &iter, &cmd, sizeof(cmd));
	if (err)
		return err;

	if (cmd.comp_mask)
		return -EOPNOTSUPP;

	if (cmd.log_ind_tbl_size > IB_USER_VERBS_MAX_LOG_IND_TBL_SIZE)
		return -EINVAL;

	num_wq_handles = 1 << cmd.log_ind_tbl_size;
	wqs_handles = kcalloc(num_wq_handles, sizeof(*wqs_handles),
			      GFP_KERNEL);
	if (!wqs_handles)
		return -ENOMEM;

	err = uverbs_request_next(&iter, wqs_handles,
				  num_wq_handles * sizeof(__u32));
	if (err)
		goto err_free;

	err = uverbs_request_finish(&iter);
	if (err)
		goto err_free;

	wqs = kcalloc(num_wq_handles, sizeof(*wqs), GFP_KERNEL);
	if (!wqs) {
		err = -ENOMEM;
		goto  err_free;
	}

	for (num_read_wqs = 0; num_read_wqs < num_wq_handles;
			num_read_wqs++) {
		wq = uobj_get_obj_read(wq, UVERBS_OBJECT_WQ,
				       wqs_handles[num_read_wqs], attrs);
		if (!wq) {
			err = -EINVAL;
			goto put_wqs;
		}

		wqs[num_read_wqs] = wq;
	}

	uobj = uobj_alloc(UVERBS_OBJECT_RWQ_IND_TBL, attrs, &ib_dev);
	if (IS_ERR(uobj)) {
		err = PTR_ERR(uobj);
		goto put_wqs;
	}

	init_attr.log_ind_tbl_size = cmd.log_ind_tbl_size;
	init_attr.ind_tbl = wqs;

	rwq_ind_tbl = ib_dev->ops.create_rwq_ind_table(ib_dev, &init_attr,
						       &attrs->driver_udata);

	if (IS_ERR(rwq_ind_tbl)) {
		err = PTR_ERR(rwq_ind_tbl);
		goto err_uobj;
	}

	rwq_ind_tbl->ind_tbl = wqs;
	rwq_ind_tbl->log_ind_tbl_size = init_attr.log_ind_tbl_size;
	rwq_ind_tbl->uobject = uobj;
	uobj->object = rwq_ind_tbl;
	rwq_ind_tbl->device = ib_dev;
	atomic_set(&rwq_ind_tbl->usecnt, 0);

	for (i = 0; i < num_wq_handles; i++)
		atomic_inc(&wqs[i]->usecnt);

	resp.ind_tbl_handle = uobj->id;
	resp.ind_tbl_num = rwq_ind_tbl->ind_tbl_num;
	resp.response_length = uverbs_response_length(attrs, sizeof(resp));

	err = uverbs_response(attrs, &resp, sizeof(resp));
	if (err)
		goto err_copy;

	kfree(wqs_handles);

	for (j = 0; j < num_read_wqs; j++)
		rdma_lookup_put_uobject(&wqs[j]->uobject->uevent.uobject,
					UVERBS_LOOKUP_READ);

	rdma_alloc_commit_uobject(uobj, attrs);
	return 0;

err_copy:
	ib_destroy_rwq_ind_table(rwq_ind_tbl);
err_uobj:
	uobj_alloc_abort(uobj, attrs);
put_wqs:
	for (j = 0; j < num_read_wqs; j++)
		rdma_lookup_put_uobject(&wqs[j]->uobject->uevent.uobject,
					UVERBS_LOOKUP_READ);
err_free:
	kfree(wqs_handles);
	kfree(wqs);
	return err;
}

static int ib_uverbs_ex_destroy_rwq_ind_table(struct uverbs_attr_bundle *attrs)
{
	struct ib_uverbs_ex_destroy_rwq_ind_table cmd;
	int ret;

	ret = uverbs_request(attrs, &cmd, sizeof(cmd));
	if (ret)
		return ret;

	if (cmd.comp_mask)
		return -EOPNOTSUPP;

	return uobj_perform_destroy(UVERBS_OBJECT_RWQ_IND_TBL,
				    cmd.ind_tbl_handle, attrs);
}

static int ib_uverbs_ex_create_flow(struct uverbs_attr_bundle *attrs)
{
	struct ib_uverbs_create_flow	  cmd;
	struct ib_uverbs_create_flow_resp resp;
	struct ib_uobject		  *uobj;
	struct ib_flow			  *flow_id;
	struct ib_uverbs_flow_attr	  *kern_flow_attr;
	struct ib_flow_attr		  *flow_attr;
	struct ib_qp			  *qp;
	struct ib_uflow_resources	  *uflow_res;
	struct ib_uverbs_flow_spec_hdr	  *kern_spec;
	struct uverbs_req_iter iter;
	int err;
	void *ib_spec;
	int i;
	struct ib_device *ib_dev;

	err = uverbs_request_start(attrs, &iter, &cmd, sizeof(cmd));
	if (err)
		return err;

	if (cmd.comp_mask)
		return -EINVAL;

	if (!capable(CAP_NET_RAW))
		return -EPERM;

	if (cmd.flow_attr.flags >= IB_FLOW_ATTR_FLAGS_RESERVED)
		return -EINVAL;

	if ((cmd.flow_attr.flags & IB_FLOW_ATTR_FLAGS_DONT_TRAP) &&
	    ((cmd.flow_attr.type == IB_FLOW_ATTR_ALL_DEFAULT) ||
	     (cmd.flow_attr.type == IB_FLOW_ATTR_MC_DEFAULT)))
		return -EINVAL;

	if (cmd.flow_attr.num_of_specs > IB_FLOW_SPEC_SUPPORT_LAYERS)
		return -EINVAL;

	if (cmd.flow_attr.size >
	    (cmd.flow_attr.num_of_specs * sizeof(struct ib_uverbs_flow_spec)))
		return -EINVAL;

	if (cmd.flow_attr.reserved[0] ||
	    cmd.flow_attr.reserved[1])
		return -EINVAL;

	if (cmd.flow_attr.num_of_specs) {
		kern_flow_attr = kmalloc(sizeof(*kern_flow_attr) + cmd.flow_attr.size,
					 GFP_KERNEL);
		if (!kern_flow_attr)
			return -ENOMEM;

		*kern_flow_attr = cmd.flow_attr;
		err = uverbs_request_next(&iter, &kern_flow_attr->flow_specs,
					  cmd.flow_attr.size);
		if (err)
			goto err_free_attr;
	} else {
		kern_flow_attr = &cmd.flow_attr;
	}

	err = uverbs_request_finish(&iter);
	if (err)
		goto err_free_attr;

	uobj = uobj_alloc(UVERBS_OBJECT_FLOW, attrs, &ib_dev);
	if (IS_ERR(uobj)) {
		err = PTR_ERR(uobj);
		goto err_free_attr;
	}

	qp = uobj_get_obj_read(qp, UVERBS_OBJECT_QP, cmd.qp_handle, attrs);
	if (!qp) {
		err = -EINVAL;
		goto err_uobj;
	}

	if (qp->qp_type != IB_QPT_UD && qp->qp_type != IB_QPT_RAW_PACKET) {
		err = -EINVAL;
		goto err_put;
	}

	flow_attr = kzalloc(struct_size(flow_attr, flows,
				cmd.flow_attr.num_of_specs), GFP_KERNEL);
	if (!flow_attr) {
		err = -ENOMEM;
		goto err_put;
	}
	uflow_res = flow_resources_alloc(cmd.flow_attr.num_of_specs);
	if (!uflow_res) {
		err = -ENOMEM;
		goto err_free_flow_attr;
	}

	flow_attr->type = kern_flow_attr->type;
	flow_attr->priority = kern_flow_attr->priority;
	flow_attr->num_of_specs = kern_flow_attr->num_of_specs;
	flow_attr->port = kern_flow_attr->port;
	flow_attr->flags = kern_flow_attr->flags;
	flow_attr->size = sizeof(*flow_attr);

	kern_spec = kern_flow_attr->flow_specs;
	ib_spec = flow_attr + 1;
	for (i = 0; i < flow_attr->num_of_specs &&
			cmd.flow_attr.size >= sizeof(*kern_spec) &&
			cmd.flow_attr.size >= kern_spec->size;
	     i++) {
		err = kern_spec_to_ib_spec(
				attrs, (struct ib_uverbs_flow_spec *)kern_spec,
				ib_spec, uflow_res);
		if (err)
			goto err_free;

		flow_attr->size +=
			((union ib_flow_spec *) ib_spec)->size;
		cmd.flow_attr.size -= kern_spec->size;
		kern_spec = ((void *)kern_spec) + kern_spec->size;
		ib_spec += ((union ib_flow_spec *) ib_spec)->size;
	}
	if (cmd.flow_attr.size || (i != flow_attr->num_of_specs)) {
		pr_warn("create flow failed, flow %d: %d bytes left from uverb cmd\n",
			i, cmd.flow_attr.size);
		err = -EINVAL;
		goto err_free;
	}

	flow_id = qp->device->ops.create_flow(
		qp, flow_attr, IB_FLOW_DOMAIN_USER, &attrs->driver_udata);

	if (IS_ERR(flow_id)) {
		err = PTR_ERR(flow_id);
		goto err_free;
	}

	ib_set_flow(uobj, flow_id, qp, qp->device, uflow_res);

	memset(&resp, 0, sizeof(resp));
	resp.flow_handle = uobj->id;

	err = uverbs_response(attrs, &resp, sizeof(resp));
	if (err)
		goto err_copy;

	rdma_lookup_put_uobject(&qp->uobject->uevent.uobject,
				UVERBS_LOOKUP_READ);
	kfree(flow_attr);
	if (cmd.flow_attr.num_of_specs)
		kfree(kern_flow_attr);
	rdma_alloc_commit_uobject(uobj, attrs);
	return 0;
err_copy:
	if (!qp->device->ops.destroy_flow(flow_id))
		atomic_dec(&qp->usecnt);
err_free:
	ib_uverbs_flow_resources_free(uflow_res);
err_free_flow_attr:
	kfree(flow_attr);
err_put:
	rdma_lookup_put_uobject(&qp->uobject->uevent.uobject,
				UVERBS_LOOKUP_READ);
err_uobj:
	uobj_alloc_abort(uobj, attrs);
err_free_attr:
	if (cmd.flow_attr.num_of_specs)
		kfree(kern_flow_attr);
	return err;
}

static int ib_uverbs_ex_destroy_flow(struct uverbs_attr_bundle *attrs)
{
	struct ib_uverbs_destroy_flow	cmd;
	int				ret;

	ret = uverbs_request(attrs, &cmd, sizeof(cmd));
	if (ret)
		return ret;

	if (cmd.comp_mask)
		return -EINVAL;

	return uobj_perform_destroy(UVERBS_OBJECT_FLOW, cmd.flow_handle, attrs);
}

static int __uverbs_create_xsrq(struct uverbs_attr_bundle *attrs,
				struct ib_uverbs_create_xsrq *cmd,
				struct ib_udata *udata)
{
	struct ib_uverbs_create_srq_resp resp;
	struct ib_usrq_object           *obj;
	struct ib_pd                    *pd;
	struct ib_srq                   *srq;
	struct ib_uobject               *uninitialized_var(xrcd_uobj);
	struct ib_srq_init_attr          attr;
	int ret;
	struct ib_device *ib_dev;

	obj = (struct ib_usrq_object *)uobj_alloc(UVERBS_OBJECT_SRQ, attrs,
						  &ib_dev);
	if (IS_ERR(obj))
		return PTR_ERR(obj);

	if (cmd->srq_type == IB_SRQT_TM)
		attr.ext.tag_matching.max_num_tags = cmd->max_num_tags;

	if (cmd->srq_type == IB_SRQT_XRC) {
		xrcd_uobj = uobj_get_read(UVERBS_OBJECT_XRCD, cmd->xrcd_handle,
					  attrs);
		if (IS_ERR(xrcd_uobj)) {
			ret = -EINVAL;
			goto err;
		}

		attr.ext.xrc.xrcd = (struct ib_xrcd *)xrcd_uobj->object;
		if (!attr.ext.xrc.xrcd) {
			ret = -EINVAL;
			goto err_put_xrcd;
		}

		obj->uxrcd = container_of(xrcd_uobj, struct ib_uxrcd_object, uobject);
		atomic_inc(&obj->uxrcd->refcnt);
	}

	if (ib_srq_has_cq(cmd->srq_type)) {
		attr.ext.cq = uobj_get_obj_read(cq, UVERBS_OBJECT_CQ,
						cmd->cq_handle, attrs);
		if (!attr.ext.cq) {
			ret = -EINVAL;
			goto err_put_xrcd;
		}
	}

	pd = uobj_get_obj_read(pd, UVERBS_OBJECT_PD, cmd->pd_handle, attrs);
	if (!pd) {
		ret = -EINVAL;
		goto err_put_cq;
	}

	attr.event_handler  = ib_uverbs_srq_event_handler;
	attr.srq_context    = attrs->ufile;
	attr.srq_type       = cmd->srq_type;
	attr.attr.max_wr    = cmd->max_wr;
	attr.attr.max_sge   = cmd->max_sge;
	attr.attr.srq_limit = cmd->srq_limit;

	INIT_LIST_HEAD(&obj->uevent.event_list);

	srq = rdma_zalloc_drv_obj(ib_dev, ib_srq);
	if (!srq) {
		ret = -ENOMEM;
		goto err_put;
	}

	srq->device        = pd->device;
	srq->pd            = pd;
	srq->srq_type	   = cmd->srq_type;
	srq->uobject       = obj;
	srq->event_handler = attr.event_handler;
	srq->srq_context   = attr.srq_context;

	ret = pd->device->ops.create_srq(srq, &attr, udata);
	if (ret)
		goto err_free;

	if (ib_srq_has_cq(cmd->srq_type)) {
		srq->ext.cq       = attr.ext.cq;
		atomic_inc(&attr.ext.cq->usecnt);
	}

	if (cmd->srq_type == IB_SRQT_XRC) {
		srq->ext.xrc.xrcd = attr.ext.xrc.xrcd;
		atomic_inc(&attr.ext.xrc.xrcd->usecnt);
	}

	atomic_inc(&pd->usecnt);
	atomic_set(&srq->usecnt, 0);

	obj->uevent.uobject.object = srq;
	obj->uevent.uobject.user_handle = cmd->user_handle;

	memset(&resp, 0, sizeof resp);
	resp.srq_handle = obj->uevent.uobject.id;
	resp.max_wr     = attr.attr.max_wr;
	resp.max_sge    = attr.attr.max_sge;
	if (cmd->srq_type == IB_SRQT_XRC)
		resp.srqn = srq->ext.xrc.srq_num;

	ret = uverbs_response(attrs, &resp, sizeof(resp));
	if (ret)
		goto err_copy;

	if (cmd->srq_type == IB_SRQT_XRC)
		uobj_put_read(xrcd_uobj);

	if (ib_srq_has_cq(cmd->srq_type))
		rdma_lookup_put_uobject(&attr.ext.cq->uobject->uevent.uobject,
					UVERBS_LOOKUP_READ);

	uobj_put_obj_read(pd);
	rdma_alloc_commit_uobject(&obj->uevent.uobject, attrs);
	return 0;

err_copy:
	ib_destroy_srq_user(srq, uverbs_get_cleared_udata(attrs));
	/* It was released in ib_destroy_srq_user */
	srq = NULL;
err_free:
	kfree(srq);
err_put:
	uobj_put_obj_read(pd);

err_put_cq:
	if (ib_srq_has_cq(cmd->srq_type))
		rdma_lookup_put_uobject(&attr.ext.cq->uobject->uevent.uobject,
					UVERBS_LOOKUP_READ);

err_put_xrcd:
	if (cmd->srq_type == IB_SRQT_XRC) {
		atomic_dec(&obj->uxrcd->refcnt);
		uobj_put_read(xrcd_uobj);
	}

err:
	uobj_alloc_abort(&obj->uevent.uobject, attrs);
	return ret;
}

static int ib_uverbs_create_srq(struct uverbs_attr_bundle *attrs)
{
	struct ib_uverbs_create_srq      cmd;
	struct ib_uverbs_create_xsrq     xcmd;
	int ret;

	ret = uverbs_request(attrs, &cmd, sizeof(cmd));
	if (ret)
		return ret;

	memset(&xcmd, 0, sizeof(xcmd));
	xcmd.response	 = cmd.response;
	xcmd.user_handle = cmd.user_handle;
	xcmd.srq_type	 = IB_SRQT_BASIC;
	xcmd.pd_handle	 = cmd.pd_handle;
	xcmd.max_wr	 = cmd.max_wr;
	xcmd.max_sge	 = cmd.max_sge;
	xcmd.srq_limit	 = cmd.srq_limit;

	return __uverbs_create_xsrq(attrs, &xcmd, &attrs->driver_udata);
}

static int ib_uverbs_create_xsrq(struct uverbs_attr_bundle *attrs)
{
	struct ib_uverbs_create_xsrq     cmd;
	int ret;

	ret = uverbs_request(attrs, &cmd, sizeof(cmd));
	if (ret)
		return ret;

	return __uverbs_create_xsrq(attrs, &cmd, &attrs->driver_udata);
}

static int ib_uverbs_modify_srq(struct uverbs_attr_bundle *attrs)
{
	struct ib_uverbs_modify_srq cmd;
	struct ib_srq              *srq;
	struct ib_srq_attr          attr;
	int                         ret;

	ret = uverbs_request(attrs, &cmd, sizeof(cmd));
	if (ret)
		return ret;

	srq = uobj_get_obj_read(srq, UVERBS_OBJECT_SRQ, cmd.srq_handle, attrs);
	if (!srq)
		return -EINVAL;

	attr.max_wr    = cmd.max_wr;
	attr.srq_limit = cmd.srq_limit;

	ret = srq->device->ops.modify_srq(srq, &attr, cmd.attr_mask,
					  &attrs->driver_udata);

	rdma_lookup_put_uobject(&srq->uobject->uevent.uobject,
				UVERBS_LOOKUP_READ);

	return ret;
}

static int ib_uverbs_query_srq(struct uverbs_attr_bundle *attrs)
{
	struct ib_uverbs_query_srq      cmd;
	struct ib_uverbs_query_srq_resp resp;
	struct ib_srq_attr              attr;
	struct ib_srq                   *srq;
	int                             ret;

	ret = uverbs_request(attrs, &cmd, sizeof(cmd));
	if (ret)
		return ret;

	srq = uobj_get_obj_read(srq, UVERBS_OBJECT_SRQ, cmd.srq_handle, attrs);
	if (!srq)
		return -EINVAL;

	ret = ib_query_srq(srq, &attr);

	rdma_lookup_put_uobject(&srq->uobject->uevent.uobject,
				UVERBS_LOOKUP_READ);

	if (ret)
		return ret;

	memset(&resp, 0, sizeof resp);

	resp.max_wr    = attr.max_wr;
	resp.max_sge   = attr.max_sge;
	resp.srq_limit = attr.srq_limit;

	return uverbs_response(attrs, &resp, sizeof(resp));
}

static int ib_uverbs_destroy_srq(struct uverbs_attr_bundle *attrs)
{
	struct ib_uverbs_destroy_srq      cmd;
	struct ib_uverbs_destroy_srq_resp resp;
	struct ib_uobject		 *uobj;
	struct ib_uevent_object        	 *obj;
	int ret;

	ret = uverbs_request(attrs, &cmd, sizeof(cmd));
	if (ret)
		return ret;

	uobj = uobj_get_destroy(UVERBS_OBJECT_SRQ, cmd.srq_handle, attrs);
	if (IS_ERR(uobj))
		return PTR_ERR(uobj);

	obj = container_of(uobj, struct ib_uevent_object, uobject);
	memset(&resp, 0, sizeof(resp));
	resp.events_reported = obj->events_reported;

	uobj_put_destroy(uobj);

	return uverbs_response(attrs, &resp, sizeof(resp));
}

static int ib_uverbs_ex_query_device(struct uverbs_attr_bundle *attrs)
{
	struct ib_uverbs_ex_query_device_resp resp = {};
	struct ib_uverbs_ex_query_device  cmd;
	struct ib_device_attr attr = {0};
	struct ib_ucontext *ucontext;
	struct ib_device *ib_dev;
	int err;

	ucontext = ib_uverbs_get_ucontext(attrs);
	if (IS_ERR(ucontext))
		return PTR_ERR(ucontext);
	ib_dev = ucontext->device;

	err = uverbs_request(attrs, &cmd, sizeof(cmd));
	if (err)
		return err;

	if (cmd.comp_mask)
		return -EINVAL;

	if (cmd.reserved)
		return -EINVAL;

	err = ib_dev->ops.query_device(ib_dev, &attr, &attrs->driver_udata);
	if (err)
		return err;

	copy_query_dev_fields(ucontext, &resp.base, &attr);

	resp.odp_caps.general_caps = attr.odp_caps.general_caps;
	resp.odp_caps.per_transport_caps.rc_odp_caps =
		attr.odp_caps.per_transport_caps.rc_odp_caps;
	resp.odp_caps.per_transport_caps.uc_odp_caps =
		attr.odp_caps.per_transport_caps.uc_odp_caps;
	resp.odp_caps.per_transport_caps.ud_odp_caps =
		attr.odp_caps.per_transport_caps.ud_odp_caps;
	resp.xrc_odp_caps = attr.odp_caps.per_transport_caps.xrc_odp_caps;

	resp.timestamp_mask = attr.timestamp_mask;
	resp.hca_core_clock = attr.hca_core_clock;
	resp.device_cap_flags_ex = attr.device_cap_flags;
	resp.rss_caps.supported_qpts = attr.rss_caps.supported_qpts;
	resp.rss_caps.max_rwq_indirection_tables =
		attr.rss_caps.max_rwq_indirection_tables;
	resp.rss_caps.max_rwq_indirection_table_size =
		attr.rss_caps.max_rwq_indirection_table_size;
	resp.max_wq_type_rq = attr.max_wq_type_rq;
	resp.raw_packet_caps = attr.raw_packet_caps;
	resp.tm_caps.max_rndv_hdr_size	= attr.tm_caps.max_rndv_hdr_size;
	resp.tm_caps.max_num_tags	= attr.tm_caps.max_num_tags;
	resp.tm_caps.max_ops		= attr.tm_caps.max_ops;
	resp.tm_caps.max_sge		= attr.tm_caps.max_sge;
	resp.tm_caps.flags		= attr.tm_caps.flags;
	resp.cq_moderation_caps.max_cq_moderation_count  =
		attr.cq_caps.max_cq_moderation_count;
	resp.cq_moderation_caps.max_cq_moderation_period =
		attr.cq_caps.max_cq_moderation_period;
	resp.max_dm_size = attr.max_dm_size;
	resp.response_length = uverbs_response_length(attrs, sizeof(resp));

	return uverbs_response(attrs, &resp, sizeof(resp));
}

static int ib_uverbs_ex_modify_cq(struct uverbs_attr_bundle *attrs)
{
	struct ib_uverbs_ex_modify_cq cmd;
	struct ib_cq *cq;
	int ret;

	ret = uverbs_request(attrs, &cmd, sizeof(cmd));
	if (ret)
		return ret;

	if (!cmd.attr_mask || cmd.reserved)
		return -EINVAL;

	if (cmd.attr_mask > IB_CQ_MODERATE)
		return -EOPNOTSUPP;

	cq = uobj_get_obj_read(cq, UVERBS_OBJECT_CQ, cmd.cq_handle, attrs);
	if (!cq)
		return -EINVAL;

	ret = rdma_set_cq_moderation(cq, cmd.attr.cq_count, cmd.attr.cq_period);

	rdma_lookup_put_uobject(&cq->uobject->uevent.uobject,
				UVERBS_LOOKUP_READ);
	return ret;
}

/*
 * Describe the input structs for write(). Some write methods have an input
 * only struct, most have an input and output. If the struct has an output then
 * the 'response' u64 must be the first field in the request structure.
 *
 * If udata is present then both the request and response structs have a
 * trailing driver_data flex array. In this case the size of the base struct
 * cannot be changed.
 */
#define UAPI_DEF_WRITE_IO(req, resp)                                           \
	.write.has_resp = 1 +                                                  \
			  BUILD_BUG_ON_ZERO(offsetof(req, response) != 0) +    \
			  BUILD_BUG_ON_ZERO(sizeof(((req *)0)->response) !=    \
					    sizeof(u64)),                      \
	.write.req_size = sizeof(req), .write.resp_size = sizeof(resp)

#define UAPI_DEF_WRITE_I(req) .write.req_size = sizeof(req)

#define UAPI_DEF_WRITE_UDATA_IO(req, resp)                                     \
	UAPI_DEF_WRITE_IO(req, resp),                                          \
		.write.has_udata =                                             \
			1 +                                                    \
			BUILD_BUG_ON_ZERO(offsetof(req, driver_data) !=        \
					  sizeof(req)) +                       \
			BUILD_BUG_ON_ZERO(offsetof(resp, driver_data) !=       \
					  sizeof(resp))

#define UAPI_DEF_WRITE_UDATA_I(req)                                            \
	UAPI_DEF_WRITE_I(req),                                                 \
		.write.has_udata =                                             \
			1 + BUILD_BUG_ON_ZERO(offsetof(req, driver_data) !=    \
					      sizeof(req))

/*
 * The _EX versions are for use with WRITE_EX and allow the last struct member
 * to be specified. Buffers that do not include that member will be rejected.
 */
#define UAPI_DEF_WRITE_IO_EX(req, req_last_member, resp, resp_last_member)     \
	.write.has_resp = 1,                                                   \
	.write.req_size = offsetofend(req, req_last_member),                   \
	.write.resp_size = offsetofend(resp, resp_last_member)

#define UAPI_DEF_WRITE_I_EX(req, req_last_member)                              \
	.write.req_size = offsetofend(req, req_last_member)

const struct uapi_definition uverbs_def_write_intf[] = {
	DECLARE_UVERBS_OBJECT(
		UVERBS_OBJECT_AH,
		DECLARE_UVERBS_WRITE(IB_USER_VERBS_CMD_CREATE_AH,
				     ib_uverbs_create_ah,
				     UAPI_DEF_WRITE_UDATA_IO(
					     struct ib_uverbs_create_ah,
					     struct ib_uverbs_create_ah_resp),
				     UAPI_DEF_METHOD_NEEDS_FN(create_ah)),
		DECLARE_UVERBS_WRITE(
			IB_USER_VERBS_CMD_DESTROY_AH,
			ib_uverbs_destroy_ah,
			UAPI_DEF_WRITE_I(struct ib_uverbs_destroy_ah),
			UAPI_DEF_METHOD_NEEDS_FN(destroy_ah))),

	DECLARE_UVERBS_OBJECT(
		UVERBS_OBJECT_COMP_CHANNEL,
		DECLARE_UVERBS_WRITE(
			IB_USER_VERBS_CMD_CREATE_COMP_CHANNEL,
			ib_uverbs_create_comp_channel,
			UAPI_DEF_WRITE_IO(
				struct ib_uverbs_create_comp_channel,
				struct ib_uverbs_create_comp_channel_resp))),

	DECLARE_UVERBS_OBJECT(
		UVERBS_OBJECT_CQ,
		DECLARE_UVERBS_WRITE(IB_USER_VERBS_CMD_CREATE_CQ,
				     ib_uverbs_create_cq,
				     UAPI_DEF_WRITE_UDATA_IO(
					     struct ib_uverbs_create_cq,
					     struct ib_uverbs_create_cq_resp),
				     UAPI_DEF_METHOD_NEEDS_FN(create_cq)),
		DECLARE_UVERBS_WRITE(
			IB_USER_VERBS_CMD_DESTROY_CQ,
			ib_uverbs_destroy_cq,
			UAPI_DEF_WRITE_IO(struct ib_uverbs_destroy_cq,
					  struct ib_uverbs_destroy_cq_resp),
			UAPI_DEF_METHOD_NEEDS_FN(destroy_cq)),
		DECLARE_UVERBS_WRITE(
			IB_USER_VERBS_CMD_POLL_CQ,
			ib_uverbs_poll_cq,
			UAPI_DEF_WRITE_IO(struct ib_uverbs_poll_cq,
					  struct ib_uverbs_poll_cq_resp),
			UAPI_DEF_METHOD_NEEDS_FN(poll_cq)),
		DECLARE_UVERBS_WRITE(
			IB_USER_VERBS_CMD_REQ_NOTIFY_CQ,
			ib_uverbs_req_notify_cq,
			UAPI_DEF_WRITE_I(struct ib_uverbs_req_notify_cq),
			UAPI_DEF_METHOD_NEEDS_FN(req_notify_cq)),
		DECLARE_UVERBS_WRITE(IB_USER_VERBS_CMD_RESIZE_CQ,
				     ib_uverbs_resize_cq,
				     UAPI_DEF_WRITE_UDATA_IO(
					     struct ib_uverbs_resize_cq,
					     struct ib_uverbs_resize_cq_resp),
				     UAPI_DEF_METHOD_NEEDS_FN(resize_cq)),
		DECLARE_UVERBS_WRITE_EX(
			IB_USER_VERBS_EX_CMD_CREATE_CQ,
			ib_uverbs_ex_create_cq,
			UAPI_DEF_WRITE_IO_EX(struct ib_uverbs_ex_create_cq,
					     reserved,
					     struct ib_uverbs_ex_create_cq_resp,
					     response_length),
			UAPI_DEF_METHOD_NEEDS_FN(create_cq)),
		DECLARE_UVERBS_WRITE_EX(
			IB_USER_VERBS_EX_CMD_MODIFY_CQ,
			ib_uverbs_ex_modify_cq,
			UAPI_DEF_WRITE_I(struct ib_uverbs_ex_modify_cq),
			UAPI_DEF_METHOD_NEEDS_FN(create_cq))),

	DECLARE_UVERBS_OBJECT(
		UVERBS_OBJECT_DEVICE,
		DECLARE_UVERBS_WRITE(IB_USER_VERBS_CMD_GET_CONTEXT,
				     ib_uverbs_get_context,
				     UAPI_DEF_WRITE_UDATA_IO(
					     struct ib_uverbs_get_context,
					     struct ib_uverbs_get_context_resp)),
		DECLARE_UVERBS_WRITE(
			IB_USER_VERBS_CMD_QUERY_DEVICE,
			ib_uverbs_query_device,
			UAPI_DEF_WRITE_IO(struct ib_uverbs_query_device,
					  struct ib_uverbs_query_device_resp)),
		DECLARE_UVERBS_WRITE(
			IB_USER_VERBS_CMD_QUERY_PORT,
			ib_uverbs_query_port,
			UAPI_DEF_WRITE_IO(struct ib_uverbs_query_port,
					  struct ib_uverbs_query_port_resp),
			UAPI_DEF_METHOD_NEEDS_FN(query_port)),
		DECLARE_UVERBS_WRITE_EX(
			IB_USER_VERBS_EX_CMD_QUERY_DEVICE,
			ib_uverbs_ex_query_device,
			UAPI_DEF_WRITE_IO_EX(
				struct ib_uverbs_ex_query_device,
				reserved,
				struct ib_uverbs_ex_query_device_resp,
				response_length),
			UAPI_DEF_METHOD_NEEDS_FN(query_device)),
		UAPI_DEF_OBJ_NEEDS_FN(alloc_ucontext),
		UAPI_DEF_OBJ_NEEDS_FN(dealloc_ucontext)),

	DECLARE_UVERBS_OBJECT(
		UVERBS_OBJECT_FLOW,
		DECLARE_UVERBS_WRITE_EX(
			IB_USER_VERBS_EX_CMD_CREATE_FLOW,
			ib_uverbs_ex_create_flow,
			UAPI_DEF_WRITE_IO_EX(struct ib_uverbs_create_flow,
					     flow_attr,
					     struct ib_uverbs_create_flow_resp,
					     flow_handle),
			UAPI_DEF_METHOD_NEEDS_FN(create_flow)),
		DECLARE_UVERBS_WRITE_EX(
			IB_USER_VERBS_EX_CMD_DESTROY_FLOW,
			ib_uverbs_ex_destroy_flow,
			UAPI_DEF_WRITE_I(struct ib_uverbs_destroy_flow),
			UAPI_DEF_METHOD_NEEDS_FN(destroy_flow))),

	DECLARE_UVERBS_OBJECT(
		UVERBS_OBJECT_MR,
		DECLARE_UVERBS_WRITE(IB_USER_VERBS_CMD_DEREG_MR,
				     ib_uverbs_dereg_mr,
				     UAPI_DEF_WRITE_I(struct ib_uverbs_dereg_mr),
				     UAPI_DEF_METHOD_NEEDS_FN(dereg_mr)),
		DECLARE_UVERBS_WRITE(
			IB_USER_VERBS_CMD_REG_MR,
			ib_uverbs_reg_mr,
			UAPI_DEF_WRITE_UDATA_IO(struct ib_uverbs_reg_mr,
						struct ib_uverbs_reg_mr_resp),
			UAPI_DEF_METHOD_NEEDS_FN(reg_user_mr)),
		DECLARE_UVERBS_WRITE(
			IB_USER_VERBS_CMD_REREG_MR,
			ib_uverbs_rereg_mr,
			UAPI_DEF_WRITE_UDATA_IO(struct ib_uverbs_rereg_mr,
						struct ib_uverbs_rereg_mr_resp),
			UAPI_DEF_METHOD_NEEDS_FN(rereg_user_mr))),

	DECLARE_UVERBS_OBJECT(
		UVERBS_OBJECT_MW,
		DECLARE_UVERBS_WRITE(
			IB_USER_VERBS_CMD_ALLOC_MW,
			ib_uverbs_alloc_mw,
			UAPI_DEF_WRITE_UDATA_IO(struct ib_uverbs_alloc_mw,
						struct ib_uverbs_alloc_mw_resp),
			UAPI_DEF_METHOD_NEEDS_FN(alloc_mw)),
		DECLARE_UVERBS_WRITE(
			IB_USER_VERBS_CMD_DEALLOC_MW,
			ib_uverbs_dealloc_mw,
			UAPI_DEF_WRITE_I(struct ib_uverbs_dealloc_mw),
			UAPI_DEF_METHOD_NEEDS_FN(dealloc_mw))),

	DECLARE_UVERBS_OBJECT(
		UVERBS_OBJECT_PD,
		DECLARE_UVERBS_WRITE(
			IB_USER_VERBS_CMD_ALLOC_PD,
			ib_uverbs_alloc_pd,
			UAPI_DEF_WRITE_UDATA_IO(struct ib_uverbs_alloc_pd,
						struct ib_uverbs_alloc_pd_resp),
			UAPI_DEF_METHOD_NEEDS_FN(alloc_pd)),
		DECLARE_UVERBS_WRITE(
			IB_USER_VERBS_CMD_DEALLOC_PD,
			ib_uverbs_dealloc_pd,
			UAPI_DEF_WRITE_I(struct ib_uverbs_dealloc_pd),
			UAPI_DEF_METHOD_NEEDS_FN(dealloc_pd))),

	DECLARE_UVERBS_OBJECT(
		UVERBS_OBJECT_QP,
		DECLARE_UVERBS_WRITE(
			IB_USER_VERBS_CMD_ATTACH_MCAST,
			ib_uverbs_attach_mcast,
			UAPI_DEF_WRITE_I(struct ib_uverbs_attach_mcast),
			UAPI_DEF_METHOD_NEEDS_FN(attach_mcast),
			UAPI_DEF_METHOD_NEEDS_FN(detach_mcast)),
		DECLARE_UVERBS_WRITE(IB_USER_VERBS_CMD_CREATE_QP,
				     ib_uverbs_create_qp,
				     UAPI_DEF_WRITE_UDATA_IO(
					     struct ib_uverbs_create_qp,
					     struct ib_uverbs_create_qp_resp),
				     UAPI_DEF_METHOD_NEEDS_FN(create_qp)),
		DECLARE_UVERBS_WRITE(
			IB_USER_VERBS_CMD_DESTROY_QP,
			ib_uverbs_destroy_qp,
			UAPI_DEF_WRITE_IO(struct ib_uverbs_destroy_qp,
					  struct ib_uverbs_destroy_qp_resp),
			UAPI_DEF_METHOD_NEEDS_FN(destroy_qp)),
		DECLARE_UVERBS_WRITE(
			IB_USER_VERBS_CMD_DETACH_MCAST,
			ib_uverbs_detach_mcast,
			UAPI_DEF_WRITE_I(struct ib_uverbs_detach_mcast),
			UAPI_DEF_METHOD_NEEDS_FN(detach_mcast)),
		DECLARE_UVERBS_WRITE(
			IB_USER_VERBS_CMD_MODIFY_QP,
			ib_uverbs_modify_qp,
			UAPI_DEF_WRITE_I(struct ib_uverbs_modify_qp),
			UAPI_DEF_METHOD_NEEDS_FN(modify_qp)),
		DECLARE_UVERBS_WRITE(
			IB_USER_VERBS_CMD_POST_RECV,
			ib_uverbs_post_recv,
			UAPI_DEF_WRITE_IO(struct ib_uverbs_post_recv,
					  struct ib_uverbs_post_recv_resp),
			UAPI_DEF_METHOD_NEEDS_FN(post_recv)),
		DECLARE_UVERBS_WRITE(
			IB_USER_VERBS_CMD_POST_SEND,
			ib_uverbs_post_send,
			UAPI_DEF_WRITE_IO(struct ib_uverbs_post_send,
					  struct ib_uverbs_post_send_resp),
			UAPI_DEF_METHOD_NEEDS_FN(post_send)),
		DECLARE_UVERBS_WRITE(
			IB_USER_VERBS_CMD_QUERY_QP,
			ib_uverbs_query_qp,
			UAPI_DEF_WRITE_IO(struct ib_uverbs_query_qp,
					  struct ib_uverbs_query_qp_resp),
			UAPI_DEF_METHOD_NEEDS_FN(query_qp)),
		DECLARE_UVERBS_WRITE_EX(
			IB_USER_VERBS_EX_CMD_CREATE_QP,
			ib_uverbs_ex_create_qp,
			UAPI_DEF_WRITE_IO_EX(struct ib_uverbs_ex_create_qp,
					     comp_mask,
					     struct ib_uverbs_ex_create_qp_resp,
					     response_length),
			UAPI_DEF_METHOD_NEEDS_FN(create_qp)),
		DECLARE_UVERBS_WRITE_EX(
			IB_USER_VERBS_EX_CMD_MODIFY_QP,
			ib_uverbs_ex_modify_qp,
			UAPI_DEF_WRITE_IO_EX(struct ib_uverbs_ex_modify_qp,
					     base,
					     struct ib_uverbs_ex_modify_qp_resp,
					     response_length),
			UAPI_DEF_METHOD_NEEDS_FN(modify_qp))),

	DECLARE_UVERBS_OBJECT(
		UVERBS_OBJECT_RWQ_IND_TBL,
		DECLARE_UVERBS_WRITE_EX(
			IB_USER_VERBS_EX_CMD_CREATE_RWQ_IND_TBL,
			ib_uverbs_ex_create_rwq_ind_table,
			UAPI_DEF_WRITE_IO_EX(
				struct ib_uverbs_ex_create_rwq_ind_table,
				log_ind_tbl_size,
				struct ib_uverbs_ex_create_rwq_ind_table_resp,
				ind_tbl_num),
			UAPI_DEF_METHOD_NEEDS_FN(create_rwq_ind_table)),
		DECLARE_UVERBS_WRITE_EX(
			IB_USER_VERBS_EX_CMD_DESTROY_RWQ_IND_TBL,
			ib_uverbs_ex_destroy_rwq_ind_table,
			UAPI_DEF_WRITE_I(
				struct ib_uverbs_ex_destroy_rwq_ind_table),
			UAPI_DEF_METHOD_NEEDS_FN(destroy_rwq_ind_table))),

	DECLARE_UVERBS_OBJECT(
		UVERBS_OBJECT_WQ,
		DECLARE_UVERBS_WRITE_EX(
			IB_USER_VERBS_EX_CMD_CREATE_WQ,
			ib_uverbs_ex_create_wq,
			UAPI_DEF_WRITE_IO_EX(struct ib_uverbs_ex_create_wq,
					     max_sge,
					     struct ib_uverbs_ex_create_wq_resp,
					     wqn),
			UAPI_DEF_METHOD_NEEDS_FN(create_wq)),
		DECLARE_UVERBS_WRITE_EX(
			IB_USER_VERBS_EX_CMD_DESTROY_WQ,
			ib_uverbs_ex_destroy_wq,
			UAPI_DEF_WRITE_IO_EX(struct ib_uverbs_ex_destroy_wq,
					     wq_handle,
					     struct ib_uverbs_ex_destroy_wq_resp,
					     reserved),
			UAPI_DEF_METHOD_NEEDS_FN(destroy_wq)),
		DECLARE_UVERBS_WRITE_EX(
			IB_USER_VERBS_EX_CMD_MODIFY_WQ,
			ib_uverbs_ex_modify_wq,
			UAPI_DEF_WRITE_I_EX(struct ib_uverbs_ex_modify_wq,
					    curr_wq_state),
			UAPI_DEF_METHOD_NEEDS_FN(modify_wq))),

	DECLARE_UVERBS_OBJECT(
		UVERBS_OBJECT_SRQ,
		DECLARE_UVERBS_WRITE(IB_USER_VERBS_CMD_CREATE_SRQ,
				     ib_uverbs_create_srq,
				     UAPI_DEF_WRITE_UDATA_IO(
					     struct ib_uverbs_create_srq,
					     struct ib_uverbs_create_srq_resp),
				     UAPI_DEF_METHOD_NEEDS_FN(create_srq)),
		DECLARE_UVERBS_WRITE(IB_USER_VERBS_CMD_CREATE_XSRQ,
				     ib_uverbs_create_xsrq,
				     UAPI_DEF_WRITE_UDATA_IO(
					     struct ib_uverbs_create_xsrq,
					     struct ib_uverbs_create_srq_resp),
				     UAPI_DEF_METHOD_NEEDS_FN(create_srq)),
		DECLARE_UVERBS_WRITE(
			IB_USER_VERBS_CMD_DESTROY_SRQ,
			ib_uverbs_destroy_srq,
			UAPI_DEF_WRITE_IO(struct ib_uverbs_destroy_srq,
					  struct ib_uverbs_destroy_srq_resp),
			UAPI_DEF_METHOD_NEEDS_FN(destroy_srq)),
		DECLARE_UVERBS_WRITE(
			IB_USER_VERBS_CMD_MODIFY_SRQ,
			ib_uverbs_modify_srq,
			UAPI_DEF_WRITE_UDATA_I(struct ib_uverbs_modify_srq),
			UAPI_DEF_METHOD_NEEDS_FN(modify_srq)),
		DECLARE_UVERBS_WRITE(
			IB_USER_VERBS_CMD_POST_SRQ_RECV,
			ib_uverbs_post_srq_recv,
			UAPI_DEF_WRITE_IO(struct ib_uverbs_post_srq_recv,
					  struct ib_uverbs_post_srq_recv_resp),
			UAPI_DEF_METHOD_NEEDS_FN(post_srq_recv)),
		DECLARE_UVERBS_WRITE(
			IB_USER_VERBS_CMD_QUERY_SRQ,
			ib_uverbs_query_srq,
			UAPI_DEF_WRITE_IO(struct ib_uverbs_query_srq,
					  struct ib_uverbs_query_srq_resp),
			UAPI_DEF_METHOD_NEEDS_FN(query_srq))),

	DECLARE_UVERBS_OBJECT(
		UVERBS_OBJECT_XRCD,
		DECLARE_UVERBS_WRITE(
			IB_USER_VERBS_CMD_CLOSE_XRCD,
			ib_uverbs_close_xrcd,
			UAPI_DEF_WRITE_I(struct ib_uverbs_close_xrcd),
			UAPI_DEF_METHOD_NEEDS_FN(dealloc_xrcd)),
		DECLARE_UVERBS_WRITE(IB_USER_VERBS_CMD_OPEN_QP,
				     ib_uverbs_open_qp,
				     UAPI_DEF_WRITE_UDATA_IO(
					     struct ib_uverbs_open_qp,
					     struct ib_uverbs_create_qp_resp)),
		DECLARE_UVERBS_WRITE(IB_USER_VERBS_CMD_OPEN_XRCD,
				     ib_uverbs_open_xrcd,
				     UAPI_DEF_WRITE_UDATA_IO(
					     struct ib_uverbs_open_xrcd,
					     struct ib_uverbs_open_xrcd_resp),
				     UAPI_DEF_METHOD_NEEDS_FN(alloc_xrcd))),

	{},
};<|MERGE_RESOLUTION|>--- conflicted
+++ resolved
@@ -270,7 +270,6 @@
 	up_read(&file->hw_destroy_rwsem);
 	return ret;
 }
-<<<<<<< HEAD
 
 static int ib_uverbs_get_context(struct uverbs_attr_bundle *attrs)
 {
@@ -294,31 +293,6 @@
 		goto err_ucontext;
 	}
 
-=======
-
-static int ib_uverbs_get_context(struct uverbs_attr_bundle *attrs)
-{
-	struct ib_uverbs_get_context_resp resp;
-	struct ib_uverbs_get_context cmd;
-	struct ib_device *ib_dev;
-	struct ib_uobject *uobj;
-	int ret;
-
-	ret = uverbs_request(attrs, &cmd, sizeof(cmd));
-	if (ret)
-		return ret;
-
-	ret = ib_alloc_ucontext(attrs);
-	if (ret)
-		return ret;
-
-	uobj = uobj_alloc(UVERBS_OBJECT_ASYNC_EVENT, attrs, &ib_dev);
-	if (IS_ERR(uobj)) {
-		ret = PTR_ERR(uobj);
-		goto err_ucontext;
-	}
-
->>>>>>> 2c523b34
 	resp = (struct ib_uverbs_get_context_resp){
 		.num_comp_vectors = attrs->ufile->device->num_comp_vectors,
 		.async_fd = uobj->id,
@@ -1471,17 +1445,6 @@
 		if (ret)
 			goto err_cb;
 
-<<<<<<< HEAD
-		qp->pd		  = pd;
-		qp->send_cq	  = attr.send_cq;
-		qp->recv_cq	  = attr.recv_cq;
-		qp->srq		  = attr.srq;
-		qp->rwq_ind_tbl	  = ind_tbl;
-		qp->event_handler = attr.event_handler;
-		qp->qp_type	  = attr.qp_type;
-		atomic_set(&qp->usecnt, 0);
-=======
->>>>>>> 2c523b34
 		atomic_inc(&pd->usecnt);
 		if (attr.send_cq)
 			atomic_inc(&attr.send_cq->usecnt);
