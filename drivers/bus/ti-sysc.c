--- conflicted
+++ resolved
@@ -169,15 +169,9 @@
 	const char *name;
 	int nr_fck = 0, nr_ick = 0, i, error = 0;
 
-<<<<<<< HEAD
-	ddata->clock_roles = devm_kzalloc(ddata->dev,
-					  sizeof(*ddata->clock_roles) *
-					  SYSC_MAX_CLOCKS,
-=======
 	ddata->clock_roles = devm_kcalloc(ddata->dev,
 					  SYSC_MAX_CLOCKS,
 					  sizeof(*ddata->clock_roles),
->>>>>>> e7ad3dc9
 					  GFP_KERNEL);
 	if (!ddata->clock_roles)
 		return -ENOMEM;
@@ -206,13 +200,8 @@
 		return -EINVAL;
 	}
 
-<<<<<<< HEAD
-	ddata->clocks = devm_kzalloc(ddata->dev,
-				     sizeof(*ddata->clocks) * ddata->nr_clocks,
-=======
 	ddata->clocks = devm_kcalloc(ddata->dev,
 				     ddata->nr_clocks, sizeof(*ddata->clocks),
->>>>>>> e7ad3dc9
 				     GFP_KERNEL);
 	if (!ddata->clocks)
 		return -ENOMEM;
