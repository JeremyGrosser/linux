// SPDX-License-Identifier: GPL-2.0-or-later
/*
 * AMD SoC Power Management Controller Driver
 *
 * Copyright (c) 2020, Advanced Micro Devices, Inc.
 * All Rights Reserved.
 *
 * Author: Shyam Sundar S K <Shyam-sundar.S-k@amd.com>
 */

#define pr_fmt(fmt) KBUILD_MODNAME ": " fmt

#include <linux/acpi.h>
#include <linux/bitfield.h>
#include <linux/bits.h>
#include <linux/debugfs.h>
#include <linux/delay.h>
#include <linux/io.h>
#include <linux/iopoll.h>
#include <linux/limits.h>
#include <linux/module.h>
#include <linux/pci.h>
#include <linux/platform_device.h>
#include <linux/rtc.h>
#include <linux/suspend.h>
#include <linux/seq_file.h>
#include <linux/uaccess.h>

/* SMU communication registers */
#define AMD_PMC_REGISTER_MESSAGE	0x538
#define AMD_PMC_REGISTER_RESPONSE	0x980
#define AMD_PMC_REGISTER_ARGUMENT	0x9BC

/* PMC Scratch Registers */
#define AMD_PMC_SCRATCH_REG_CZN		0x94
#define AMD_PMC_SCRATCH_REG_YC		0xD14

/* STB Registers */
#define AMD_PMC_STB_INDEX_ADDRESS	0xF8
#define AMD_PMC_STB_INDEX_DATA		0xFC
#define AMD_PMC_STB_PMI_0		0x03E30600
#define AMD_PMC_STB_PREDEF		0xC6000001

/* STB S2D(Spill to DRAM) has different message port offset */
#define STB_SPILL_TO_DRAM		0xBE
#define AMD_S2D_REGISTER_MESSAGE	0xA20
#define AMD_S2D_REGISTER_RESPONSE	0xA80
#define AMD_S2D_REGISTER_ARGUMENT	0xA88

/* STB Spill to DRAM Parameters */
#define S2D_TELEMETRY_BYTES_MAX		0x100000
#define S2D_TELEMETRY_DRAMBYTES_MAX	0x1000000

/* Base address of SMU for mapping physical address to virtual address */
#define AMD_PMC_SMU_INDEX_ADDRESS	0xB8
#define AMD_PMC_SMU_INDEX_DATA		0xBC
#define AMD_PMC_MAPPING_SIZE		0x01000
#define AMD_PMC_BASE_ADDR_OFFSET	0x10000
#define AMD_PMC_BASE_ADDR_LO		0x13B102E8
#define AMD_PMC_BASE_ADDR_HI		0x13B102EC
#define AMD_PMC_BASE_ADDR_LO_MASK	GENMASK(15, 0)
#define AMD_PMC_BASE_ADDR_HI_MASK	GENMASK(31, 20)

/* SMU Response Codes */
#define AMD_PMC_RESULT_OK                    0x01
#define AMD_PMC_RESULT_CMD_REJECT_BUSY       0xFC
#define AMD_PMC_RESULT_CMD_REJECT_PREREQ     0xFD
#define AMD_PMC_RESULT_CMD_UNKNOWN           0xFE
#define AMD_PMC_RESULT_FAILED                0xFF

/* FCH SSC Registers */
#define FCH_S0I3_ENTRY_TIME_L_OFFSET	0x30
#define FCH_S0I3_ENTRY_TIME_H_OFFSET	0x34
#define FCH_S0I3_EXIT_TIME_L_OFFSET	0x38
#define FCH_S0I3_EXIT_TIME_H_OFFSET	0x3C
#define FCH_SSC_MAPPING_SIZE		0x800
#define FCH_BASE_PHY_ADDR_LOW		0xFED81100
#define FCH_BASE_PHY_ADDR_HIGH		0x00000000

/* SMU Message Definations */
#define SMU_MSG_GETSMUVERSION		0x02
#define SMU_MSG_LOG_GETDRAM_ADDR_HI	0x04
#define SMU_MSG_LOG_GETDRAM_ADDR_LO	0x05
#define SMU_MSG_LOG_START		0x06
#define SMU_MSG_LOG_RESET		0x07
#define SMU_MSG_LOG_DUMP_DATA		0x08
#define SMU_MSG_GET_SUP_CONSTRAINTS	0x09
/* List of supported CPU ids */
#define AMD_CPU_ID_RV			0x15D0
#define AMD_CPU_ID_RN			0x1630
#define AMD_CPU_ID_PCO			AMD_CPU_ID_RV
#define AMD_CPU_ID_CZN			AMD_CPU_ID_RN
#define AMD_CPU_ID_YC			0x14B5

#define PMC_MSG_DELAY_MIN_US		50
#define RESPONSE_REGISTER_LOOP_MAX	20000

#define SOC_SUBSYSTEM_IP_MAX	12
#define DELAY_MIN_US		2000
#define DELAY_MAX_US		3000
#define FIFO_SIZE		4096
enum amd_pmc_def {
	MSG_TEST = 0x01,
	MSG_OS_HINT_PCO,
	MSG_OS_HINT_RN,
};

enum s2d_arg {
	S2D_TELEMETRY_SIZE = 0x01,
	S2D_PHYS_ADDR_LOW,
	S2D_PHYS_ADDR_HIGH,
};

struct amd_pmc_bit_map {
	const char *name;
	u32 bit_mask;
};

static const struct amd_pmc_bit_map soc15_ip_blk[] = {
	{"DISPLAY",	BIT(0)},
	{"CPU",		BIT(1)},
	{"GFX",		BIT(2)},
	{"VDD",		BIT(3)},
	{"ACP",		BIT(4)},
	{"VCN",		BIT(5)},
	{"ISP",		BIT(6)},
	{"NBIO",	BIT(7)},
	{"DF",		BIT(8)},
	{"USB0",	BIT(9)},
	{"USB1",	BIT(10)},
	{"LAPIC",	BIT(11)},
	{}
};

struct amd_pmc_dev {
	void __iomem *regbase;
	void __iomem *smu_virt_addr;
	void __iomem *stb_virt_addr;
	void __iomem *fch_virt_addr;
	bool msg_port;
	u32 base_addr;
	u32 cpu_id;
	u32 active_ips;
/* SMU version information */
	u8 smu_program;
	u8 major;
	u8 minor;
	u8 rev;
	struct device *dev;
	struct pci_dev *rdev;
	struct mutex lock; /* generic mutex lock */
#if IS_ENABLED(CONFIG_DEBUG_FS)
	struct dentry *dbgfs_dir;
#endif /* CONFIG_DEBUG_FS */
};

static bool enable_stb;
module_param(enable_stb, bool, 0644);
MODULE_PARM_DESC(enable_stb, "Enable the STB debug mechanism");

static struct amd_pmc_dev pmc;
static int amd_pmc_send_cmd(struct amd_pmc_dev *dev, u32 arg, u32 *data, u8 msg, bool ret);
static int amd_pmc_read_stb(struct amd_pmc_dev *dev, u32 *buf);
#ifdef CONFIG_SUSPEND
static int amd_pmc_write_stb(struct amd_pmc_dev *dev, u32 data);
#endif

static inline u32 amd_pmc_reg_read(struct amd_pmc_dev *dev, int reg_offset)
{
	return ioread32(dev->regbase + reg_offset);
}

static inline void amd_pmc_reg_write(struct amd_pmc_dev *dev, int reg_offset, u32 val)
{
	iowrite32(val, dev->regbase + reg_offset);
}

struct smu_metrics {
	u32 table_version;
	u32 hint_count;
	u32 s0i3_last_entry_status;
	u32 timein_s0i2;
	u64 timeentering_s0i3_lastcapture;
	u64 timeentering_s0i3_totaltime;
	u64 timeto_resume_to_os_lastcapture;
	u64 timeto_resume_to_os_totaltime;
	u64 timein_s0i3_lastcapture;
	u64 timein_s0i3_totaltime;
	u64 timein_swdrips_lastcapture;
	u64 timein_swdrips_totaltime;
	u64 timecondition_notmet_lastcapture[SOC_SUBSYSTEM_IP_MAX];
	u64 timecondition_notmet_totaltime[SOC_SUBSYSTEM_IP_MAX];
} __packed;

static int amd_pmc_stb_debugfs_open(struct inode *inode, struct file *filp)
{
	struct amd_pmc_dev *dev = filp->f_inode->i_private;
	u32 size = FIFO_SIZE * sizeof(u32);
	u32 *buf;
	int rc;

	buf = kzalloc(size, GFP_KERNEL);
	if (!buf)
		return -ENOMEM;

	rc = amd_pmc_read_stb(dev, buf);
	if (rc) {
		kfree(buf);
		return rc;
	}

	filp->private_data = buf;
	return rc;
}

static ssize_t amd_pmc_stb_debugfs_read(struct file *filp, char __user *buf, size_t size,
					loff_t *pos)
{
	if (!filp->private_data)
		return -EINVAL;

	return simple_read_from_buffer(buf, size, pos, filp->private_data,
				       FIFO_SIZE * sizeof(u32));
}

static int amd_pmc_stb_debugfs_release(struct inode *inode, struct file *filp)
{
	kfree(filp->private_data);
	return 0;
}

static const struct file_operations amd_pmc_stb_debugfs_fops = {
	.owner = THIS_MODULE,
	.open = amd_pmc_stb_debugfs_open,
	.read = amd_pmc_stb_debugfs_read,
	.release = amd_pmc_stb_debugfs_release,
};

static int amd_pmc_stb_debugfs_open_v2(struct inode *inode, struct file *filp)
{
	struct amd_pmc_dev *dev = filp->f_inode->i_private;
	u32 *buf;

	buf = kzalloc(S2D_TELEMETRY_BYTES_MAX, GFP_KERNEL);
	if (!buf)
		return -ENOMEM;

	memcpy_fromio(buf, dev->stb_virt_addr, S2D_TELEMETRY_BYTES_MAX);
	filp->private_data = buf;

	return 0;
}

static ssize_t amd_pmc_stb_debugfs_read_v2(struct file *filp, char __user *buf, size_t size,
					   loff_t *pos)
{
	if (!filp->private_data)
		return -EINVAL;

	return simple_read_from_buffer(buf, size, pos, filp->private_data,
					S2D_TELEMETRY_BYTES_MAX);
}

static int amd_pmc_stb_debugfs_release_v2(struct inode *inode, struct file *filp)
{
	kfree(filp->private_data);
	return 0;
}

static const struct file_operations amd_pmc_stb_debugfs_fops_v2 = {
	.owner = THIS_MODULE,
	.open = amd_pmc_stb_debugfs_open_v2,
	.read = amd_pmc_stb_debugfs_read_v2,
	.release = amd_pmc_stb_debugfs_release_v2,
};

<<<<<<< HEAD
=======
#if defined(CONFIG_SUSPEND) || defined(CONFIG_DEBUG_FS)
static int amd_pmc_setup_smu_logging(struct amd_pmc_dev *dev)
{
	if (dev->cpu_id == AMD_CPU_ID_PCO) {
		dev_warn_once(dev->dev, "SMU debugging info not supported on this platform\n");
		return -EINVAL;
	}

	/* Get Active devices list from SMU */
	if (!dev->active_ips)
		amd_pmc_send_cmd(dev, 0, &dev->active_ips, SMU_MSG_GET_SUP_CONSTRAINTS, 1);

	/* Get dram address */
	if (!dev->smu_virt_addr) {
		u32 phys_addr_low, phys_addr_hi;
		u64 smu_phys_addr;

		amd_pmc_send_cmd(dev, 0, &phys_addr_low, SMU_MSG_LOG_GETDRAM_ADDR_LO, 1);
		amd_pmc_send_cmd(dev, 0, &phys_addr_hi, SMU_MSG_LOG_GETDRAM_ADDR_HI, 1);
		smu_phys_addr = ((u64)phys_addr_hi << 32 | phys_addr_low);

		dev->smu_virt_addr = devm_ioremap(dev->dev, smu_phys_addr,
						  sizeof(struct smu_metrics));
		if (!dev->smu_virt_addr)
			return -ENOMEM;
	}

	/* Start the logging */
	amd_pmc_send_cmd(dev, 0, NULL, SMU_MSG_LOG_RESET, 0);
	amd_pmc_send_cmd(dev, 0, NULL, SMU_MSG_LOG_START, 0);

	return 0;
}

>>>>>>> 88084a3d
static int amd_pmc_idlemask_read(struct amd_pmc_dev *pdev, struct device *dev,
				 struct seq_file *s)
{
	u32 val;

	switch (pdev->cpu_id) {
	case AMD_CPU_ID_CZN:
		val = amd_pmc_reg_read(pdev, AMD_PMC_SCRATCH_REG_CZN);
		break;
	case AMD_CPU_ID_YC:
		val = amd_pmc_reg_read(pdev, AMD_PMC_SCRATCH_REG_YC);
		break;
	default:
		return -EINVAL;
	}

	if (dev)
		dev_dbg(pdev->dev, "SMU idlemask s0i3: 0x%x\n", val);

	if (s)
		seq_printf(s, "SMU idlemask : 0x%x\n", val);

	return 0;
}

static int get_metrics_table(struct amd_pmc_dev *pdev, struct smu_metrics *table)
{
<<<<<<< HEAD
=======
	if (!pdev->smu_virt_addr) {
		int ret = amd_pmc_setup_smu_logging(pdev);

		if (ret)
			return ret;
	}

>>>>>>> 88084a3d
	if (pdev->cpu_id == AMD_CPU_ID_PCO)
		return -ENODEV;
	memcpy_fromio(table, pdev->smu_virt_addr, sizeof(struct smu_metrics));
	return 0;
}
<<<<<<< HEAD
=======
#endif /* CONFIG_SUSPEND || CONFIG_DEBUG_FS */
>>>>>>> 88084a3d

#ifdef CONFIG_SUSPEND
static void amd_pmc_validate_deepest(struct amd_pmc_dev *pdev)
{
	struct smu_metrics table;

	if (get_metrics_table(pdev, &table))
		return;

	if (!table.s0i3_last_entry_status)
		dev_warn(pdev->dev, "Last suspend didn't reach deepest state\n");
	else
		dev_dbg(pdev->dev, "Last suspend in deepest state for %lluus\n",
			 table.timein_s0i3_lastcapture);
}
#endif

#ifdef CONFIG_DEBUG_FS
static int smu_fw_info_show(struct seq_file *s, void *unused)
{
	struct amd_pmc_dev *dev = s->private;
	struct smu_metrics table;
	int idx;

	if (get_metrics_table(dev, &table))
		return -EINVAL;

	seq_puts(s, "\n=== SMU Statistics ===\n");
	seq_printf(s, "Table Version: %d\n", table.table_version);
	seq_printf(s, "Hint Count: %d\n", table.hint_count);
	seq_printf(s, "Last S0i3 Status: %s\n", table.s0i3_last_entry_status ? "Success" :
		   "Unknown/Fail");
	seq_printf(s, "Time (in us) to S0i3: %lld\n", table.timeentering_s0i3_lastcapture);
	seq_printf(s, "Time (in us) in S0i3: %lld\n", table.timein_s0i3_lastcapture);
	seq_printf(s, "Time (in us) to resume from S0i3: %lld\n",
		   table.timeto_resume_to_os_lastcapture);

	seq_puts(s, "\n=== Active time (in us) ===\n");
	for (idx = 0 ; idx < SOC_SUBSYSTEM_IP_MAX ; idx++) {
		if (soc15_ip_blk[idx].bit_mask & dev->active_ips)
			seq_printf(s, "%-8s : %lld\n", soc15_ip_blk[idx].name,
				   table.timecondition_notmet_lastcapture[idx]);
	}

	return 0;
}
DEFINE_SHOW_ATTRIBUTE(smu_fw_info);

static int s0ix_stats_show(struct seq_file *s, void *unused)
{
	struct amd_pmc_dev *dev = s->private;
	u64 entry_time, exit_time, residency;

	/* Use FCH registers to get the S0ix stats */
	if (!dev->fch_virt_addr) {
		u32 base_addr_lo = FCH_BASE_PHY_ADDR_LOW;
		u32 base_addr_hi = FCH_BASE_PHY_ADDR_HIGH;
		u64 fch_phys_addr = ((u64)base_addr_hi << 32 | base_addr_lo);

		dev->fch_virt_addr = devm_ioremap(dev->dev, fch_phys_addr, FCH_SSC_MAPPING_SIZE);
		if (!dev->fch_virt_addr)
			return -ENOMEM;
	}

	entry_time = ioread32(dev->fch_virt_addr + FCH_S0I3_ENTRY_TIME_H_OFFSET);
	entry_time = entry_time << 32 | ioread32(dev->fch_virt_addr + FCH_S0I3_ENTRY_TIME_L_OFFSET);

	exit_time = ioread32(dev->fch_virt_addr + FCH_S0I3_EXIT_TIME_H_OFFSET);
	exit_time = exit_time << 32 | ioread32(dev->fch_virt_addr + FCH_S0I3_EXIT_TIME_L_OFFSET);

	/* It's in 48MHz. We need to convert it */
	residency = exit_time - entry_time;
	do_div(residency, 48);

	seq_puts(s, "=== S0ix statistics ===\n");
	seq_printf(s, "S0ix Entry Time: %lld\n", entry_time);
	seq_printf(s, "S0ix Exit Time: %lld\n", exit_time);
	seq_printf(s, "Residency Time: %lld\n", residency);

	return 0;
}
DEFINE_SHOW_ATTRIBUTE(s0ix_stats);

static int amd_pmc_get_smu_version(struct amd_pmc_dev *dev)
{
	int rc;
	u32 val;

	rc = amd_pmc_send_cmd(dev, 0, &val, SMU_MSG_GETSMUVERSION, 1);
	if (rc)
		return rc;

	dev->smu_program = (val >> 24) & GENMASK(7, 0);
	dev->major = (val >> 16) & GENMASK(7, 0);
	dev->minor = (val >> 8) & GENMASK(7, 0);
	dev->rev = (val >> 0) & GENMASK(7, 0);

	dev_dbg(dev->dev, "SMU program %u version is %u.%u.%u\n",
		dev->smu_program, dev->major, dev->minor, dev->rev);

	return 0;
}

static int amd_pmc_idlemask_show(struct seq_file *s, void *unused)
{
	struct amd_pmc_dev *dev = s->private;
	int rc;

	/* we haven't yet read SMU version */
	if (!dev->major) {
		rc = amd_pmc_get_smu_version(dev);
		if (rc)
			return rc;
	}

	if (dev->major > 56 || (dev->major >= 55 && dev->minor >= 37)) {
		rc = amd_pmc_idlemask_read(dev, NULL, s);
		if (rc)
			return rc;
	} else {
		seq_puts(s, "Unsupported SMU version for Idlemask\n");
	}

	return 0;
}
DEFINE_SHOW_ATTRIBUTE(amd_pmc_idlemask);

static void amd_pmc_dbgfs_unregister(struct amd_pmc_dev *dev)
{
	debugfs_remove_recursive(dev->dbgfs_dir);
}

static void amd_pmc_dbgfs_register(struct amd_pmc_dev *dev)
{
	dev->dbgfs_dir = debugfs_create_dir("amd_pmc", NULL);
	debugfs_create_file("smu_fw_info", 0644, dev->dbgfs_dir, dev,
			    &smu_fw_info_fops);
	debugfs_create_file("s0ix_stats", 0644, dev->dbgfs_dir, dev,
			    &s0ix_stats_fops);
	debugfs_create_file("amd_pmc_idlemask", 0644, dev->dbgfs_dir, dev,
			    &amd_pmc_idlemask_fops);
	/* Enable STB only when the module_param is set */
	if (enable_stb) {
		if (dev->cpu_id == AMD_CPU_ID_YC)
			debugfs_create_file("stb_read", 0644, dev->dbgfs_dir, dev,
					    &amd_pmc_stb_debugfs_fops_v2);
		else
			debugfs_create_file("stb_read", 0644, dev->dbgfs_dir, dev,
					    &amd_pmc_stb_debugfs_fops);
	}
}
#else
static inline void amd_pmc_dbgfs_register(struct amd_pmc_dev *dev)
{
}

static inline void amd_pmc_dbgfs_unregister(struct amd_pmc_dev *dev)
{
}
#endif /* CONFIG_DEBUG_FS */

static void amd_pmc_dump_registers(struct amd_pmc_dev *dev)
{
	u32 value, message, argument, response;
<<<<<<< HEAD

	if (dev->msg_port) {
		message = AMD_S2D_REGISTER_MESSAGE;
		argument = AMD_S2D_REGISTER_ARGUMENT;
		response = AMD_S2D_REGISTER_RESPONSE;
	} else {
		message = AMD_PMC_REGISTER_MESSAGE;
		argument = AMD_PMC_REGISTER_ARGUMENT;
		response = AMD_PMC_REGISTER_RESPONSE;
	}

=======

	if (dev->msg_port) {
		message = AMD_S2D_REGISTER_MESSAGE;
		argument = AMD_S2D_REGISTER_ARGUMENT;
		response = AMD_S2D_REGISTER_RESPONSE;
	} else {
		message = AMD_PMC_REGISTER_MESSAGE;
		argument = AMD_PMC_REGISTER_ARGUMENT;
		response = AMD_PMC_REGISTER_RESPONSE;
	}

>>>>>>> 88084a3d
	value = amd_pmc_reg_read(dev, response);
	dev_dbg(dev->dev, "AMD_PMC_REGISTER_RESPONSE:%x\n", value);

	value = amd_pmc_reg_read(dev, argument);
	dev_dbg(dev->dev, "AMD_PMC_REGISTER_ARGUMENT:%x\n", value);

	value = amd_pmc_reg_read(dev, message);
	dev_dbg(dev->dev, "AMD_PMC_REGISTER_MESSAGE:%x\n", value);
}

static int amd_pmc_send_cmd(struct amd_pmc_dev *dev, u32 arg, u32 *data, u8 msg, bool ret)
{
	int rc;
	u32 val, message, argument, response;

	mutex_lock(&dev->lock);

	if (dev->msg_port) {
		message = AMD_S2D_REGISTER_MESSAGE;
		argument = AMD_S2D_REGISTER_ARGUMENT;
		response = AMD_S2D_REGISTER_RESPONSE;
	} else {
		message = AMD_PMC_REGISTER_MESSAGE;
		argument = AMD_PMC_REGISTER_ARGUMENT;
		response = AMD_PMC_REGISTER_RESPONSE;
	}

	/* Wait until we get a valid response */
	rc = readx_poll_timeout(ioread32, dev->regbase + response,
				val, val != 0, PMC_MSG_DELAY_MIN_US,
				PMC_MSG_DELAY_MIN_US * RESPONSE_REGISTER_LOOP_MAX);
	if (rc) {
		dev_err(dev->dev, "failed to talk to SMU\n");
		goto out_unlock;
	}

	/* Write zero to response register */
	amd_pmc_reg_write(dev, response, 0);

	/* Write argument into response register */
	amd_pmc_reg_write(dev, argument, arg);

	/* Write message ID to message ID register */
	amd_pmc_reg_write(dev, message, msg);

	/* Wait until we get a valid response */
	rc = readx_poll_timeout(ioread32, dev->regbase + response,
				val, val != 0, PMC_MSG_DELAY_MIN_US,
				PMC_MSG_DELAY_MIN_US * RESPONSE_REGISTER_LOOP_MAX);
	if (rc) {
		dev_err(dev->dev, "SMU response timed out\n");
		goto out_unlock;
	}

	switch (val) {
	case AMD_PMC_RESULT_OK:
		if (ret) {
			/* PMFW may take longer time to return back the data */
			usleep_range(DELAY_MIN_US, 10 * DELAY_MAX_US);
			*data = amd_pmc_reg_read(dev, argument);
		}
		break;
	case AMD_PMC_RESULT_CMD_REJECT_BUSY:
		dev_err(dev->dev, "SMU not ready. err: 0x%x\n", val);
		rc = -EBUSY;
		goto out_unlock;
	case AMD_PMC_RESULT_CMD_UNKNOWN:
		dev_err(dev->dev, "SMU cmd unknown. err: 0x%x\n", val);
		rc = -EINVAL;
		goto out_unlock;
	case AMD_PMC_RESULT_CMD_REJECT_PREREQ:
	case AMD_PMC_RESULT_FAILED:
	default:
		dev_err(dev->dev, "SMU cmd failed. err: 0x%x\n", val);
		rc = -EIO;
		goto out_unlock;
	}

out_unlock:
	mutex_unlock(&dev->lock);
	amd_pmc_dump_registers(dev);
	return rc;
}

#ifdef CONFIG_SUSPEND
static int amd_pmc_get_os_hint(struct amd_pmc_dev *dev)
{
	switch (dev->cpu_id) {
	case AMD_CPU_ID_PCO:
		return MSG_OS_HINT_PCO;
	case AMD_CPU_ID_RN:
	case AMD_CPU_ID_YC:
		return MSG_OS_HINT_RN;
	}
	return -EINVAL;
}

static int amd_pmc_verify_czn_rtc(struct amd_pmc_dev *pdev, u32 *arg)
{
	struct rtc_device *rtc_device;
	time64_t then, now, duration;
	struct rtc_wkalrm alarm;
	struct rtc_time tm;
	int rc;

	if (pdev->major < 64 || (pdev->major == 64 && pdev->minor < 53))
		return 0;

	rtc_device = rtc_class_open("rtc0");
	if (!rtc_device)
		return 0;
	rc = rtc_read_alarm(rtc_device, &alarm);
	if (rc)
		return rc;
	if (!alarm.enabled) {
		dev_dbg(pdev->dev, "alarm not enabled\n");
		return 0;
	}
	rc = rtc_read_time(rtc_device, &tm);
	if (rc)
		return rc;
	then = rtc_tm_to_time64(&alarm.time);
	now = rtc_tm_to_time64(&tm);
	duration = then-now;

	/* in the past */
	if (then < now)
		return 0;

	/* will be stored in upper 16 bits of s0i3 hint argument,
	 * so timer wakeup from s0i3 is limited to ~18 hours or less
	 */
	if (duration <= 4 || duration > U16_MAX)
		return -EINVAL;

	*arg |= (duration << 16);
	rc = rtc_alarm_irq_enable(rtc_device, 0);
	dev_dbg(pdev->dev, "wakeup timer programmed for %lld seconds\n", duration);

	return rc;
}

static void amd_pmc_s2idle_prepare(void)
{
	struct amd_pmc_dev *pdev = &pmc;
	int rc;
	u8 msg;
	u32 arg = 1;

	/* Reset and Start SMU logging - to monitor the s0i3 stats */
	amd_pmc_setup_smu_logging(pdev);

	/* Activate CZN specific RTC functionality */
	if (pdev->cpu_id == AMD_CPU_ID_CZN) {
		rc = amd_pmc_verify_czn_rtc(pdev, &arg);
		if (rc) {
			dev_err(pdev->dev, "failed to set RTC: %d\n", rc);
			return;
		}
	}

	/* Dump the IdleMask before we send hint to SMU */
	amd_pmc_idlemask_read(pdev, pdev->dev, NULL);
	msg = amd_pmc_get_os_hint(pdev);
	rc = amd_pmc_send_cmd(pdev, arg, NULL, msg, 0);
	if (rc) {
		dev_err(pdev->dev, "suspend failed: %d\n", rc);
		return;
	}

	if (enable_stb) {
		rc = amd_pmc_write_stb(pdev, AMD_PMC_STB_PREDEF);
		if (rc)
			dev_err(pdev->dev, "error writing to STB: %d\n", rc);
	}
}

static void amd_pmc_s2idle_restore(void)
{
	struct amd_pmc_dev *pdev = &pmc;
	int rc;
	u8 msg;

	msg = amd_pmc_get_os_hint(pdev);
	rc = amd_pmc_send_cmd(pdev, 0, NULL, msg, 0);
	if (rc)
		dev_err(pdev->dev, "resume failed: %d\n", rc);

	/* Let SMU know that we are looking for stats */
	amd_pmc_send_cmd(pdev, 0, NULL, SMU_MSG_LOG_DUMP_DATA, 0);

	/* Dump the IdleMask to see the blockers */
	amd_pmc_idlemask_read(pdev, pdev->dev, NULL);

	/* Write data incremented by 1 to distinguish in stb_read */
	if (enable_stb) {
		rc = amd_pmc_write_stb(pdev, AMD_PMC_STB_PREDEF + 1);
		if (rc)
			dev_err(pdev->dev, "error writing to STB: %d\n", rc);
	}

	/* Notify on failed entry */
	amd_pmc_validate_deepest(pdev);
}

static struct acpi_s2idle_dev_ops amd_pmc_s2idle_dev_ops = {
	.prepare = amd_pmc_s2idle_prepare,
	.restore = amd_pmc_s2idle_restore,
};
#endif

static const struct pci_device_id pmc_pci_ids[] = {
	{ PCI_DEVICE(PCI_VENDOR_ID_AMD, AMD_CPU_ID_YC) },
	{ PCI_DEVICE(PCI_VENDOR_ID_AMD, AMD_CPU_ID_CZN) },
	{ PCI_DEVICE(PCI_VENDOR_ID_AMD, AMD_CPU_ID_RN) },
	{ PCI_DEVICE(PCI_VENDOR_ID_AMD, AMD_CPU_ID_PCO) },
	{ PCI_DEVICE(PCI_VENDOR_ID_AMD, AMD_CPU_ID_RV) },
	{ }
};

static int amd_pmc_s2d_init(struct amd_pmc_dev *dev)
{
	u32 phys_addr_low, phys_addr_hi;
	u64 stb_phys_addr;
	u32 size = 0;

	/* Spill to DRAM feature uses separate SMU message port */
	dev->msg_port = 1;

	amd_pmc_send_cmd(dev, S2D_TELEMETRY_SIZE, &size, STB_SPILL_TO_DRAM, 1);
	if (size != S2D_TELEMETRY_BYTES_MAX)
		return -EIO;

	/* Get STB DRAM address */
	amd_pmc_send_cmd(dev, S2D_PHYS_ADDR_LOW, &phys_addr_low, STB_SPILL_TO_DRAM, 1);
	amd_pmc_send_cmd(dev, S2D_PHYS_ADDR_HIGH, &phys_addr_hi, STB_SPILL_TO_DRAM, 1);

	stb_phys_addr = ((u64)phys_addr_hi << 32 | phys_addr_low);

	/* Clear msg_port for other SMU operation */
	dev->msg_port = 0;

	dev->stb_virt_addr = devm_ioremap(dev->dev, stb_phys_addr, S2D_TELEMETRY_DRAMBYTES_MAX);
	if (!dev->stb_virt_addr)
		return -ENOMEM;

	return 0;
}

#ifdef CONFIG_SUSPEND
static int amd_pmc_write_stb(struct amd_pmc_dev *dev, u32 data)
{
	int err;

	err = pci_write_config_dword(dev->rdev, AMD_PMC_STB_INDEX_ADDRESS, AMD_PMC_STB_PMI_0);
	if (err) {
		dev_err(dev->dev, "failed to write addr in stb: 0x%X\n",
			AMD_PMC_STB_INDEX_ADDRESS);
		return pcibios_err_to_errno(err);
	}

	err = pci_write_config_dword(dev->rdev, AMD_PMC_STB_INDEX_DATA, data);
	if (err) {
		dev_err(dev->dev, "failed to write data in stb: 0x%X\n",
			AMD_PMC_STB_INDEX_DATA);
		return pcibios_err_to_errno(err);
	}

	return 0;
}
#endif

static int amd_pmc_read_stb(struct amd_pmc_dev *dev, u32 *buf)
{
	int i, err;

	err = pci_write_config_dword(dev->rdev, AMD_PMC_STB_INDEX_ADDRESS, AMD_PMC_STB_PMI_0);
	if (err) {
		dev_err(dev->dev, "error writing addr to stb: 0x%X\n",
			AMD_PMC_STB_INDEX_ADDRESS);
		return pcibios_err_to_errno(err);
	}

	for (i = 0; i < FIFO_SIZE; i++) {
		err = pci_read_config_dword(dev->rdev, AMD_PMC_STB_INDEX_DATA, buf++);
		if (err) {
			dev_err(dev->dev, "error reading data from stb: 0x%X\n",
				AMD_PMC_STB_INDEX_DATA);
			return pcibios_err_to_errno(err);
		}
	}

	return 0;
}

static int amd_pmc_probe(struct platform_device *pdev)
{
	struct amd_pmc_dev *dev = &pmc;
	struct pci_dev *rdev;
	u32 base_addr_lo, base_addr_hi;
	u64 base_addr;
	int err;
	u32 val;

	dev->dev = &pdev->dev;

	rdev = pci_get_domain_bus_and_slot(0, 0, PCI_DEVFN(0, 0));
	if (!rdev || !pci_match_id(pmc_pci_ids, rdev)) {
		err = -ENODEV;
		goto err_pci_dev_put;
	}

	dev->cpu_id = rdev->device;
	dev->rdev = rdev;
	err = pci_write_config_dword(rdev, AMD_PMC_SMU_INDEX_ADDRESS, AMD_PMC_BASE_ADDR_LO);
	if (err) {
		dev_err(dev->dev, "error writing to 0x%x\n", AMD_PMC_SMU_INDEX_ADDRESS);
		err = pcibios_err_to_errno(err);
		goto err_pci_dev_put;
	}

	err = pci_read_config_dword(rdev, AMD_PMC_SMU_INDEX_DATA, &val);
	if (err) {
		err = pcibios_err_to_errno(err);
		goto err_pci_dev_put;
	}

	base_addr_lo = val & AMD_PMC_BASE_ADDR_HI_MASK;

	err = pci_write_config_dword(rdev, AMD_PMC_SMU_INDEX_ADDRESS, AMD_PMC_BASE_ADDR_HI);
	if (err) {
		dev_err(dev->dev, "error writing to 0x%x\n", AMD_PMC_SMU_INDEX_ADDRESS);
		err = pcibios_err_to_errno(err);
		goto err_pci_dev_put;
	}

	err = pci_read_config_dword(rdev, AMD_PMC_SMU_INDEX_DATA, &val);
	if (err) {
		err = pcibios_err_to_errno(err);
		goto err_pci_dev_put;
	}

	base_addr_hi = val & AMD_PMC_BASE_ADDR_LO_MASK;
	base_addr = ((u64)base_addr_hi << 32 | base_addr_lo);

	dev->regbase = devm_ioremap(dev->dev, base_addr + AMD_PMC_BASE_ADDR_OFFSET,
				    AMD_PMC_MAPPING_SIZE);
	if (!dev->regbase) {
		err = -ENOMEM;
		goto err_pci_dev_put;
	}

	mutex_init(&dev->lock);

	if (enable_stb && dev->cpu_id == AMD_CPU_ID_YC) {
		err = amd_pmc_s2d_init(dev);
		if (err)
			return err;
	}

	platform_set_drvdata(pdev, dev);
#ifdef CONFIG_SUSPEND
	err = acpi_register_lps0_dev(&amd_pmc_s2idle_dev_ops);
	if (err)
		dev_warn(dev->dev, "failed to register LPS0 sleep handler, expect increased power consumption\n");
#endif

<<<<<<< HEAD
	if (enable_stb && dev->cpu_id == AMD_CPU_ID_YC) {
		err = amd_pmc_s2d_init(dev);
		if (err)
			return err;
	}

	amd_pmc_get_smu_version(dev);
	platform_set_drvdata(pdev, dev);
#ifdef CONFIG_SUSPEND
	err = acpi_register_lps0_dev(&amd_pmc_s2idle_dev_ops);
	if (err)
		dev_warn(dev->dev, "failed to register LPS0 sleep handler, expect increased power consumption\n");
#endif

=======
>>>>>>> 88084a3d
	amd_pmc_dbgfs_register(dev);
	return 0;

err_pci_dev_put:
	pci_dev_put(rdev);
	return err;
}

static int amd_pmc_remove(struct platform_device *pdev)
{
	struct amd_pmc_dev *dev = platform_get_drvdata(pdev);

#ifdef CONFIG_SUSPEND
	acpi_unregister_lps0_dev(&amd_pmc_s2idle_dev_ops);
#endif
	amd_pmc_dbgfs_unregister(dev);
	pci_dev_put(dev->rdev);
	mutex_destroy(&dev->lock);
	return 0;
}

static const struct acpi_device_id amd_pmc_acpi_ids[] = {
	{"AMDI0005", 0},
	{"AMDI0006", 0},
	{"AMDI0007", 0},
	{"AMD0004", 0},
	{"AMD0005", 0},
	{ }
};
MODULE_DEVICE_TABLE(acpi, amd_pmc_acpi_ids);

static struct platform_driver amd_pmc_driver = {
	.driver = {
		.name = "amd_pmc",
		.acpi_match_table = amd_pmc_acpi_ids,
	},
	.probe = amd_pmc_probe,
	.remove = amd_pmc_remove,
};
module_platform_driver(amd_pmc_driver);

MODULE_LICENSE("GPL v2");
MODULE_DESCRIPTION("AMD PMC Driver");<|MERGE_RESOLUTION|>--- conflicted
+++ resolved
@@ -274,8 +274,6 @@
 	.release = amd_pmc_stb_debugfs_release_v2,
 };
 
-<<<<<<< HEAD
-=======
 #if defined(CONFIG_SUSPEND) || defined(CONFIG_DEBUG_FS)
 static int amd_pmc_setup_smu_logging(struct amd_pmc_dev *dev)
 {
@@ -310,7 +308,6 @@
 	return 0;
 }
 
->>>>>>> 88084a3d
 static int amd_pmc_idlemask_read(struct amd_pmc_dev *pdev, struct device *dev,
 				 struct seq_file *s)
 {
@@ -338,8 +335,6 @@
 
 static int get_metrics_table(struct amd_pmc_dev *pdev, struct smu_metrics *table)
 {
-<<<<<<< HEAD
-=======
 	if (!pdev->smu_virt_addr) {
 		int ret = amd_pmc_setup_smu_logging(pdev);
 
@@ -347,16 +342,12 @@
 			return ret;
 	}
 
->>>>>>> 88084a3d
 	if (pdev->cpu_id == AMD_CPU_ID_PCO)
 		return -ENODEV;
 	memcpy_fromio(table, pdev->smu_virt_addr, sizeof(struct smu_metrics));
 	return 0;
 }
-<<<<<<< HEAD
-=======
 #endif /* CONFIG_SUSPEND || CONFIG_DEBUG_FS */
->>>>>>> 88084a3d
 
 #ifdef CONFIG_SUSPEND
 static void amd_pmc_validate_deepest(struct amd_pmc_dev *pdev)
@@ -521,7 +512,6 @@
 static void amd_pmc_dump_registers(struct amd_pmc_dev *dev)
 {
 	u32 value, message, argument, response;
-<<<<<<< HEAD
 
 	if (dev->msg_port) {
 		message = AMD_S2D_REGISTER_MESSAGE;
@@ -533,19 +523,6 @@
 		response = AMD_PMC_REGISTER_RESPONSE;
 	}
 
-=======
-
-	if (dev->msg_port) {
-		message = AMD_S2D_REGISTER_MESSAGE;
-		argument = AMD_S2D_REGISTER_ARGUMENT;
-		response = AMD_S2D_REGISTER_RESPONSE;
-	} else {
-		message = AMD_PMC_REGISTER_MESSAGE;
-		argument = AMD_PMC_REGISTER_ARGUMENT;
-		response = AMD_PMC_REGISTER_RESPONSE;
-	}
-
->>>>>>> 88084a3d
 	value = amd_pmc_reg_read(dev, response);
 	dev_dbg(dev->dev, "AMD_PMC_REGISTER_RESPONSE:%x\n", value);
 
@@ -913,23 +890,6 @@
 		dev_warn(dev->dev, "failed to register LPS0 sleep handler, expect increased power consumption\n");
 #endif
 
-<<<<<<< HEAD
-	if (enable_stb && dev->cpu_id == AMD_CPU_ID_YC) {
-		err = amd_pmc_s2d_init(dev);
-		if (err)
-			return err;
-	}
-
-	amd_pmc_get_smu_version(dev);
-	platform_set_drvdata(pdev, dev);
-#ifdef CONFIG_SUSPEND
-	err = acpi_register_lps0_dev(&amd_pmc_s2idle_dev_ops);
-	if (err)
-		dev_warn(dev->dev, "failed to register LPS0 sleep handler, expect increased power consumption\n");
-#endif
-
-=======
->>>>>>> 88084a3d
 	amd_pmc_dbgfs_register(dev);
 	return 0;
 
