// SPDX-License-Identifier: GPL-2.0
/*
 * AMD Platform Management Framework Driver - TEE Interface
 *
 * Copyright (c) 2023, Advanced Micro Devices, Inc.
 * All Rights Reserved.
 *
 * Author: Shyam Sundar S K <Shyam-sundar.S-k@amd.com>
 */

#include <linux/debugfs.h>
#include <linux/tee_drv.h>
#include <linux/uuid.h>
#include "pmf.h"

#define MAX_TEE_PARAM	4

/* Policy binary actions sampling frequency (in ms) */
static int pb_actions_ms = MSEC_PER_SEC;
/* Sideload policy binaries to debug policy failures */
static bool pb_side_load;

#ifdef CONFIG_AMD_PMF_DEBUG
module_param(pb_actions_ms, int, 0644);
MODULE_PARM_DESC(pb_actions_ms, "Policy binary actions sampling frequency (default = 1000ms)");
module_param(pb_side_load, bool, 0444);
MODULE_PARM_DESC(pb_side_load, "Sideload policy binaries debug policy failures");
#endif

static const uuid_t amd_pmf_ta_uuid = UUID_INIT(0x6fd93b77, 0x3fb8, 0x524d,
						0xb1, 0x2d, 0xc5, 0x29, 0xb1, 0x3d, 0x85, 0x43);

static const char *amd_pmf_uevent_as_str(unsigned int state)
{
	switch (state) {
	case SYSTEM_STATE_S0i3:
		return "S0i3";
	case SYSTEM_STATE_S4:
		return "S4";
	case SYSTEM_STATE_SCREEN_LOCK:
		return "SCREEN_LOCK";
	default:
		return "Unknown Smart PC event";
	}
}

static void amd_pmf_prepare_args(struct amd_pmf_dev *dev, int cmd,
				 struct tee_ioctl_invoke_arg *arg,
				 struct tee_param *param)
{
	memset(arg, 0, sizeof(*arg));
	memset(param, 0, MAX_TEE_PARAM * sizeof(*param));

	arg->func = cmd;
	arg->session = dev->session_id;
	arg->num_params = MAX_TEE_PARAM;

	/* Fill invoke cmd params */
	param[0].u.memref.size = sizeof(struct ta_pmf_shared_memory);
	param[0].attr = TEE_IOCTL_PARAM_ATTR_TYPE_MEMREF_INOUT;
	param[0].u.memref.shm = dev->fw_shm_pool;
	param[0].u.memref.shm_offs = 0;
}

static int amd_pmf_update_uevents(struct amd_pmf_dev *dev, u16 event)
{
	char *envp[2] = {};

	envp[0] = kasprintf(GFP_KERNEL, "EVENT_ID=%d", event);
	if (!envp[0])
		return -EINVAL;

	kobject_uevent_env(&dev->dev->kobj, KOBJ_CHANGE, envp);

	kfree(envp[0]);
	return 0;
}

static void amd_pmf_apply_policies(struct amd_pmf_dev *dev, struct ta_pmf_enact_result *out)
{
	u32 val;
	int idx;

	for (idx = 0; idx < out->actions_count; idx++) {
		val = out->actions_list[idx].value;
		switch (out->actions_list[idx].action_index) {
		case PMF_POLICY_SPL:
			if (dev->prev_data->spl != val) {
				amd_pmf_send_cmd(dev, SET_SPL, false, val, NULL);
				dev_dbg(dev->dev, "update SPL: %u\n", val);
				dev->prev_data->spl = val;
			}
			break;

		case PMF_POLICY_SPPT:
			if (dev->prev_data->sppt != val) {
				amd_pmf_send_cmd(dev, SET_SPPT, false, val, NULL);
				dev_dbg(dev->dev, "update SPPT: %u\n", val);
				dev->prev_data->sppt = val;
			}
			break;

		case PMF_POLICY_FPPT:
			if (dev->prev_data->fppt != val) {
				amd_pmf_send_cmd(dev, SET_FPPT, false, val, NULL);
				dev_dbg(dev->dev, "update FPPT: %u\n", val);
				dev->prev_data->fppt = val;
			}
			break;

		case PMF_POLICY_SPPT_APU_ONLY:
			if (dev->prev_data->sppt_apuonly != val) {
				amd_pmf_send_cmd(dev, SET_SPPT_APU_ONLY, false, val, NULL);
				dev_dbg(dev->dev, "update SPPT_APU_ONLY: %u\n", val);
				dev->prev_data->sppt_apuonly = val;
			}
			break;

		case PMF_POLICY_STT_MIN:
			if (dev->prev_data->stt_minlimit != val) {
				amd_pmf_send_cmd(dev, SET_STT_MIN_LIMIT, false, val, NULL);
				dev_dbg(dev->dev, "update STT_MIN: %u\n", val);
				dev->prev_data->stt_minlimit = val;
			}
			break;

		case PMF_POLICY_STT_SKINTEMP_APU:
			if (dev->prev_data->stt_skintemp_apu != val) {
				amd_pmf_send_cmd(dev, SET_STT_LIMIT_APU, false, val, NULL);
				dev_dbg(dev->dev, "update STT_SKINTEMP_APU: %u\n", val);
				dev->prev_data->stt_skintemp_apu = val;
			}
			break;

		case PMF_POLICY_STT_SKINTEMP_HS2:
			if (dev->prev_data->stt_skintemp_hs2 != val) {
				amd_pmf_send_cmd(dev, SET_STT_LIMIT_HS2, false, val, NULL);
				dev_dbg(dev->dev, "update STT_SKINTEMP_HS2: %u\n", val);
				dev->prev_data->stt_skintemp_hs2 = val;
			}
			break;

		case PMF_POLICY_P3T:
			if (dev->prev_data->p3t_limit != val) {
				amd_pmf_send_cmd(dev, SET_P3T, false, val, NULL);
				dev_dbg(dev->dev, "update P3T: %u\n", val);
				dev->prev_data->p3t_limit = val;
			}
			break;

		case PMF_POLICY_SYSTEM_STATE:
			amd_pmf_update_uevents(dev, val);
			dev_dbg(dev->dev, "update SYSTEM_STATE: %s\n",
				amd_pmf_uevent_as_str(val));
			break;
		}
	}
}

static int amd_pmf_invoke_cmd_enact(struct amd_pmf_dev *dev)
{
	struct ta_pmf_shared_memory *ta_sm = NULL;
	struct ta_pmf_enact_result *out = NULL;
	struct ta_pmf_enact_table *in = NULL;
	struct tee_param param[MAX_TEE_PARAM];
	struct tee_ioctl_invoke_arg arg;
	int ret = 0;

	if (!dev->tee_ctx)
		return -ENODEV;

	memset(dev->shbuf, 0, dev->policy_sz);
	ta_sm = dev->shbuf;
	out = &ta_sm->pmf_output.policy_apply_table;
	in = &ta_sm->pmf_input.enact_table;

	memset(ta_sm, 0, sizeof(*ta_sm));
	ta_sm->command_id = TA_PMF_COMMAND_POLICY_BUILDER_ENACT_POLICIES;
	ta_sm->if_version = PMF_TA_IF_VERSION_MAJOR;

	amd_pmf_populate_ta_inputs(dev, in);
	amd_pmf_prepare_args(dev, TA_PMF_COMMAND_POLICY_BUILDER_ENACT_POLICIES, &arg, param);

	ret = tee_client_invoke_func(dev->tee_ctx, &arg, param);
	if (ret < 0 || arg.ret != 0) {
		dev_err(dev->dev, "TEE enact cmd failed. err: %x, ret:%d\n", arg.ret, ret);
		return ret;
	}

	if (ta_sm->pmf_result == TA_PMF_TYPE_SUCCESS && out->actions_count) {
		amd_pmf_dump_ta_inputs(dev, in);
		dev_dbg(dev->dev, "action count:%u result:%x\n", out->actions_count,
			ta_sm->pmf_result);
		amd_pmf_apply_policies(dev, out);
	}

	return 0;
}

static int amd_pmf_invoke_cmd_init(struct amd_pmf_dev *dev)
{
	struct ta_pmf_shared_memory *ta_sm = NULL;
	struct tee_param param[MAX_TEE_PARAM];
	struct ta_pmf_init_table *in = NULL;
	struct tee_ioctl_invoke_arg arg;
	int ret = 0;

	if (!dev->tee_ctx) {
		dev_err(dev->dev, "Failed to get TEE context\n");
		return -ENODEV;
	}

	dev_dbg(dev->dev, "Policy Binary size: %u bytes\n", dev->policy_sz);
	memset(dev->shbuf, 0, dev->policy_sz);
	ta_sm = dev->shbuf;
	in = &ta_sm->pmf_input.init_table;

	ta_sm->command_id = TA_PMF_COMMAND_POLICY_BUILDER_INITIALIZE;
	ta_sm->if_version = PMF_TA_IF_VERSION_MAJOR;

	in->metadata_macrocheck = false;
	in->sku_check = false;
	in->validate = true;
	in->frequency = pb_actions_ms;
	in->policies_table.table_size = dev->policy_sz;

	memcpy(in->policies_table.table, dev->policy_buf, dev->policy_sz);
	amd_pmf_prepare_args(dev, TA_PMF_COMMAND_POLICY_BUILDER_INITIALIZE, &arg, param);

	ret = tee_client_invoke_func(dev->tee_ctx, &arg, param);
	if (ret < 0 || arg.ret != 0) {
		dev_err(dev->dev, "Failed to invoke TEE init cmd. err: %x, ret:%d\n", arg.ret, ret);
		return ret;
	}

	return ta_sm->pmf_result;
}

static void amd_pmf_invoke_cmd(struct work_struct *work)
{
	struct amd_pmf_dev *dev = container_of(work, struct amd_pmf_dev, pb_work.work);

	amd_pmf_invoke_cmd_enact(dev);
	schedule_delayed_work(&dev->pb_work, msecs_to_jiffies(pb_actions_ms));
}

static int amd_pmf_start_policy_engine(struct amd_pmf_dev *dev)
{
	struct cookie_header *header;
	int res;

	if (dev->policy_sz < POLICY_COOKIE_OFFSET + sizeof(*header))
		return -EINVAL;

	header = (struct cookie_header *)(dev->policy_buf + POLICY_COOKIE_OFFSET);

	if (header->sign != POLICY_SIGN_COOKIE || !header->length)
		return -EINVAL;

<<<<<<< HEAD
	if (dev->policy_sz < header->length + 512)
=======
	if (cookie != POLICY_SIGN_COOKIE || !length) {
		dev_dbg(dev->dev, "cookie doesn't match\n");
>>>>>>> 0314cebb
		return -EINVAL;
	}

	/* Update the actual length */
	dev->policy_sz = header->length + 512;
	res = amd_pmf_invoke_cmd_init(dev);
	if (res == TA_PMF_TYPE_SUCCESS) {
		/* Now its safe to announce that smart pc is enabled */
		dev->smart_pc_enabled = true;
		/*
		 * Start collecting the data from TA FW after a small delay
		 * or else, we might end up getting stale values.
		 */
		schedule_delayed_work(&dev->pb_work, msecs_to_jiffies(pb_actions_ms * 3));
	} else {
		dev_err(dev->dev, "ta invoke cmd init failed err: %x\n", res);
<<<<<<< HEAD
		dev->smart_pc_enabled = PMF_SMART_PC_DISABLED;
		return -EIO;
=======
		dev->smart_pc_enabled = false;
		return res;
>>>>>>> 0314cebb
	}

	return 0;
}

#ifdef CONFIG_AMD_PMF_DEBUG
static void amd_pmf_hex_dump_pb(struct amd_pmf_dev *dev)
{
	print_hex_dump_debug("(pb):  ", DUMP_PREFIX_OFFSET, 16, 1, dev->policy_buf,
			     dev->policy_sz, false);
}

static ssize_t amd_pmf_get_pb_data(struct file *filp, const char __user *buf,
				   size_t length, loff_t *pos)
{
	struct amd_pmf_dev *dev = filp->private_data;
	unsigned char *new_policy_buf;
	int ret;

	/* Policy binary size cannot exceed POLICY_BUF_MAX_SZ */
	if (length > POLICY_BUF_MAX_SZ || length == 0)
		return -EINVAL;

	/* re-alloc to the new buffer length of the policy binary */
	new_policy_buf = kzalloc(length, GFP_KERNEL);
	if (!new_policy_buf)
		return -ENOMEM;

	if (copy_from_user(new_policy_buf, buf, length)) {
		kfree(new_policy_buf);
		return -EFAULT;
	}

	kfree(dev->policy_buf);
	dev->policy_buf = new_policy_buf;
	dev->policy_sz = length;

	amd_pmf_hex_dump_pb(dev);
	ret = amd_pmf_start_policy_engine(dev);
	if (ret < 0)
		return ret;

	return length;
}

static const struct file_operations pb_fops = {
	.write = amd_pmf_get_pb_data,
	.open = simple_open,
};

static void amd_pmf_open_pb(struct amd_pmf_dev *dev, struct dentry *debugfs_root)
{
	dev->esbin = debugfs_create_dir("pb", debugfs_root);
	debugfs_create_file("update_policy", 0644, dev->esbin, dev, &pb_fops);
}

static void amd_pmf_remove_pb(struct amd_pmf_dev *dev)
{
	debugfs_remove_recursive(dev->esbin);
}
#else
static void amd_pmf_open_pb(struct amd_pmf_dev *dev, struct dentry *debugfs_root) {}
static void amd_pmf_remove_pb(struct amd_pmf_dev *dev) {}
static void amd_pmf_hex_dump_pb(struct amd_pmf_dev *dev) {}
#endif

<<<<<<< HEAD
static int amd_pmf_get_bios_buffer(struct amd_pmf_dev *dev)
{
	dev->policy_buf = kzalloc(dev->policy_sz, GFP_KERNEL);
	if (!dev->policy_buf)
		return -ENOMEM;

	dev->policy_base = devm_ioremap(dev->dev, dev->policy_addr, dev->policy_sz);
	if (!dev->policy_base)
		return -ENOMEM;

	memcpy_fromio(dev->policy_buf, dev->policy_base, dev->policy_sz);

	amd_pmf_hex_dump_pb(dev);
	if (pb_side_load)
		amd_pmf_open_pb(dev, dev->dbgfs_dir);

	return amd_pmf_start_policy_engine(dev);
}

=======
>>>>>>> 0314cebb
static int amd_pmf_amdtee_ta_match(struct tee_ioctl_version_data *ver, const void *data)
{
	return ver->impl_id == TEE_IMPL_ID_AMDTEE;
}

static int amd_pmf_ta_open_session(struct tee_context *ctx, u32 *id)
{
	struct tee_ioctl_open_session_arg sess_arg = {};
	int rc;

	export_uuid(sess_arg.uuid, &amd_pmf_ta_uuid);
	sess_arg.clnt_login = TEE_IOCTL_LOGIN_PUBLIC;
	sess_arg.num_params = 0;

	rc = tee_client_open_session(ctx, &sess_arg, NULL);
	if (rc < 0 || sess_arg.ret != 0) {
		pr_err("Failed to open TEE session err:%#x, rc:%d\n", sess_arg.ret, rc);
		return rc;
	}

	*id = sess_arg.session;

	return rc;
}

static int amd_pmf_tee_init(struct amd_pmf_dev *dev)
{
	u32 size;
	int ret;

	dev->tee_ctx = tee_client_open_context(NULL, amd_pmf_amdtee_ta_match, NULL, NULL);
	if (IS_ERR(dev->tee_ctx)) {
		dev_err(dev->dev, "Failed to open TEE context\n");
		return PTR_ERR(dev->tee_ctx);
	}

	ret = amd_pmf_ta_open_session(dev->tee_ctx, &dev->session_id);
	if (ret) {
		dev_err(dev->dev, "Failed to open TA session (%d)\n", ret);
		ret = -EINVAL;
		goto out_ctx;
	}

	size = sizeof(struct ta_pmf_shared_memory) + dev->policy_sz;
	dev->fw_shm_pool = tee_shm_alloc_kernel_buf(dev->tee_ctx, size);
	if (IS_ERR(dev->fw_shm_pool)) {
		dev_err(dev->dev, "Failed to alloc TEE shared memory\n");
		ret = PTR_ERR(dev->fw_shm_pool);
		goto out_sess;
	}

	dev->shbuf = tee_shm_get_va(dev->fw_shm_pool, 0);
	if (IS_ERR(dev->shbuf)) {
		dev_err(dev->dev, "Failed to get TEE virtual address\n");
		ret = PTR_ERR(dev->shbuf);
		goto out_shm;
	}
	dev_dbg(dev->dev, "TEE init done\n");

	return 0;

out_shm:
	tee_shm_free(dev->fw_shm_pool);
out_sess:
	tee_client_close_session(dev->tee_ctx, dev->session_id);
out_ctx:
	tee_client_close_context(dev->tee_ctx);

	return ret;
}

static void amd_pmf_tee_deinit(struct amd_pmf_dev *dev)
{
	tee_shm_free(dev->fw_shm_pool);
	tee_client_close_session(dev->tee_ctx, dev->session_id);
	tee_client_close_context(dev->tee_ctx);
}

int amd_pmf_init_smart_pc(struct amd_pmf_dev *dev)
{
	int ret;

	ret = apmf_check_smart_pc(dev);
	if (ret) {
		/*
		 * Lets not return from here if Smart PC bit is not advertised in
		 * the BIOS. This way, there will be some amount of power savings
		 * to the user with static slider (if enabled).
		 */
		dev_info(dev->dev, "PMF Smart PC not advertised in BIOS!:%d\n", ret);
		return -ENODEV;
	}

	ret = amd_pmf_tee_init(dev);
	if (ret)
		return ret;

	INIT_DELAYED_WORK(&dev->pb_work, amd_pmf_invoke_cmd);

	ret = amd_pmf_set_dram_addr(dev, true);
	if (ret)
		goto error;

	dev->policy_base = devm_ioremap(dev->dev, dev->policy_addr, dev->policy_sz);
	if (!dev->policy_base) {
		ret = -ENOMEM;
		goto error;
	}

	dev->policy_buf = kzalloc(dev->policy_sz, GFP_KERNEL);
	if (!dev->policy_buf) {
		ret = -ENOMEM;
		goto error;
	}

	memcpy(dev->policy_buf, dev->policy_base, dev->policy_sz);

	amd_pmf_hex_dump_pb(dev);

	dev->prev_data = kzalloc(sizeof(*dev->prev_data), GFP_KERNEL);
	if (!dev->prev_data) {
		ret = -ENOMEM;
		goto error;
	}

	ret = amd_pmf_start_policy_engine(dev);
	if (ret)
		goto error;

	if (pb_side_load)
		amd_pmf_open_pb(dev, dev->dbgfs_dir);

	return 0;

error:
	amd_pmf_deinit_smart_pc(dev);

	return ret;
}

void amd_pmf_deinit_smart_pc(struct amd_pmf_dev *dev)
{
	if (pb_side_load && dev->esbin)
		amd_pmf_remove_pb(dev);

	cancel_delayed_work_sync(&dev->pb_work);
	kfree(dev->prev_data);
	dev->prev_data = NULL;
	kfree(dev->policy_buf);
	dev->policy_buf = NULL;
	kfree(dev->buf);
	dev->buf = NULL;
	amd_pmf_tee_deinit(dev);
}<|MERGE_RESOLUTION|>--- conflicted
+++ resolved
@@ -254,17 +254,13 @@
 
 	header = (struct cookie_header *)(dev->policy_buf + POLICY_COOKIE_OFFSET);
 
-	if (header->sign != POLICY_SIGN_COOKIE || !header->length)
+	if (header->sign != POLICY_SIGN_COOKIE || !header->length) {
+		dev_dbg(dev->dev, "cookie doesn't match\n");
 		return -EINVAL;
-
-<<<<<<< HEAD
+	}
+
 	if (dev->policy_sz < header->length + 512)
-=======
-	if (cookie != POLICY_SIGN_COOKIE || !length) {
-		dev_dbg(dev->dev, "cookie doesn't match\n");
->>>>>>> 0314cebb
 		return -EINVAL;
-	}
 
 	/* Update the actual length */
 	dev->policy_sz = header->length + 512;
@@ -279,13 +275,8 @@
 		schedule_delayed_work(&dev->pb_work, msecs_to_jiffies(pb_actions_ms * 3));
 	} else {
 		dev_err(dev->dev, "ta invoke cmd init failed err: %x\n", res);
-<<<<<<< HEAD
-		dev->smart_pc_enabled = PMF_SMART_PC_DISABLED;
+		dev->smart_pc_enabled = false;
 		return -EIO;
-=======
-		dev->smart_pc_enabled = false;
-		return res;
->>>>>>> 0314cebb
 	}
 
 	return 0;
@@ -352,28 +343,6 @@
 static void amd_pmf_hex_dump_pb(struct amd_pmf_dev *dev) {}
 #endif
 
-<<<<<<< HEAD
-static int amd_pmf_get_bios_buffer(struct amd_pmf_dev *dev)
-{
-	dev->policy_buf = kzalloc(dev->policy_sz, GFP_KERNEL);
-	if (!dev->policy_buf)
-		return -ENOMEM;
-
-	dev->policy_base = devm_ioremap(dev->dev, dev->policy_addr, dev->policy_sz);
-	if (!dev->policy_base)
-		return -ENOMEM;
-
-	memcpy_fromio(dev->policy_buf, dev->policy_base, dev->policy_sz);
-
-	amd_pmf_hex_dump_pb(dev);
-	if (pb_side_load)
-		amd_pmf_open_pb(dev, dev->dbgfs_dir);
-
-	return amd_pmf_start_policy_engine(dev);
-}
-
-=======
->>>>>>> 0314cebb
 static int amd_pmf_amdtee_ta_match(struct tee_ioctl_version_data *ver, const void *data)
 {
 	return ver->impl_id == TEE_IMPL_ID_AMDTEE;
@@ -489,7 +458,7 @@
 		goto error;
 	}
 
-	memcpy(dev->policy_buf, dev->policy_base, dev->policy_sz);
+	memcpy_fromio(dev->policy_buf, dev->policy_base, dev->policy_sz);
 
 	amd_pmf_hex_dump_pb(dev);
 
