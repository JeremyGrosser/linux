--- conflicted
+++ resolved
@@ -5,12 +5,8 @@
 
 config QCOM_COMMAND_DB
 	bool "Qualcomm Command DB"
-<<<<<<< HEAD
-	depends on (ARCH_QCOM && OF) || COMPILE_TEST
-=======
 	depends on ARCH_QCOM || COMPILE_TEST
 	depends on OF_RESERVED_MEM
->>>>>>> e7ad3dc9
 	help
 	  Command DB queries shared memory by key string for shared system
 	  resources. Platform drivers that require to set state of a shared
