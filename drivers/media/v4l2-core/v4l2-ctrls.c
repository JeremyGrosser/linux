--- conflicted
+++ resolved
@@ -2665,13 +2665,9 @@
 	else
 		qc->id = ctrl->id;
 	strlcpy(qc->name, ctrl->name, sizeof(qc->name));
-<<<<<<< HEAD
-	qc->flags = ctrl->flags;
+	qc->flags = user_flags(ctrl);
 	if (ctrl->max_stores)
 		qc->flags |= V4L2_CTRL_FLAG_CAN_STORE;
-=======
-	qc->flags = user_flags(ctrl);
->>>>>>> 0f646885
 	qc->type = ctrl->type;
 	qc->elem_size = ctrl->elem_size;
 	qc->elems = ctrl->elems;
