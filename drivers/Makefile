#
# Makefile for the Linux kernel device drivers.
#
# 15 Sep 2000, Christoph Hellwig <hch@infradead.org>
# Rewritten to use lists instead of if-statements.
#

obj-y				+= irqchip/
obj-y				+= bus/

obj-$(CONFIG_GENERIC_PHY)	+= phy/

# GPIO must come after pinctrl as gpios may need to mux pins etc
obj-y				+= pinctrl/
obj-y				+= gpio/
obj-y				+= pwm/
obj-$(CONFIG_PCI)		+= pci/
obj-$(CONFIG_PARISC)		+= parisc/
obj-$(CONFIG_RAPIDIO)		+= rapidio/
obj-y				+= video/
obj-y				+= idle/

# IPMI must come before ACPI in order to provide IPMI opregion support
obj-$(CONFIG_IPMI_HANDLER)	+= char/ipmi/

obj-$(CONFIG_ACPI)		+= acpi/
obj-$(CONFIG_SFI)		+= sfi/
# PnP must come after ACPI since it will eventually need to check if acpi
# was used and do nothing if so
obj-$(CONFIG_PNP)		+= pnp/
obj-y				+= amba/
# Many drivers will want to use DMA so this has to be made available
# really early.
obj-$(CONFIG_DMADEVICES)	+= dma/

obj-$(CONFIG_VIRTIO)		+= virtio/
obj-$(CONFIG_XEN)		+= xen/

# regulators early, since some subsystems rely on them to initialize
obj-$(CONFIG_REGULATOR)		+= regulator/

# reset controllers early, since gpu drivers might rely on them to initialize
obj-$(CONFIG_RESET_CONTROLLER)	+= reset/

# tty/ comes before char/ so that the VT console is the boot-time
# default.
obj-y				+= tty/
obj-y				+= char/

# gpu/ comes after char for AGP vs DRM startup
obj-y				+= gpu/

obj-$(CONFIG_CONNECTOR)		+= connector/

# i810fb and intelfb depend on char/agp/
obj-$(CONFIG_FB_I810)           += video/i810/
obj-$(CONFIG_FB_INTEL)          += video/intelfb/

obj-$(CONFIG_PARPORT)		+= parport/
obj-y				+= base/ block/ misc/ mfd/ nfc/
obj-$(CONFIG_NUBUS)		+= nubus/
obj-y				+= macintosh/
obj-$(CONFIG_IDE)		+= ide/
obj-$(CONFIG_SCSI)		+= scsi/
obj-$(CONFIG_ATA)		+= ata/
obj-$(CONFIG_TARGET_CORE)	+= target/
obj-$(CONFIG_MTD)		+= mtd/
obj-$(CONFIG_SPI)		+= spi/
obj-y				+= hsi/
obj-y				+= net/
obj-$(CONFIG_ATM)		+= atm/
obj-$(CONFIG_FUSION)		+= message/
obj-y				+= firewire/
obj-$(CONFIG_UIO)		+= uio/
obj-$(CONFIG_VFIO)		+= vfio/
obj-y				+= cdrom/
obj-y				+= auxdisplay/
obj-$(CONFIG_PCCARD)		+= pcmcia/
obj-$(CONFIG_DIO)		+= dio/
obj-$(CONFIG_SBUS)		+= sbus/
obj-$(CONFIG_ZORRO)		+= zorro/
obj-$(CONFIG_MAC)		+= macintosh/
obj-$(CONFIG_ATA_OVER_ETH)	+= block/aoe/
obj-$(CONFIG_PARIDE) 		+= block/paride/
obj-$(CONFIG_TC)		+= tc/
obj-$(CONFIG_UWB)		+= uwb/
obj-$(CONFIG_USB_PHY)		+= usb/
obj-$(CONFIG_USB)		+= usb/
obj-$(CONFIG_PCI)		+= usb/
obj-$(CONFIG_USB_GADGET)	+= usb/
obj-$(CONFIG_SERIO)		+= input/serio/
obj-$(CONFIG_GAMEPORT)		+= input/gameport/
obj-$(CONFIG_INPUT)		+= input/
obj-$(CONFIG_I2O)		+= message/
obj-$(CONFIG_RTC_LIB)		+= rtc/
obj-y				+= i2c/ media/
obj-$(CONFIG_PPS)		+= pps/
obj-$(CONFIG_PTP_1588_CLOCK)	+= ptp/
obj-$(CONFIG_W1)		+= w1/
obj-$(CONFIG_POWER_SUPPLY)	+= power/
obj-$(CONFIG_HWMON)		+= hwmon/
obj-$(CONFIG_THERMAL)		+= thermal/
obj-$(CONFIG_WATCHDOG)		+= watchdog/
obj-$(CONFIG_MD)		+= md/
obj-$(CONFIG_BT)		+= bluetooth/
obj-$(CONFIG_ACCESSIBILITY)	+= accessibility/
obj-$(CONFIG_ISDN)		+= isdn/
obj-$(CONFIG_EDAC)		+= edac/
obj-$(CONFIG_EISA)		+= eisa/
obj-y				+= lguest/
obj-$(CONFIG_CPU_FREQ)		+= cpufreq/
obj-$(CONFIG_CPU_IDLE)		+= cpuidle/
obj-y				+= mmc/
obj-$(CONFIG_MEMSTICK)		+= memstick/
obj-y				+= leds/
obj-$(CONFIG_SWITCH)		+= switch/
obj-$(CONFIG_INFINIBAND)	+= infiniband/
obj-$(CONFIG_SGI_SN)		+= sn/
obj-y				+= firmware/
obj-$(CONFIG_CRYPTO)		+= crypto/
obj-$(CONFIG_SUPERH)		+= sh/
obj-$(CONFIG_ARCH_SHMOBILE)	+= sh/
obj-$(CONFIG_SSBI)		+= ssbi/
ifndef CONFIG_ARCH_USES_GETTIMEOFFSET
obj-y				+= clocksource/
endif
obj-$(CONFIG_DCA)		+= dca/
obj-$(CONFIG_HID)		+= hid/
obj-$(CONFIG_PPC_PS3)		+= ps3/
obj-$(CONFIG_OF)		+= of/
obj-$(CONFIG_SSB)		+= ssb/
obj-$(CONFIG_BCMA)		+= bcma/
obj-$(CONFIG_VHOST_RING)	+= vhost/
obj-$(CONFIG_VLYNQ)		+= vlynq/
obj-$(CONFIG_STAGING)		+= staging/
obj-y				+= platform/
#common clk code
obj-y				+= clk/

obj-$(CONFIG_MAILBOX)		+= mailbox/
obj-$(CONFIG_HWSPINLOCK)	+= hwspinlock/
obj-$(CONFIG_NFC)		+= nfc/
obj-$(CONFIG_IOMMU_SUPPORT)	+= iommu/
obj-$(CONFIG_REMOTEPROC)	+= remoteproc/
obj-$(CONFIG_RPMSG)		+= rpmsg/

# Virtualization drivers
obj-$(CONFIG_VIRT_DRIVERS)	+= virt/
obj-$(CONFIG_HYPERV)		+= hv/

obj-$(CONFIG_PM_DEVFREQ)	+= devfreq/
obj-$(CONFIG_EXTCON)		+= extcon/
obj-$(CONFIG_MEMORY)		+= memory/
obj-$(CONFIG_IIO)		+= iio/
obj-$(CONFIG_VME_BUS)		+= vme/
obj-$(CONFIG_IPACK_BUS)		+= ipack/
obj-$(CONFIG_NTB)		+= ntb/

obj-$(CONFIG_GATOR)		+= gator/
<<<<<<< HEAD
obj-y				+= headset_observe/
obj-$(CONFIG_CORESIGHT)		+= coresight/
=======
obj-$(CONFIG_CORESIGHT)		+= coresight/
obj-$(CONFIG_ANDROID)		+= android/
>>>>>>> 5c4f9098
<|MERGE_RESOLUTION|>--- conflicted
+++ resolved
@@ -157,10 +157,6 @@
 obj-$(CONFIG_NTB)		+= ntb/
 
 obj-$(CONFIG_GATOR)		+= gator/
-<<<<<<< HEAD
 obj-y				+= headset_observe/
 obj-$(CONFIG_CORESIGHT)		+= coresight/
-=======
-obj-$(CONFIG_CORESIGHT)		+= coresight/
-obj-$(CONFIG_ANDROID)		+= android/
->>>>>>> 5c4f9098
+obj-$(CONFIG_ANDROID)		+= android/