--- conflicted
+++ resolved
@@ -1092,11 +1092,7 @@
 	spin_unlock_bh(&ar->ab->base_lock);
 
 	ath12k_dbg(ar->ab, ATH12K_DBG_DATA,
-<<<<<<< HEAD
-		   "rx skb %pK len %u peer %pM %u %s %s%s%s%s%s%s%s%s %srate_idx %u vht_nss %u freq %u band %u flag 0x%x fcs-err %i mic-err %i amsdu-more %i\n",
-=======
 		   "rx skb %p len %u peer %pM %u %s %s%s%s%s%s%s%s%s %srate_idx %u vht_nss %u freq %u band %u flag 0x%x fcs-err %i mic-err %i amsdu-more %i\n",
->>>>>>> 0c383648
 		   msdu,
 		   msdu->len,
 		   peer ? peer->addr : NULL,
