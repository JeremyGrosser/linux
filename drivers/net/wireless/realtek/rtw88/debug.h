/* SPDX-License-Identifier: GPL-2.0 OR BSD-3-Clause */
/* Copyright(c) 2018-2019  Realtek Corporation
 */

#ifndef __RTW_DEBUG_H
#define __RTW_DEBUG_H

enum rtw_debug_mask {
	RTW_DBG_PCI		= 0x00000001,
	RTW_DBG_TX		= 0x00000002,
	RTW_DBG_RX		= 0x00000004,
	RTW_DBG_PHY		= 0x00000008,
	RTW_DBG_FW		= 0x00000010,
	RTW_DBG_EFUSE		= 0x00000020,
	RTW_DBG_COEX		= 0x00000040,
	RTW_DBG_RFK		= 0x00000080,
	RTW_DBG_REGD		= 0x00000100,
	RTW_DBG_DEBUGFS		= 0x00000200,
	RTW_DBG_PS		= 0x00000400,
	RTW_DBG_BF		= 0x00000800,
	RTW_DBG_WOW		= 0x00001000,
	RTW_DBG_CFO		= 0x00002000,
	RTW_DBG_PATH_DIV	= 0x00004000,
<<<<<<< HEAD
=======
	RTW_DBG_ADAPTIVITY	= 0x00008000,
>>>>>>> df0cc57e

	RTW_DBG_ALL		= 0xffffffff
};

#ifdef CONFIG_RTW88_DEBUGFS

void rtw_debugfs_init(struct rtw_dev *rtwdev);
void rtw_debugfs_get_simple_phy_info(struct seq_file *m);

#else

static inline void rtw_debugfs_init(struct rtw_dev *rtwdev) {}

#endif /* CONFIG_RTW88_DEBUGFS */

#ifdef CONFIG_RTW88_DEBUG

__printf(3, 4)
void __rtw_dbg(struct rtw_dev *rtwdev, enum rtw_debug_mask mask,
	       const char *fmt, ...);

#define rtw_dbg(rtwdev, a...) __rtw_dbg(rtwdev, ##a)

#else

static inline void rtw_dbg(struct rtw_dev *rtwdev, enum rtw_debug_mask mask,
			   const char *fmt, ...) {}

#endif /* CONFIG_RTW88_DEBUG */

#define rtw_info(rtwdev, a...) dev_info(rtwdev->dev, ##a)
#define rtw_warn(rtwdev, a...) dev_warn(rtwdev->dev, ##a)
#define rtw_err(rtwdev, a...) dev_err(rtwdev->dev, ##a)

#endif<|MERGE_RESOLUTION|>--- conflicted
+++ resolved
@@ -21,10 +21,7 @@
 	RTW_DBG_WOW		= 0x00001000,
 	RTW_DBG_CFO		= 0x00002000,
 	RTW_DBG_PATH_DIV	= 0x00004000,
-<<<<<<< HEAD
-=======
 	RTW_DBG_ADAPTIVITY	= 0x00008000,
->>>>>>> df0cc57e
 
 	RTW_DBG_ALL		= 0xffffffff
 };
