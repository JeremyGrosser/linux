--- conflicted
+++ resolved
@@ -95,10 +95,6 @@
 	max = vblank_start - 1;
 
 	local_irq_disable();
-<<<<<<< HEAD
-	crtc->start_vbl_count = 0;
-=======
->>>>>>> 44cc6c08
 
 	if (min <= 0 || max <= 0)
 		return;
@@ -139,20 +135,12 @@
 
 	drm_crtc_vblank_put(&crtc->base);
 
-<<<<<<< HEAD
-	crtc->start_vbl_time = ktime_get();
-	crtc->start_vbl_count = dev->driver->get_vblank_counter(dev, pipe);
-
-	trace_i915_pipe_update_vblank_evaded(crtc, min, max,
-					     crtc->start_vbl_count);
-=======
 	crtc->debug.scanline_start = scanline;
 	crtc->debug.start_vbl_time = ktime_get();
 	crtc->debug.start_vbl_count =
 		dev->driver->get_vblank_counter(dev, pipe);
 
 	trace_i915_pipe_update_vblank_evaded(crtc);
->>>>>>> 44cc6c08
 }
 
 /**
@@ -176,12 +164,6 @@
 
 	local_irq_enable();
 
-<<<<<<< HEAD
-	if (crtc->start_vbl_count && crtc->start_vbl_count != end_vbl_count)
-		DRM_ERROR("Atomic update failure on pipe %c (start=%u end=%u) time %lld us\n",
-			  pipe_name(pipe), crtc->start_vbl_count, end_vbl_count,
-			  ktime_us_delta(end_vbl_time, crtc->start_vbl_time));
-=======
 	if (crtc->debug.start_vbl_count &&
 	    crtc->debug.start_vbl_count != end_vbl_count) {
 		DRM_ERROR("Atomic update failure on pipe %c (start=%u end=%u) time %lld us, min %d, max %d, scanline start %d, end %d\n",
@@ -191,7 +173,6 @@
 			  crtc->debug.min_vbl, crtc->debug.max_vbl,
 			  crtc->debug.scanline_start, scanline_end);
 	}
->>>>>>> 44cc6c08
 }
 
 static void
