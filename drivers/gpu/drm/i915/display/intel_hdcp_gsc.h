/* SPDX-License-Identifier: MIT */
/*
 * Copyright © 2023 Intel Corporation
 */

#ifndef __INTEL_HDCP_GSC_H__
#define __INTEL_HDCP_GSC_H__

#include <linux/err.h>
#include <linux/types.h>

struct drm_i915_private;
<<<<<<< HEAD

struct intel_hdcp_gsc_message {
	struct i915_vma *vma;
	void *hdcp_cmd_in;
	void *hdcp_cmd_out;
};
=======
struct intel_hdcp_gsc_message;
>>>>>>> 0c383648

bool intel_hdcp_gsc_cs_required(struct drm_i915_private *i915);
ssize_t intel_hdcp_gsc_msg_send(struct drm_i915_private *i915, u8 *msg_in,
				size_t msg_in_len, u8 *msg_out,
				size_t msg_out_len);
int intel_hdcp_gsc_init(struct drm_i915_private *i915);
void intel_hdcp_gsc_fini(struct drm_i915_private *i915);
bool intel_hdcp_gsc_check_status(struct drm_i915_private *i915);

#endif /* __INTEL_HDCP_GCS_H__ */<|MERGE_RESOLUTION|>--- conflicted
+++ resolved
@@ -10,16 +10,7 @@
 #include <linux/types.h>
 
 struct drm_i915_private;
-<<<<<<< HEAD
-
-struct intel_hdcp_gsc_message {
-	struct i915_vma *vma;
-	void *hdcp_cmd_in;
-	void *hdcp_cmd_out;
-};
-=======
 struct intel_hdcp_gsc_message;
->>>>>>> 0c383648
 
 bool intel_hdcp_gsc_cs_required(struct drm_i915_private *i915);
 ssize_t intel_hdcp_gsc_msg_send(struct drm_i915_private *i915, u8 *msg_in,
