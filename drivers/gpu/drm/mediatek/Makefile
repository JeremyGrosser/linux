--- conflicted
+++ resolved
@@ -14,15 +14,10 @@
 		  mtk_dsi.o \
 		  mtk_dpi.o \
 		  mtk_ethdr.o \
-<<<<<<< HEAD
-		  mtk_mdp_rdma.o \
-		  mtk_padding.o
-=======
 		  mtk_gem.o \
 		  mtk_mdp_rdma.o \
 		  mtk_padding.o \
 		  mtk_plane.o
->>>>>>> 0c383648
 
 obj-$(CONFIG_DRM_MEDIATEK) += mediatek-drm.o
 
