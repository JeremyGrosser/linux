#
# Video configuration
#

menu "Graphics support"
	depends on HAS_IOMEM

config HAVE_FB_ATMEL
	bool

config SH_MIPI_DSI
	tristate
	depends on (SUPERH || ARCH_SHMOBILE) && HAVE_CLK

config SH_LCD_MIPI_DSI
	bool

source "drivers/char/agp/Kconfig"

source "drivers/gpu/vga/Kconfig"

source "drivers/gpu/host1x/Kconfig"
source "drivers/gpu/ipu-v3/Kconfig"

source "drivers/gpu/drm/Kconfig"

source "drivers/gpu/rogue_m/Kconfig"

menu "Frame buffer Devices"
source "drivers/video/fbdev/Kconfig"
endmenu

source "drivers/video/backlight/Kconfig"
<<<<<<< HEAD
source "drivers/video/rockchip/Kconfig"
=======
source "drivers/video/adf/Kconfig"
>>>>>>> 3d0f8b94

config VGASTATE
       tristate
       default n

config VIDEOMODE_HELPERS
	bool

config HDMI
	bool

if VT
	source "drivers/video/console/Kconfig"
endif

if FB || SGI_NEWPORT_CONSOLE
	source "drivers/video/logo/Kconfig"

endif


endmenu<|MERGE_RESOLUTION|>--- conflicted
+++ resolved
@@ -31,11 +31,8 @@
 endmenu
 
 source "drivers/video/backlight/Kconfig"
-<<<<<<< HEAD
 source "drivers/video/rockchip/Kconfig"
-=======
 source "drivers/video/adf/Kconfig"
->>>>>>> 3d0f8b94
 
 config VGASTATE
        tristate
