--- conflicted
+++ resolved
@@ -41,11 +41,8 @@
 - compatible : must be one of the following string:
 	"mediatek,mt2701-m4u" for mt2701 which uses generation one m4u HW.
 	"mediatek,mt2712-m4u" for mt2712 which uses generation two m4u HW.
-<<<<<<< HEAD
-=======
 	"mediatek,mt7623-m4u", "mediatek,mt2701-m4u" for mt7623 which uses
 						     generation one m4u HW.
->>>>>>> 0fd79184
 	"mediatek,mt8173-m4u" for mt8173 which uses generation two m4u HW.
 - reg : m4u register base and size.
 - interrupts : the interrupt of m4u.
@@ -56,11 +53,7 @@
 	according to the local arbiter index, like larb0, larb1, larb2...
 - iommu-cells : must be 1. This is the mtk_m4u_id according to the HW.
 	Specifies the mtk_m4u_id as defined in
-<<<<<<< HEAD
-	dt-binding/memory/mt2701-larb-port.h for mt2701,
-=======
 	dt-binding/memory/mt2701-larb-port.h for mt2701, mt7623
->>>>>>> 0fd79184
 	dt-binding/memory/mt2712-larb-port.h for mt2712, and
 	dt-binding/memory/mt8173-larb-port.h for mt8173.
 
