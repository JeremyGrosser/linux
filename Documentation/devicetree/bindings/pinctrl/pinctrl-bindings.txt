--- conflicted
+++ resolved
@@ -152,11 +152,8 @@
 drive-open-drain	- drive with open drain
 drive-open-source	- drive with open source
 drive-strength		- sink or source at most X mA
-<<<<<<< HEAD
-=======
 input-enable		- enable input on pin (no effect on output)
 input-disable		- disable input on pin (no effect on output)
->>>>>>> 1fe07cd0
 input-schmitt-enable	- enable schmitt-trigger mode
 input-schmitt-disable	- disable schmitt-trigger mode
 input-debounce		- debounce mode with debound time X
@@ -164,21 +161,12 @@
 low-power-disable	- disable low power mode
 output-low		- set the pin to output mode with low level
 output-high		- set the pin to output mode with high level
-<<<<<<< HEAD
+slew-rate		- set the slew rate
 
 Arguments for parameters:
 
 - bias-pull-up, -down and -pin-default take as optional argument on hardware
   supporting it the pull strength in Ohm. bias-disable will disable the pull.
-=======
-slew-rate		- set the slew rate
-
-Arguments for parameters:
-
-- bias-pull-up, -down and -pin-default take as optional argument 0 to disable
-  the pull, on hardware supporting it the pull strength in Ohm. bias-disable
-  will also disable any active pull.
->>>>>>> 1fe07cd0
 
 - drive-strength takes as argument the target strength in mA.
 
