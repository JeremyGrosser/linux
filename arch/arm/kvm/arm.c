--- conflicted
+++ resolved
@@ -825,12 +825,8 @@
 				    unsigned long cmd,
 				    void *v)
 {
-<<<<<<< HEAD
-	if (cmd == CPU_PM_EXIT) {
-=======
 	if (cmd == CPU_PM_EXIT &&
 	    __hyp_get_vectors() == hyp_default_vectors) {
->>>>>>> 2606d244
 		cpu_init_hyp_mode(NULL);
 		return NOTIFY_OK;
 	}
