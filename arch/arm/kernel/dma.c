/*
 *  linux/arch/arm/kernel/dma.c
 *
 *  Copyright (C) 1995-2000 Russell King
 *
 * This program is free software; you can redistribute it and/or modify
 * it under the terms of the GNU General Public License version 2 as
 * published by the Free Software Foundation.
 *
 *  Front-end to the DMA handling.  This handles the allocation/freeing
 *  of DMA channels, and provides a unified interface to the machines
 *  DMA facilities.
 */
#include <linux/module.h>
#include <linux/init.h>
#include <linux/spinlock.h>
#include <linux/errno.h>
#include <linux/scatterlist.h>
#include <linux/seq_file.h>
#include <linux/proc_fs.h>

#include <asm/dma.h>

#include <asm/mach/dma.h>

DEFINE_SPINLOCK(dma_spin_lock);
EXPORT_SYMBOL(dma_spin_lock);

static dma_t *dma_chan[MAX_DMA_CHANNELS];

static inline dma_t *dma_channel(unsigned int chan)
{
	if (chan >= MAX_DMA_CHANNELS)
		return NULL;

	return dma_chan[chan];
}

int __init dma_add(unsigned int chan, dma_t *dma)
{
	if (!dma->d_ops)
		return -EINVAL;

	sg_init_table(&dma->buf, 1);

	if (dma_chan[chan])
		return -EBUSY;
	dma_chan[chan] = dma;
	return 0;
}

/*
 * Request DMA channel
 *
 * On certain platforms, we have to allocate an interrupt as well...
 */
int request_dma(unsigned int chan, const char *device_id)
{
	dma_t *dma = dma_channel(chan);
	int ret;

	if (!dma)
		goto bad_dma;

	if (xchg(&dma->lock, 1) != 0)
		goto busy;

	dma->device_id = device_id;
	dma->active    = 0;
	dma->invalid   = 1;

	ret = 0;
	if (dma->d_ops->request)
		ret = dma->d_ops->request(chan, dma);

	if (ret)
		xchg(&dma->lock, 0);

	return ret;

bad_dma:
	printk(KERN_ERR "dma: trying to allocate DMA%d\n", chan);
	return -EINVAL;

busy:
	return -EBUSY;
}
EXPORT_SYMBOL(request_dma);

/*
 * Free DMA channel
 *
 * On certain platforms, we have to free interrupt as well...
 */
int free_dma(unsigned int chan)
{
	dma_t *dma = dma_channel(chan);
	int ret;
	
	if (!dma)
		goto bad_dma;

	if (dma->active) {
		printk(KERN_ERR "dma%d: freeing active DMA\n", chan);
		ret = dma->d_ops->disable(chan, dma);
		dma->active = 0;
		if (ret) 
            goto free_dma;
	}

	if (xchg(&dma->lock, 0) != 0) {
		if (dma->d_ops->free)
			ret = dma->d_ops->free(chan, dma);
		return ret ;
	}
	
free_dma:
	printk(KERN_ERR "dma%d: trying to free free DMA\n", chan);
	return -ENODEV;

bad_dma:
	printk(KERN_ERR "dma: trying to free DMA%d\n", chan);
	return -EINVAL;
}
EXPORT_SYMBOL(free_dma);

/* Set DMA irq handler
 *
 * Copy irq handler to the structure
 */
 void set_dma_handler (unsigned int chan, void (*irq_handler) (int, void *), void *data, unsigned int irq_mode)
{
	dma_t *dma = dma_channel(chan);

	if (dma->active)
		printk(KERN_ERR "dma%d: altering DMA irq handler while "
		       "DMA active\n", chan);

	dma->irqHandle = irq_handler;
	dma->data = data;
	dma->irq_mode = irq_mode;
}
EXPORT_SYMBOL(set_dma_handler);

/* Set DMA Scatter-Gather list
 */
void set_dma_sg (unsigned int chan, struct scatterlist *sg, int nr_sg)
{
	dma_t *dma = dma_channel(chan);

	if (dma->active)
		printk(KERN_ERR "dma%d: altering DMA SG while "
		       "DMA active\n", chan);

	dma->sg = sg;
	dma->sgcount = nr_sg;
	dma->invalid = 1;
}
EXPORT_SYMBOL(set_dma_sg);

/* Set DMA address
 *
 * Copy address to the structure, and set the invalid bit
 */
void __set_dma_addr (unsigned int chan, void *addr)
{
	dma_t *dma = dma_channel(chan);

	if (dma->active)
		printk(KERN_ERR "dma%d: altering DMA address while "
		       "DMA active\n", chan);

	dma->sg = NULL;
	dma->addr = addr;
	dma->invalid = 1;
}
EXPORT_SYMBOL(__set_dma_addr);

/* Set DMA byte count
 *
 * Copy address to the structure, and set the invalid bit
 */
void set_dma_count (unsigned int chan, unsigned long count)
{
	dma_t *dma = dma_channel(chan);

	if (dma->active)
		printk(KERN_ERR "dma%d: altering DMA count while "
		       "DMA active\n", chan);

	dma->sg = NULL;
	dma->count = count;
	dma->invalid = 1;
}
EXPORT_SYMBOL(set_dma_count);

/* Set DMA direction mode
 */
void set_dma_mode (unsigned int chan, unsigned int mode)
{
	dma_t *dma = dma_channel(chan);

	if (dma->active)
		printk(KERN_ERR "dma%d: altering DMA mode while "
		       "DMA active\n", chan);

	dma->dma_mode = mode;
	dma->invalid = 1;
}
EXPORT_SYMBOL(set_dma_mode);

/* Enable DMA channel
 */
int enable_dma (unsigned int chan)
{
	dma_t *dma = dma_channel(chan);
	int ret;
	
	if (!dma->lock)
		goto free_dma;

	if (dma->active == 0) {
		dma->active = 1;
		ret = dma->d_ops->enable(chan, dma);
		return ret;
	}
	
	return -EBUSY;

free_dma:
	printk(KERN_ERR "dma%d: trying to enable free DMA\n", chan);
	BUG();
	return -ENODEV;
}
EXPORT_SYMBOL(enable_dma);

/* Disable DMA channel
 */
int disable_dma (unsigned int chan)
{
	dma_t *dma = dma_channel(chan);
	int ret;

	if (!dma->lock)
		goto free_dma;

	if (dma->active == 1) {
		dma->active = 0;
		ret = dma->d_ops->disable(chan, dma);
		return ret;
	}
	
	return -EBUSY;

free_dma:
	printk(KERN_ERR "dma%d: trying to disable free DMA\n", chan);
	BUG();
	return -ENODEV;
}
EXPORT_SYMBOL(disable_dma);

/*
 * Is the specified DMA channel active?
 */
int dma_channel_active(unsigned int chan)
{
	dma_t *dma = dma_channel(chan);
	return dma->active;
}

/*
 * get dma transfer position
 */
void get_dma_position(unsigned int chan, dma_addr_t *src_pos, dma_addr_t *dst_pos)
{
	dma_t *dma = dma_channel(chan);

    if (dma->d_ops->position)
        dma->d_ops->position(chan, dma);

	if (src_pos) {
        *src_pos = dma->src_pos;
	}

    if (dst_pos) {
        *dst_pos = dma->dst_pos;
    }
}

EXPORT_SYMBOL(dma_channel_active);
#if 0
void set_dma_page(unsigned int chan, char pagenr)
{
	printk(KERN_ERR "dma%d: trying to set_dma_page\n", chan);
}
EXPORT_SYMBOL(set_dma_page);

void set_dma_speed(unsigned int chan, int cycle_ns)
{
	dma_t *dma = dma_channel(chan);
	int ret = 0;

	if (dma->d_ops->setspeed)
		ret = dma->d_ops->setspeed(chan, dma, cycle_ns);
	dma->speed = ret;
}
EXPORT_SYMBOL(set_dma_speed);

int get_dma_residue(unsigned int chan)
{
	dma_t *dma = dma_channel(chan);
	int ret = 0;

	if (dma->d_ops->residue)
		ret = dma->d_ops->residue(chan, dma);

	return ret;
}
EXPORT_SYMBOL(get_dma_residue);
<<<<<<< HEAD
=======

#ifdef CONFIG_PROC_FS
static int proc_dma_show(struct seq_file *m, void *v)
{
	int i;

	for (i = 0 ; i < MAX_DMA_CHANNELS ; i++) {
		dma_t *dma = dma_channel(i);
		if (dma && dma->lock)
			seq_printf(m, "%2d: %s\n", i, dma->device_id);
	}
	return 0;
}

static int proc_dma_open(struct inode *inode, struct file *file)
{
	return single_open(file, proc_dma_show, NULL);
}

static const struct file_operations proc_dma_operations = {
	.open		= proc_dma_open,
	.read		= seq_read,
	.llseek		= seq_lseek,
	.release	= single_release,
};

static int __init proc_dma_init(void)
{
	proc_create("dma", 0, NULL, &proc_dma_operations);
	return 0;
}

__initcall(proc_dma_init);
>>>>>>> f937994b
#endif<|MERGE_RESOLUTION|>--- conflicted
+++ resolved
@@ -317,8 +317,6 @@
 	return ret;
 }
 EXPORT_SYMBOL(get_dma_residue);
-<<<<<<< HEAD
-=======
 
 #ifdef CONFIG_PROC_FS
 static int proc_dma_show(struct seq_file *m, void *v)
@@ -352,5 +350,4 @@
 }
 
 __initcall(proc_dma_init);
->>>>>>> f937994b
 #endif