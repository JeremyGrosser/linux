// SPDX-License-Identifier: GPL-2.0-only
/*
 * Based on arch/arm/mm/init.c
 *
 * Copyright (C) 1995-2005 Russell King
 * Copyright (C) 2012 ARM Ltd.
 */

#include <linux/kernel.h>
#include <linux/export.h>
#include <linux/errno.h>
#include <linux/swap.h>
#include <linux/init.h>
#include <linux/cache.h>
#include <linux/mman.h>
#include <linux/nodemask.h>
#include <linux/initrd.h>
#include <linux/gfp.h>
#include <linux/memblock.h>
#include <linux/sort.h>
#include <linux/of.h>
#include <linux/of_fdt.h>
#include <linux/dma-direct.h>
#include <linux/dma-map-ops.h>
#include <linux/efi.h>
#include <linux/swiotlb.h>
#include <linux/vmalloc.h>
#include <linux/mm.h>
#include <linux/kexec.h>
#include <linux/crash_dump.h>
#include <linux/hugetlb.h>
#include <linux/acpi_iort.h>

#include <asm/boot.h>
#include <asm/fixmap.h>
#include <asm/kasan.h>
#include <asm/kernel-pgtable.h>
#include <asm/memory.h>
#include <asm/numa.h>
#include <asm/sections.h>
#include <asm/setup.h>
#include <linux/sizes.h>
#include <asm/tlb.h>
#include <asm/alternative.h>

/*
 * We need to be able to catch inadvertent references to memstart_addr
 * that occur (potentially in generic code) before arm64_memblock_init()
 * executes, which assigns it its actual value. So use a default value
 * that cannot be mistaken for a real physical address.
 */
s64 memstart_addr __ro_after_init = -1;
EXPORT_SYMBOL(memstart_addr);

/*
 * If the corresponding config options are enabled, we create both ZONE_DMA
 * and ZONE_DMA32. By default ZONE_DMA covers the 32-bit addressable memory
 * unless restricted on specific platforms (e.g. 30-bit on Raspberry Pi 4).
 * In such case, ZONE_DMA32 covers the rest of the 32-bit addressable memory,
 * otherwise it is empty.
 */
phys_addr_t arm64_dma_phys_limit __ro_after_init;
<<<<<<< HEAD
phys_addr_t arm64_dma32_phys_limit __ro_after_init;
=======
>>>>>>> c93199e9

#ifdef CONFIG_KEXEC_CORE
/*
 * reserve_crashkernel() - reserves memory for crash kernel
 *
 * This function reserves memory area given in "crashkernel=" kernel command
 * line parameter. The memory reserved is used by dump capture kernel when
 * primary kernel is crashing.
 */
static void __init reserve_crashkernel(void)
{
	unsigned long long crash_base, crash_size;
	int ret;

	ret = parse_crashkernel(boot_command_line, memblock_phys_mem_size(),
				&crash_size, &crash_base);
	/* no crashkernel= or invalid value specified */
	if (ret || !crash_size)
		return;

	crash_size = PAGE_ALIGN(crash_size);

	if (crash_base == 0) {
		/* Current arm64 boot protocol requires 2MB alignment */
		crash_base = memblock_find_in_range(0, arm64_dma_phys_limit,
				crash_size, SZ_2M);
		if (crash_base == 0) {
			pr_warn("cannot allocate crashkernel (size:0x%llx)\n",
				crash_size);
			return;
		}
	} else {
		/* User specifies base address explicitly. */
		if (!memblock_is_region_memory(crash_base, crash_size)) {
			pr_warn("cannot reserve crashkernel: region is not memory\n");
			return;
		}

		if (memblock_is_region_reserved(crash_base, crash_size)) {
			pr_warn("cannot reserve crashkernel: region overlaps reserved memory\n");
			return;
		}

		if (!IS_ALIGNED(crash_base, SZ_2M)) {
			pr_warn("cannot reserve crashkernel: base address is not 2MB aligned\n");
			return;
		}
	}
	memblock_reserve(crash_base, crash_size);

	pr_info("crashkernel reserved: 0x%016llx - 0x%016llx (%lld MB)\n",
		crash_base, crash_base + crash_size, crash_size >> 20);

	crashk_res.start = crash_base;
	crashk_res.end = crash_base + crash_size - 1;
}
#else
static void __init reserve_crashkernel(void)
{
}
#endif /* CONFIG_KEXEC_CORE */

#ifdef CONFIG_CRASH_DUMP
static int __init early_init_dt_scan_elfcorehdr(unsigned long node,
		const char *uname, int depth, void *data)
{
	const __be32 *reg;
	int len;

	if (depth != 1 || strcmp(uname, "chosen") != 0)
		return 0;

	reg = of_get_flat_dt_prop(node, "linux,elfcorehdr", &len);
	if (!reg || (len < (dt_root_addr_cells + dt_root_size_cells)))
		return 1;

	elfcorehdr_addr = dt_mem_next_cell(dt_root_addr_cells, &reg);
	elfcorehdr_size = dt_mem_next_cell(dt_root_size_cells, &reg);

	return 1;
}

/*
 * reserve_elfcorehdr() - reserves memory for elf core header
 *
 * This function reserves the memory occupied by an elf core header
 * described in the device tree. This region contains all the
 * information about primary kernel's core image and is used by a dump
 * capture kernel to access the system memory on primary kernel.
 */
static void __init reserve_elfcorehdr(void)
{
	of_scan_flat_dt(early_init_dt_scan_elfcorehdr, NULL);

	if (!elfcorehdr_size)
		return;

	if (memblock_is_region_reserved(elfcorehdr_addr, elfcorehdr_size)) {
		pr_warn("elfcorehdr is overlapped\n");
		return;
	}

	memblock_reserve(elfcorehdr_addr, elfcorehdr_size);

	pr_info("Reserving %lldKB of memory at 0x%llx for elfcorehdr\n",
		elfcorehdr_size >> 10, elfcorehdr_addr);
}
#else
static void __init reserve_elfcorehdr(void)
{
}
#endif /* CONFIG_CRASH_DUMP */

/*
 * Return the maximum physical address for a zone accessible by the given bits
 * limit. If DRAM starts above 32-bit, expand the zone to the maximum
 * available memory, otherwise cap it at 32-bit.
 */
static phys_addr_t __init max_zone_phys(unsigned int zone_bits)
{
	phys_addr_t zone_mask = DMA_BIT_MASK(zone_bits);
	phys_addr_t phys_start = memblock_start_of_DRAM();

	if (phys_start > U32_MAX)
		zone_mask = PHYS_ADDR_MAX;
	else if (phys_start > zone_mask)
		zone_mask = U32_MAX;

	return min(zone_mask, memblock_end_of_DRAM() - 1) + 1;
}

static void __init zone_sizes_init(unsigned long min, unsigned long max)
{
	unsigned long max_zone_pfns[MAX_NR_ZONES]  = {0};
	unsigned int __maybe_unused acpi_zone_dma_bits;
	unsigned int __maybe_unused dt_zone_dma_bits;
<<<<<<< HEAD
=======
	phys_addr_t __maybe_unused dma32_phys_limit = max_zone_phys(32);
>>>>>>> c93199e9

#ifdef CONFIG_ZONE_DMA
	acpi_zone_dma_bits = fls64(acpi_iort_dma_get_max_cpu_address());
	dt_zone_dma_bits = fls64(of_dma_get_max_cpu_address(NULL));
	zone_dma_bits = min3(32U, dt_zone_dma_bits, acpi_zone_dma_bits);
	arm64_dma_phys_limit = max_zone_phys(zone_dma_bits);
	max_zone_pfns[ZONE_DMA] = PFN_DOWN(arm64_dma_phys_limit);
#endif
#ifdef CONFIG_ZONE_DMA32
	max_zone_pfns[ZONE_DMA32] = PFN_DOWN(dma32_phys_limit);
	if (!arm64_dma_phys_limit)
		arm64_dma_phys_limit = dma32_phys_limit;
#endif
	if (!arm64_dma_phys_limit)
		arm64_dma_phys_limit = PHYS_MASK + 1;
	max_zone_pfns[ZONE_NORMAL] = max;

	free_area_init(max_zone_pfns);
}

int pfn_valid(unsigned long pfn)
{
	phys_addr_t addr = pfn << PAGE_SHIFT;

	if ((addr >> PAGE_SHIFT) != pfn)
		return 0;

#ifdef CONFIG_SPARSEMEM
	if (pfn_to_section_nr(pfn) >= NR_MEM_SECTIONS)
		return 0;

	if (!valid_section(__pfn_to_section(pfn)))
		return 0;
#endif
	return memblock_is_map_memory(addr);
}
EXPORT_SYMBOL(pfn_valid);

static phys_addr_t memory_limit = PHYS_ADDR_MAX;

/*
 * Limit the memory size that was specified via FDT.
 */
static int __init early_mem(char *p)
{
	if (!p)
		return 1;

	memory_limit = memparse(p, &p) & PAGE_MASK;
	pr_notice("Memory limited to %lldMB\n", memory_limit >> 20);

	return 0;
}
early_param("mem", early_mem);

static int __init early_init_dt_scan_usablemem(unsigned long node,
		const char *uname, int depth, void *data)
{
	struct memblock_region *usablemem = data;
	const __be32 *reg;
	int len;

	if (depth != 1 || strcmp(uname, "chosen") != 0)
		return 0;

	reg = of_get_flat_dt_prop(node, "linux,usable-memory-range", &len);
	if (!reg || (len < (dt_root_addr_cells + dt_root_size_cells)))
		return 1;

	usablemem->base = dt_mem_next_cell(dt_root_addr_cells, &reg);
	usablemem->size = dt_mem_next_cell(dt_root_size_cells, &reg);

	return 1;
}

static void __init fdt_enforce_memory_region(void)
{
	struct memblock_region reg = {
		.size = 0,
	};

	of_scan_flat_dt(early_init_dt_scan_usablemem, &reg);

	if (reg.size)
		memblock_cap_memory_range(reg.base, reg.size);
}

void __init arm64_memblock_init(void)
{
	const s64 linear_region_size = PAGE_END - _PAGE_OFFSET(vabits_actual);

	/* Handle linux,usable-memory-range property */
	fdt_enforce_memory_region();

	/* Remove memory above our supported physical address size */
	memblock_remove(1ULL << PHYS_MASK_SHIFT, ULLONG_MAX);

	/*
	 * Select a suitable value for the base of physical memory.
	 */
	memstart_addr = round_down(memblock_start_of_DRAM(),
				   ARM64_MEMSTART_ALIGN);

	if ((memblock_end_of_DRAM() - memstart_addr) > linear_region_size)
		pr_warn("Memory doesn't fit in the linear mapping, VA_BITS too small\n");

	/*
	 * Remove the memory that we will not be able to cover with the
	 * linear mapping. Take care not to clip the kernel which may be
	 * high in memory.
	 */
	memblock_remove(max_t(u64, memstart_addr + linear_region_size,
			__pa_symbol(_end)), ULLONG_MAX);
	if (memstart_addr + linear_region_size < memblock_end_of_DRAM()) {
		/* ensure that memstart_addr remains sufficiently aligned */
		memstart_addr = round_up(memblock_end_of_DRAM() - linear_region_size,
					 ARM64_MEMSTART_ALIGN);
		memblock_remove(0, memstart_addr);
	}

	/*
	 * If we are running with a 52-bit kernel VA config on a system that
	 * does not support it, we have to place the available physical
	 * memory in the 48-bit addressable part of the linear region, i.e.,
	 * we have to move it upward. Since memstart_addr represents the
	 * physical address of PAGE_OFFSET, we have to *subtract* from it.
	 */
	if (IS_ENABLED(CONFIG_ARM64_VA_BITS_52) && (vabits_actual != 52))
		memstart_addr -= _PAGE_OFFSET(48) - _PAGE_OFFSET(52);

	/*
	 * Apply the memory limit if it was set. Since the kernel may be loaded
	 * high up in memory, add back the kernel region that must be accessible
	 * via the linear mapping.
	 */
	if (memory_limit != PHYS_ADDR_MAX) {
		memblock_mem_limit_remove_map(memory_limit);
		memblock_add(__pa_symbol(_text), (u64)(_end - _text));
	}

	if (IS_ENABLED(CONFIG_BLK_DEV_INITRD) && phys_initrd_size) {
		/*
		 * Add back the memory we just removed if it results in the
		 * initrd to become inaccessible via the linear mapping.
		 * Otherwise, this is a no-op
		 */
		u64 base = phys_initrd_start & PAGE_MASK;
		u64 size = PAGE_ALIGN(phys_initrd_start + phys_initrd_size) - base;

		/*
		 * We can only add back the initrd memory if we don't end up
		 * with more memory than we can address via the linear mapping.
		 * It is up to the bootloader to position the kernel and the
		 * initrd reasonably close to each other (i.e., within 32 GB of
		 * each other) so that all granule/#levels combinations can
		 * always access both.
		 */
		if (WARN(base < memblock_start_of_DRAM() ||
			 base + size > memblock_start_of_DRAM() +
				       linear_region_size,
			"initrd not fully accessible via the linear mapping -- please check your bootloader ...\n")) {
			phys_initrd_size = 0;
		} else {
			memblock_remove(base, size); /* clear MEMBLOCK_ flags */
			memblock_add(base, size);
			memblock_reserve(base, size);
		}
	}

	if (IS_ENABLED(CONFIG_RANDOMIZE_BASE)) {
		extern u16 memstart_offset_seed;
		u64 mmfr0 = read_cpuid(ID_AA64MMFR0_EL1);
		int parange = cpuid_feature_extract_unsigned_field(
					mmfr0, ID_AA64MMFR0_PARANGE_SHIFT);
		s64 range = linear_region_size -
			    BIT(id_aa64mmfr0_parange_to_phys_shift(parange));

		/*
		 * If the size of the linear region exceeds, by a sufficient
		 * margin, the size of the region that the physical memory can
		 * span, randomize the linear region as well.
		 */
		if (memstart_offset_seed > 0 && range >= (s64)ARM64_MEMSTART_ALIGN) {
			range /= ARM64_MEMSTART_ALIGN;
			memstart_addr -= ARM64_MEMSTART_ALIGN *
					 ((range * memstart_offset_seed) >> 16);
		}
	}

	/*
	 * Register the kernel text, kernel data, initrd, and initial
	 * pagetables with memblock.
	 */
	memblock_reserve(__pa_symbol(_stext), _end - _stext);
	if (IS_ENABLED(CONFIG_BLK_DEV_INITRD) && phys_initrd_size) {
		/* the generic initrd code expects virtual addresses */
		initrd_start = __phys_to_virt(phys_initrd_start);
		initrd_end = initrd_start + phys_initrd_size;
	}

	early_init_fdt_scan_reserved_mem();

<<<<<<< HEAD
	if (IS_ENABLED(CONFIG_ZONE_DMA32))
		arm64_dma32_phys_limit = max_zone_phys(32);
	else
		arm64_dma32_phys_limit = PHYS_MASK + 1;

=======
>>>>>>> c93199e9
	reserve_elfcorehdr();

	high_memory = __va(memblock_end_of_DRAM() - 1) + 1;
}

void __init bootmem_init(void)
{
	unsigned long min, max;

	min = PFN_UP(memblock_start_of_DRAM());
	max = PFN_DOWN(memblock_end_of_DRAM());

	early_memtest(min << PAGE_SHIFT, max << PAGE_SHIFT);

	max_pfn = max_low_pfn = max;
	min_low_pfn = min;

	arm64_numa_init();

	/*
	 * must be done after arm64_numa_init() which calls numa_init() to
	 * initialize node_online_map that gets used in hugetlb_cma_reserve()
	 * while allocating required CMA size across online nodes.
	 */
#if defined(CONFIG_HUGETLB_PAGE) && defined(CONFIG_CMA)
	arm64_hugetlb_cma_reserve();
#endif

	dma_pernuma_cma_reserve();

	/*
	 * sparse_init() tries to allocate memory from memblock, so must be
	 * done after the fixed reservations
	 */
	sparse_init();
	zone_sizes_init(min, max);

<<<<<<< HEAD
=======
	/*
	 * Reserve the CMA area after arm64_dma_phys_limit was initialised.
	 */
	dma_contiguous_reserve(arm64_dma_phys_limit);

>>>>>>> c93199e9
	/*
	 * request_standard_resources() depends on crashkernel's memory being
	 * reserved, so do it here.
	 */
	reserve_crashkernel();

	memblock_dump_all();
}

/*
 * mem_init() marks the free areas in the mem_map and tells us how much memory
 * is free.  This is done after various parts of the system have claimed their
 * memory after the kernel image.
 */
void __init mem_init(void)
{
	if (swiotlb_force == SWIOTLB_FORCE ||
	    max_pfn > PFN_DOWN(arm64_dma_phys_limit))
		swiotlb_init(1);
	else
		swiotlb_force = SWIOTLB_NO_FORCE;

	set_max_mapnr(max_pfn - PHYS_PFN_OFFSET);

	/* this will put all unused low memory onto the freelists */
	memblock_free_all();

	mem_init_print_info(NULL);

	/*
	 * Check boundaries twice: Some fundamental inconsistencies can be
	 * detected at build time already.
	 */
#ifdef CONFIG_COMPAT
	BUILD_BUG_ON(TASK_SIZE_32 > DEFAULT_MAP_WINDOW_64);
#endif

	if (PAGE_SIZE >= 16384 && get_num_physpages() <= 128) {
		extern int sysctl_overcommit_memory;
		/*
		 * On a machine this small we won't get anywhere without
		 * overcommit, so turn it on by default.
		 */
		sysctl_overcommit_memory = OVERCOMMIT_ALWAYS;
	}
}

void free_initmem(void)
{
	free_reserved_area(lm_alias(__init_begin),
			   lm_alias(__init_end),
			   POISON_FREE_INITMEM, "unused kernel");
	/*
	 * Unmap the __init region but leave the VM area in place. This
	 * prevents the region from being reused for kernel modules, which
	 * is not supported by kallsyms.
	 */
	unmap_kernel_range((u64)__init_begin, (u64)(__init_end - __init_begin));
}

void dump_mem_limit(void)
{
	if (memory_limit != PHYS_ADDR_MAX) {
		pr_emerg("Memory Limit: %llu MB\n", memory_limit >> 20);
	} else {
		pr_emerg("Memory Limit: none\n");
	}
}<|MERGE_RESOLUTION|>--- conflicted
+++ resolved
@@ -60,10 +60,6 @@
  * otherwise it is empty.
  */
 phys_addr_t arm64_dma_phys_limit __ro_after_init;
-<<<<<<< HEAD
-phys_addr_t arm64_dma32_phys_limit __ro_after_init;
-=======
->>>>>>> c93199e9
 
 #ifdef CONFIG_KEXEC_CORE
 /*
@@ -200,10 +196,7 @@
 	unsigned long max_zone_pfns[MAX_NR_ZONES]  = {0};
 	unsigned int __maybe_unused acpi_zone_dma_bits;
 	unsigned int __maybe_unused dt_zone_dma_bits;
-<<<<<<< HEAD
-=======
 	phys_addr_t __maybe_unused dma32_phys_limit = max_zone_phys(32);
->>>>>>> c93199e9
 
 #ifdef CONFIG_ZONE_DMA
 	acpi_zone_dma_bits = fls64(acpi_iort_dma_get_max_cpu_address());
@@ -406,14 +399,6 @@
 
 	early_init_fdt_scan_reserved_mem();
 
-<<<<<<< HEAD
-	if (IS_ENABLED(CONFIG_ZONE_DMA32))
-		arm64_dma32_phys_limit = max_zone_phys(32);
-	else
-		arm64_dma32_phys_limit = PHYS_MASK + 1;
-
-=======
->>>>>>> c93199e9
 	reserve_elfcorehdr();
 
 	high_memory = __va(memblock_end_of_DRAM() - 1) + 1;
@@ -451,14 +436,11 @@
 	sparse_init();
 	zone_sizes_init(min, max);
 
-<<<<<<< HEAD
-=======
 	/*
 	 * Reserve the CMA area after arm64_dma_phys_limit was initialised.
 	 */
 	dma_contiguous_reserve(arm64_dma_phys_limit);
 
->>>>>>> c93199e9
 	/*
 	 * request_standard_resources() depends on crashkernel's memory being
 	 * reserved, so do it here.
