--- conflicted
+++ resolved
@@ -540,38 +540,10 @@
 #ifdef CONFIG_SMP
 		seq_printf(m, "processor\t: %d\n", i);
 #endif
-<<<<<<< HEAD
-	}
-
-	/* dump out the processor features */
-	seq_puts(m, "Features\t: ");
-
-	for (i = 0; hwcap_str[i]; i++)
-		if (elf_hwcap & (1 << i))
-			seq_printf(m, "%s ", hwcap_str[i]);
-#ifdef CONFIG_ARMV7_COMPAT_CPUINFO
-	if (is_compat_task()) {
-		/* Print out the non-optional ARMv8 HW capabilities */
-		seq_printf(m, "wp half thumb fastmult vfp edsp neon vfpv3 tlsi ");
-		seq_printf(m, "vfpv4 idiva idivt ");
-	}
-#endif
-
-	seq_printf(m, "\nCPU implementer\t: 0x%02x\n", read_cpuid_id() >> 24);
-	seq_printf(m, "CPU architecture: %s\n",
-#if IS_ENABLED(CONFIG_ARMV7_COMPAT_CPUINFO)
-			is_compat_task() ? "8" :
-#endif
-			"AArch64");
-	seq_printf(m, "CPU variant\t: 0x%x\n", (read_cpuid_id() >> 20) & 15);
-	seq_printf(m, "CPU part\t: 0x%03x\n", (read_cpuid_id() >> 4) & 0xfff);
-	seq_printf(m, "CPU revision\t: %d\n", read_cpuid_id() & 15);
-=======
 
 		seq_printf(m, "BogoMIPS\t: %lu.%02lu\n",
 			   loops_per_jiffy / (500000UL/HZ),
 			   loops_per_jiffy / (5000UL/HZ) % 100);
->>>>>>> 42f504e2
 
 		/*
 		 * Dump out the common processor features in a single line.
@@ -594,7 +566,11 @@
 		seq_puts(m, "\n");
 
 		seq_printf(m, "CPU implementer\t: 0x%02x\n", (midr >> 24));
-		seq_printf(m, "CPU architecture: 8\n");
+		seq_printf(m, "CPU architecture: %s\n",
+#if IS_ENABLED(CONFIG_ARMV7_COMPAT_CPUINFO)
+				is_compat_task() ? "8" :
+#endif
+				"AArch64");
 		seq_printf(m, "CPU variant\t: 0x%x\n", ((midr >> 20) & 0xf));
 		seq_printf(m, "CPU part\t: 0x%03x\n", ((midr >> 4) & 0xfff));
 		seq_printf(m, "CPU revision\t: %d\n\n", (midr & 0xf));
