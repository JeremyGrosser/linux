/*
 * Contains CPU feature definitions
 *
 * Copyright (C) 2015 ARM Ltd.
 *
 * This program is free software; you can redistribute it and/or modify
 * it under the terms of the GNU General Public License version 2 as
 * published by the Free Software Foundation.
 *
 * This program is distributed in the hope that it will be useful,
 * but WITHOUT ANY WARRANTY; without even the implied warranty of
 * MERCHANTABILITY or FITNESS FOR A PARTICULAR PURPOSE.  See the
 * GNU General Public License for more details.
 *
 * You should have received a copy of the GNU General Public License
 * along with this program.  If not, see <http://www.gnu.org/licenses/>.
 */

#define pr_fmt(fmt) "CPU features: " fmt

#include <linux/bsearch.h>
#include <linux/cpumask.h>
#include <linux/crash_dump.h>
#include <linux/sort.h>
#include <linux/stop_machine.h>
#include <linux/types.h>
#include <linux/mm.h>
#include <asm/cpu.h>
#include <asm/cpufeature.h>
#include <asm/cpu_ops.h>
#include <asm/fpsimd.h>
#include <asm/mmu_context.h>
#include <asm/processor.h>
#include <asm/sysreg.h>
#include <asm/traps.h>
#include <asm/virt.h>

unsigned long elf_hwcap __read_mostly;
EXPORT_SYMBOL_GPL(elf_hwcap);

#ifdef CONFIG_COMPAT
#define COMPAT_ELF_HWCAP_DEFAULT	\
				(COMPAT_HWCAP_HALF|COMPAT_HWCAP_THUMB|\
				 COMPAT_HWCAP_FAST_MULT|COMPAT_HWCAP_EDSP|\
				 COMPAT_HWCAP_TLS|COMPAT_HWCAP_VFP|\
				 COMPAT_HWCAP_VFPv3|COMPAT_HWCAP_VFPv4|\
				 COMPAT_HWCAP_NEON|COMPAT_HWCAP_IDIV|\
				 COMPAT_HWCAP_LPAE)
unsigned int compat_elf_hwcap __read_mostly = COMPAT_ELF_HWCAP_DEFAULT;
unsigned int compat_elf_hwcap2 __read_mostly;
#endif

DECLARE_BITMAP(cpu_hwcaps, ARM64_NCAPS);
EXPORT_SYMBOL(cpu_hwcaps);

/*
 * Flag to indicate if we have computed the system wide
 * capabilities based on the boot time active CPUs. This
 * will be used to determine if a new booting CPU should
 * go through the verification process to make sure that it
 * supports the system capabilities, without using a hotplug
 * notifier.
 */
static bool sys_caps_initialised;

static inline void set_sys_caps_initialised(void)
{
	sys_caps_initialised = true;
}

static int dump_cpu_hwcaps(struct notifier_block *self, unsigned long v, void *p)
{
	/* file-wide pr_fmt adds "CPU features: " prefix */
	pr_emerg("0x%*pb\n", ARM64_NCAPS, &cpu_hwcaps);
	return 0;
}

static struct notifier_block cpu_hwcaps_notifier = {
	.notifier_call = dump_cpu_hwcaps
};

static int __init register_cpu_hwcaps_dumper(void)
{
	atomic_notifier_chain_register(&panic_notifier_list,
				       &cpu_hwcaps_notifier);
	return 0;
}
__initcall(register_cpu_hwcaps_dumper);

DEFINE_STATIC_KEY_ARRAY_FALSE(cpu_hwcap_keys, ARM64_NCAPS);
EXPORT_SYMBOL(cpu_hwcap_keys);

#define __ARM64_FTR_BITS(SIGNED, VISIBLE, STRICT, TYPE, SHIFT, WIDTH, SAFE_VAL) \
	{						\
		.sign = SIGNED,				\
		.visible = VISIBLE,			\
		.strict = STRICT,			\
		.type = TYPE,				\
		.shift = SHIFT,				\
		.width = WIDTH,				\
		.safe_val = SAFE_VAL,			\
	}

/* Define a feature with unsigned values */
#define ARM64_FTR_BITS(VISIBLE, STRICT, TYPE, SHIFT, WIDTH, SAFE_VAL) \
	__ARM64_FTR_BITS(FTR_UNSIGNED, VISIBLE, STRICT, TYPE, SHIFT, WIDTH, SAFE_VAL)

/* Define a feature with a signed value */
#define S_ARM64_FTR_BITS(VISIBLE, STRICT, TYPE, SHIFT, WIDTH, SAFE_VAL) \
	__ARM64_FTR_BITS(FTR_SIGNED, VISIBLE, STRICT, TYPE, SHIFT, WIDTH, SAFE_VAL)

#define ARM64_FTR_END					\
	{						\
		.width = 0,				\
	}

/* meta feature for alternatives */
static bool __maybe_unused
cpufeature_pan_not_uao(const struct arm64_cpu_capabilities *entry, int __unused);

static void cpu_enable_cnp(struct arm64_cpu_capabilities const *cap);

/*
 * NOTE: Any changes to the visibility of features should be kept in
 * sync with the documentation of the CPU feature register ABI.
 */
static const struct arm64_ftr_bits ftr_id_aa64isar0[] = {
	ARM64_FTR_BITS(FTR_VISIBLE, FTR_STRICT, FTR_LOWER_SAFE, ID_AA64ISAR0_TS_SHIFT, 4, 0),
	ARM64_FTR_BITS(FTR_VISIBLE, FTR_STRICT, FTR_LOWER_SAFE, ID_AA64ISAR0_FHM_SHIFT, 4, 0),
	ARM64_FTR_BITS(FTR_VISIBLE, FTR_STRICT, FTR_LOWER_SAFE, ID_AA64ISAR0_DP_SHIFT, 4, 0),
	ARM64_FTR_BITS(FTR_VISIBLE, FTR_STRICT, FTR_LOWER_SAFE, ID_AA64ISAR0_SM4_SHIFT, 4, 0),
	ARM64_FTR_BITS(FTR_VISIBLE, FTR_STRICT, FTR_LOWER_SAFE, ID_AA64ISAR0_SM3_SHIFT, 4, 0),
	ARM64_FTR_BITS(FTR_VISIBLE, FTR_STRICT, FTR_LOWER_SAFE, ID_AA64ISAR0_SHA3_SHIFT, 4, 0),
	ARM64_FTR_BITS(FTR_VISIBLE, FTR_STRICT, FTR_LOWER_SAFE, ID_AA64ISAR0_RDM_SHIFT, 4, 0),
	ARM64_FTR_BITS(FTR_VISIBLE, FTR_STRICT, FTR_LOWER_SAFE, ID_AA64ISAR0_ATOMICS_SHIFT, 4, 0),
	ARM64_FTR_BITS(FTR_VISIBLE, FTR_STRICT, FTR_LOWER_SAFE, ID_AA64ISAR0_CRC32_SHIFT, 4, 0),
	ARM64_FTR_BITS(FTR_VISIBLE, FTR_STRICT, FTR_LOWER_SAFE, ID_AA64ISAR0_SHA2_SHIFT, 4, 0),
	ARM64_FTR_BITS(FTR_VISIBLE, FTR_STRICT, FTR_LOWER_SAFE, ID_AA64ISAR0_SHA1_SHIFT, 4, 0),
	ARM64_FTR_BITS(FTR_VISIBLE, FTR_STRICT, FTR_LOWER_SAFE, ID_AA64ISAR0_AES_SHIFT, 4, 0),
	ARM64_FTR_END,
};

static const struct arm64_ftr_bits ftr_id_aa64isar1[] = {
	ARM64_FTR_BITS(FTR_VISIBLE, FTR_STRICT, FTR_LOWER_SAFE, ID_AA64ISAR1_LRCPC_SHIFT, 4, 0),
	ARM64_FTR_BITS(FTR_VISIBLE, FTR_STRICT, FTR_LOWER_SAFE, ID_AA64ISAR1_FCMA_SHIFT, 4, 0),
	ARM64_FTR_BITS(FTR_VISIBLE, FTR_STRICT, FTR_LOWER_SAFE, ID_AA64ISAR1_JSCVT_SHIFT, 4, 0),
	ARM64_FTR_BITS(FTR_VISIBLE, FTR_STRICT, FTR_LOWER_SAFE, ID_AA64ISAR1_DPB_SHIFT, 4, 0),
	ARM64_FTR_END,
};

static const struct arm64_ftr_bits ftr_id_aa64pfr0[] = {
	ARM64_FTR_BITS(FTR_HIDDEN, FTR_NONSTRICT, FTR_LOWER_SAFE, ID_AA64PFR0_CSV3_SHIFT, 4, 0),
	ARM64_FTR_BITS(FTR_HIDDEN, FTR_NONSTRICT, FTR_LOWER_SAFE, ID_AA64PFR0_CSV2_SHIFT, 4, 0),
	ARM64_FTR_BITS(FTR_VISIBLE, FTR_STRICT, FTR_LOWER_SAFE, ID_AA64PFR0_DIT_SHIFT, 4, 0),
	ARM64_FTR_BITS(FTR_VISIBLE_IF_IS_ENABLED(CONFIG_ARM64_SVE),
				   FTR_STRICT, FTR_LOWER_SAFE, ID_AA64PFR0_SVE_SHIFT, 4, 0),
	ARM64_FTR_BITS(FTR_HIDDEN, FTR_STRICT, FTR_LOWER_SAFE, ID_AA64PFR0_RAS_SHIFT, 4, 0),
	ARM64_FTR_BITS(FTR_HIDDEN, FTR_STRICT, FTR_LOWER_SAFE, ID_AA64PFR0_GIC_SHIFT, 4, 0),
	S_ARM64_FTR_BITS(FTR_VISIBLE, FTR_STRICT, FTR_LOWER_SAFE, ID_AA64PFR0_ASIMD_SHIFT, 4, ID_AA64PFR0_ASIMD_NI),
	S_ARM64_FTR_BITS(FTR_VISIBLE, FTR_STRICT, FTR_LOWER_SAFE, ID_AA64PFR0_FP_SHIFT, 4, ID_AA64PFR0_FP_NI),
	/* Linux doesn't care about the EL3 */
	ARM64_FTR_BITS(FTR_HIDDEN, FTR_NONSTRICT, FTR_LOWER_SAFE, ID_AA64PFR0_EL3_SHIFT, 4, 0),
	ARM64_FTR_BITS(FTR_HIDDEN, FTR_STRICT, FTR_LOWER_SAFE, ID_AA64PFR0_EL2_SHIFT, 4, 0),
	ARM64_FTR_BITS(FTR_HIDDEN, FTR_STRICT, FTR_LOWER_SAFE, ID_AA64PFR0_EL1_SHIFT, 4, ID_AA64PFR0_EL1_64BIT_ONLY),
	ARM64_FTR_BITS(FTR_HIDDEN, FTR_STRICT, FTR_LOWER_SAFE, ID_AA64PFR0_EL0_SHIFT, 4, ID_AA64PFR0_EL0_64BIT_ONLY),
	ARM64_FTR_END,
};

static const struct arm64_ftr_bits ftr_id_aa64pfr1[] = {
	ARM64_FTR_BITS(FTR_VISIBLE, FTR_STRICT, FTR_LOWER_SAFE, ID_AA64PFR1_SSBS_SHIFT, 4, ID_AA64PFR1_SSBS_PSTATE_NI),
	ARM64_FTR_END,
};

static const struct arm64_ftr_bits ftr_id_aa64mmfr0[] = {
	S_ARM64_FTR_BITS(FTR_HIDDEN, FTR_STRICT, FTR_LOWER_SAFE, ID_AA64MMFR0_TGRAN4_SHIFT, 4, ID_AA64MMFR0_TGRAN4_NI),
	S_ARM64_FTR_BITS(FTR_HIDDEN, FTR_STRICT, FTR_LOWER_SAFE, ID_AA64MMFR0_TGRAN64_SHIFT, 4, ID_AA64MMFR0_TGRAN64_NI),
	ARM64_FTR_BITS(FTR_HIDDEN, FTR_STRICT, FTR_LOWER_SAFE, ID_AA64MMFR0_TGRAN16_SHIFT, 4, ID_AA64MMFR0_TGRAN16_NI),
	ARM64_FTR_BITS(FTR_HIDDEN, FTR_STRICT, FTR_LOWER_SAFE, ID_AA64MMFR0_BIGENDEL0_SHIFT, 4, 0),
	/* Linux shouldn't care about secure memory */
	ARM64_FTR_BITS(FTR_HIDDEN, FTR_NONSTRICT, FTR_LOWER_SAFE, ID_AA64MMFR0_SNSMEM_SHIFT, 4, 0),
	ARM64_FTR_BITS(FTR_HIDDEN, FTR_STRICT, FTR_LOWER_SAFE, ID_AA64MMFR0_BIGENDEL_SHIFT, 4, 0),
	ARM64_FTR_BITS(FTR_HIDDEN, FTR_STRICT, FTR_LOWER_SAFE, ID_AA64MMFR0_ASID_SHIFT, 4, 0),
	/*
	 * Differing PARange is fine as long as all peripherals and memory are mapped
	 * within the minimum PARange of all CPUs
	 */
	ARM64_FTR_BITS(FTR_HIDDEN, FTR_NONSTRICT, FTR_LOWER_SAFE, ID_AA64MMFR0_PARANGE_SHIFT, 4, 0),
	ARM64_FTR_END,
};

static const struct arm64_ftr_bits ftr_id_aa64mmfr1[] = {
	ARM64_FTR_BITS(FTR_HIDDEN, FTR_STRICT, FTR_LOWER_SAFE, ID_AA64MMFR1_PAN_SHIFT, 4, 0),
	ARM64_FTR_BITS(FTR_HIDDEN, FTR_STRICT, FTR_LOWER_SAFE, ID_AA64MMFR1_LOR_SHIFT, 4, 0),
	ARM64_FTR_BITS(FTR_HIDDEN, FTR_STRICT, FTR_LOWER_SAFE, ID_AA64MMFR1_HPD_SHIFT, 4, 0),
	ARM64_FTR_BITS(FTR_HIDDEN, FTR_STRICT, FTR_LOWER_SAFE, ID_AA64MMFR1_VHE_SHIFT, 4, 0),
	ARM64_FTR_BITS(FTR_HIDDEN, FTR_STRICT, FTR_LOWER_SAFE, ID_AA64MMFR1_VMIDBITS_SHIFT, 4, 0),
	ARM64_FTR_BITS(FTR_HIDDEN, FTR_STRICT, FTR_LOWER_SAFE, ID_AA64MMFR1_HADBS_SHIFT, 4, 0),
	ARM64_FTR_END,
};

static const struct arm64_ftr_bits ftr_id_aa64mmfr2[] = {
	ARM64_FTR_BITS(FTR_HIDDEN, FTR_STRICT, FTR_LOWER_SAFE, ID_AA64MMFR2_FWB_SHIFT, 4, 0),
	ARM64_FTR_BITS(FTR_VISIBLE, FTR_STRICT, FTR_LOWER_SAFE, ID_AA64MMFR2_AT_SHIFT, 4, 0),
	ARM64_FTR_BITS(FTR_HIDDEN, FTR_STRICT, FTR_LOWER_SAFE, ID_AA64MMFR2_LVA_SHIFT, 4, 0),
	ARM64_FTR_BITS(FTR_HIDDEN, FTR_STRICT, FTR_LOWER_SAFE, ID_AA64MMFR2_IESB_SHIFT, 4, 0),
	ARM64_FTR_BITS(FTR_HIDDEN, FTR_STRICT, FTR_LOWER_SAFE, ID_AA64MMFR2_LSM_SHIFT, 4, 0),
	ARM64_FTR_BITS(FTR_HIDDEN, FTR_STRICT, FTR_LOWER_SAFE, ID_AA64MMFR2_UAO_SHIFT, 4, 0),
	ARM64_FTR_BITS(FTR_HIDDEN, FTR_STRICT, FTR_LOWER_SAFE, ID_AA64MMFR2_CNP_SHIFT, 4, 0),
	ARM64_FTR_END,
};

static const struct arm64_ftr_bits ftr_ctr[] = {
	ARM64_FTR_BITS(FTR_VISIBLE, FTR_STRICT, FTR_EXACT, 31, 1, 1), /* RES1 */
	ARM64_FTR_BITS(FTR_VISIBLE, FTR_STRICT, FTR_LOWER_SAFE, CTR_DIC_SHIFT, 1, 1),
	ARM64_FTR_BITS(FTR_VISIBLE, FTR_STRICT, FTR_LOWER_SAFE, CTR_IDC_SHIFT, 1, 1),
	ARM64_FTR_BITS(FTR_VISIBLE, FTR_STRICT, FTR_HIGHER_SAFE, CTR_CWG_SHIFT, 4, 0),
	ARM64_FTR_BITS(FTR_VISIBLE, FTR_STRICT, FTR_HIGHER_SAFE, CTR_ERG_SHIFT, 4, 0),
	ARM64_FTR_BITS(FTR_VISIBLE, FTR_STRICT, FTR_LOWER_SAFE, CTR_DMINLINE_SHIFT, 4, 1),
	/*
	 * Linux can handle differing I-cache policies. Userspace JITs will
	 * make use of *minLine.
	 * If we have differing I-cache policies, report it as the weakest - VIPT.
	 */
	ARM64_FTR_BITS(FTR_VISIBLE, FTR_NONSTRICT, FTR_EXACT, 14, 2, ICACHE_POLICY_VIPT),	/* L1Ip */
	ARM64_FTR_BITS(FTR_VISIBLE, FTR_STRICT, FTR_LOWER_SAFE, CTR_IMINLINE_SHIFT, 4, 0),
	ARM64_FTR_END,
};

struct arm64_ftr_reg arm64_ftr_reg_ctrel0 = {
	.name		= "SYS_CTR_EL0",
	.ftr_bits	= ftr_ctr
};

static const struct arm64_ftr_bits ftr_id_mmfr0[] = {
	S_ARM64_FTR_BITS(FTR_HIDDEN, FTR_STRICT, FTR_LOWER_SAFE, 28, 4, 0xf),	/* InnerShr */
	ARM64_FTR_BITS(FTR_HIDDEN, FTR_STRICT, FTR_LOWER_SAFE, 24, 4, 0),	/* FCSE */
	ARM64_FTR_BITS(FTR_HIDDEN, FTR_NONSTRICT, FTR_LOWER_SAFE, 20, 4, 0),	/* AuxReg */
	ARM64_FTR_BITS(FTR_HIDDEN, FTR_STRICT, FTR_LOWER_SAFE, 16, 4, 0),	/* TCM */
	ARM64_FTR_BITS(FTR_HIDDEN, FTR_STRICT, FTR_LOWER_SAFE, 12, 4, 0),	/* ShareLvl */
	S_ARM64_FTR_BITS(FTR_HIDDEN, FTR_STRICT, FTR_LOWER_SAFE, 8, 4, 0xf),	/* OuterShr */
	ARM64_FTR_BITS(FTR_HIDDEN, FTR_STRICT, FTR_LOWER_SAFE, 4, 4, 0),	/* PMSA */
	ARM64_FTR_BITS(FTR_HIDDEN, FTR_STRICT, FTR_LOWER_SAFE, 0, 4, 0),	/* VMSA */
	ARM64_FTR_END,
};

static const struct arm64_ftr_bits ftr_id_aa64dfr0[] = {
	ARM64_FTR_BITS(FTR_HIDDEN, FTR_STRICT, FTR_EXACT, 36, 28, 0),
	ARM64_FTR_BITS(FTR_HIDDEN, FTR_NONSTRICT, FTR_LOWER_SAFE, ID_AA64DFR0_PMSVER_SHIFT, 4, 0),
	ARM64_FTR_BITS(FTR_HIDDEN, FTR_STRICT, FTR_LOWER_SAFE, ID_AA64DFR0_CTX_CMPS_SHIFT, 4, 0),
	ARM64_FTR_BITS(FTR_HIDDEN, FTR_STRICT, FTR_LOWER_SAFE, ID_AA64DFR0_WRPS_SHIFT, 4, 0),
	ARM64_FTR_BITS(FTR_HIDDEN, FTR_STRICT, FTR_LOWER_SAFE, ID_AA64DFR0_BRPS_SHIFT, 4, 0),
	/*
	 * We can instantiate multiple PMU instances with different levels
	 * of support.
	 */
	S_ARM64_FTR_BITS(FTR_HIDDEN, FTR_NONSTRICT, FTR_EXACT, ID_AA64DFR0_PMUVER_SHIFT, 4, 0),
	ARM64_FTR_BITS(FTR_HIDDEN, FTR_STRICT, FTR_EXACT, ID_AA64DFR0_TRACEVER_SHIFT, 4, 0),
	ARM64_FTR_BITS(FTR_HIDDEN, FTR_STRICT, FTR_EXACT, ID_AA64DFR0_DEBUGVER_SHIFT, 4, 0x6),
	ARM64_FTR_END,
};

static const struct arm64_ftr_bits ftr_mvfr2[] = {
	ARM64_FTR_BITS(FTR_HIDDEN, FTR_STRICT, FTR_LOWER_SAFE, 4, 4, 0),		/* FPMisc */
	ARM64_FTR_BITS(FTR_HIDDEN, FTR_STRICT, FTR_LOWER_SAFE, 0, 4, 0),		/* SIMDMisc */
	ARM64_FTR_END,
};

static const struct arm64_ftr_bits ftr_dczid[] = {
	ARM64_FTR_BITS(FTR_VISIBLE, FTR_STRICT, FTR_EXACT, 4, 1, 1),		/* DZP */
	ARM64_FTR_BITS(FTR_VISIBLE, FTR_STRICT, FTR_LOWER_SAFE, 0, 4, 0),	/* BS */
	ARM64_FTR_END,
};


static const struct arm64_ftr_bits ftr_id_isar5[] = {
	ARM64_FTR_BITS(FTR_HIDDEN, FTR_STRICT, FTR_LOWER_SAFE, ID_ISAR5_RDM_SHIFT, 4, 0),
	ARM64_FTR_BITS(FTR_HIDDEN, FTR_STRICT, FTR_LOWER_SAFE, ID_ISAR5_CRC32_SHIFT, 4, 0),
	ARM64_FTR_BITS(FTR_HIDDEN, FTR_STRICT, FTR_LOWER_SAFE, ID_ISAR5_SHA2_SHIFT, 4, 0),
	ARM64_FTR_BITS(FTR_HIDDEN, FTR_STRICT, FTR_LOWER_SAFE, ID_ISAR5_SHA1_SHIFT, 4, 0),
	ARM64_FTR_BITS(FTR_HIDDEN, FTR_STRICT, FTR_LOWER_SAFE, ID_ISAR5_AES_SHIFT, 4, 0),
	ARM64_FTR_BITS(FTR_HIDDEN, FTR_STRICT, FTR_LOWER_SAFE, ID_ISAR5_SEVL_SHIFT, 4, 0),
	ARM64_FTR_END,
};

static const struct arm64_ftr_bits ftr_id_mmfr4[] = {
	ARM64_FTR_BITS(FTR_HIDDEN, FTR_STRICT, FTR_LOWER_SAFE, 4, 4, 0),	/* ac2 */
	ARM64_FTR_END,
};

static const struct arm64_ftr_bits ftr_id_pfr0[] = {
	ARM64_FTR_BITS(FTR_HIDDEN, FTR_STRICT, FTR_LOWER_SAFE, 12, 4, 0),		/* State3 */
	ARM64_FTR_BITS(FTR_HIDDEN, FTR_STRICT, FTR_LOWER_SAFE, 8, 4, 0),		/* State2 */
	ARM64_FTR_BITS(FTR_HIDDEN, FTR_STRICT, FTR_LOWER_SAFE, 4, 4, 0),		/* State1 */
	ARM64_FTR_BITS(FTR_HIDDEN, FTR_STRICT, FTR_LOWER_SAFE, 0, 4, 0),		/* State0 */
	ARM64_FTR_END,
};

static const struct arm64_ftr_bits ftr_id_dfr0[] = {
	ARM64_FTR_BITS(FTR_HIDDEN, FTR_STRICT, FTR_LOWER_SAFE, 28, 4, 0),
	S_ARM64_FTR_BITS(FTR_HIDDEN, FTR_STRICT, FTR_LOWER_SAFE, 24, 4, 0xf),	/* PerfMon */
	ARM64_FTR_BITS(FTR_HIDDEN, FTR_STRICT, FTR_LOWER_SAFE, 20, 4, 0),
	ARM64_FTR_BITS(FTR_HIDDEN, FTR_STRICT, FTR_LOWER_SAFE, 16, 4, 0),
	ARM64_FTR_BITS(FTR_HIDDEN, FTR_STRICT, FTR_LOWER_SAFE, 12, 4, 0),
	ARM64_FTR_BITS(FTR_HIDDEN, FTR_STRICT, FTR_LOWER_SAFE, 8, 4, 0),
	ARM64_FTR_BITS(FTR_HIDDEN, FTR_STRICT, FTR_LOWER_SAFE, 4, 4, 0),
	ARM64_FTR_BITS(FTR_HIDDEN, FTR_STRICT, FTR_LOWER_SAFE, 0, 4, 0),
	ARM64_FTR_END,
};

static const struct arm64_ftr_bits ftr_zcr[] = {
	ARM64_FTR_BITS(FTR_HIDDEN, FTR_NONSTRICT, FTR_LOWER_SAFE,
		ZCR_ELx_LEN_SHIFT, ZCR_ELx_LEN_SIZE, 0),	/* LEN */
	ARM64_FTR_END,
};

/*
 * Common ftr bits for a 32bit register with all hidden, strict
 * attributes, with 4bit feature fields and a default safe value of
 * 0. Covers the following 32bit registers:
 * id_isar[0-4], id_mmfr[1-3], id_pfr1, mvfr[0-1]
 */
static const struct arm64_ftr_bits ftr_generic_32bits[] = {
	ARM64_FTR_BITS(FTR_HIDDEN, FTR_STRICT, FTR_LOWER_SAFE, 28, 4, 0),
	ARM64_FTR_BITS(FTR_HIDDEN, FTR_STRICT, FTR_LOWER_SAFE, 24, 4, 0),
	ARM64_FTR_BITS(FTR_HIDDEN, FTR_STRICT, FTR_LOWER_SAFE, 20, 4, 0),
	ARM64_FTR_BITS(FTR_HIDDEN, FTR_STRICT, FTR_LOWER_SAFE, 16, 4, 0),
	ARM64_FTR_BITS(FTR_HIDDEN, FTR_STRICT, FTR_LOWER_SAFE, 12, 4, 0),
	ARM64_FTR_BITS(FTR_HIDDEN, FTR_STRICT, FTR_LOWER_SAFE, 8, 4, 0),
	ARM64_FTR_BITS(FTR_HIDDEN, FTR_STRICT, FTR_LOWER_SAFE, 4, 4, 0),
	ARM64_FTR_BITS(FTR_HIDDEN, FTR_STRICT, FTR_LOWER_SAFE, 0, 4, 0),
	ARM64_FTR_END,
};

/* Table for a single 32bit feature value */
static const struct arm64_ftr_bits ftr_single32[] = {
	ARM64_FTR_BITS(FTR_HIDDEN, FTR_STRICT, FTR_EXACT, 0, 32, 0),
	ARM64_FTR_END,
};

static const struct arm64_ftr_bits ftr_raz[] = {
	ARM64_FTR_END,
};

#define ARM64_FTR_REG(id, table) {		\
	.sys_id = id,				\
	.reg = 	&(struct arm64_ftr_reg){	\
		.name = #id,			\
		.ftr_bits = &((table)[0]),	\
	}}

static const struct __ftr_reg_entry {
	u32			sys_id;
	struct arm64_ftr_reg 	*reg;
} arm64_ftr_regs[] = {

	/* Op1 = 0, CRn = 0, CRm = 1 */
	ARM64_FTR_REG(SYS_ID_PFR0_EL1, ftr_id_pfr0),
	ARM64_FTR_REG(SYS_ID_PFR1_EL1, ftr_generic_32bits),
	ARM64_FTR_REG(SYS_ID_DFR0_EL1, ftr_id_dfr0),
	ARM64_FTR_REG(SYS_ID_MMFR0_EL1, ftr_id_mmfr0),
	ARM64_FTR_REG(SYS_ID_MMFR1_EL1, ftr_generic_32bits),
	ARM64_FTR_REG(SYS_ID_MMFR2_EL1, ftr_generic_32bits),
	ARM64_FTR_REG(SYS_ID_MMFR3_EL1, ftr_generic_32bits),

	/* Op1 = 0, CRn = 0, CRm = 2 */
	ARM64_FTR_REG(SYS_ID_ISAR0_EL1, ftr_generic_32bits),
	ARM64_FTR_REG(SYS_ID_ISAR1_EL1, ftr_generic_32bits),
	ARM64_FTR_REG(SYS_ID_ISAR2_EL1, ftr_generic_32bits),
	ARM64_FTR_REG(SYS_ID_ISAR3_EL1, ftr_generic_32bits),
	ARM64_FTR_REG(SYS_ID_ISAR4_EL1, ftr_generic_32bits),
	ARM64_FTR_REG(SYS_ID_ISAR5_EL1, ftr_id_isar5),
	ARM64_FTR_REG(SYS_ID_MMFR4_EL1, ftr_id_mmfr4),

	/* Op1 = 0, CRn = 0, CRm = 3 */
	ARM64_FTR_REG(SYS_MVFR0_EL1, ftr_generic_32bits),
	ARM64_FTR_REG(SYS_MVFR1_EL1, ftr_generic_32bits),
	ARM64_FTR_REG(SYS_MVFR2_EL1, ftr_mvfr2),

	/* Op1 = 0, CRn = 0, CRm = 4 */
	ARM64_FTR_REG(SYS_ID_AA64PFR0_EL1, ftr_id_aa64pfr0),
	ARM64_FTR_REG(SYS_ID_AA64PFR1_EL1, ftr_id_aa64pfr1),
	ARM64_FTR_REG(SYS_ID_AA64ZFR0_EL1, ftr_raz),

	/* Op1 = 0, CRn = 0, CRm = 5 */
	ARM64_FTR_REG(SYS_ID_AA64DFR0_EL1, ftr_id_aa64dfr0),
	ARM64_FTR_REG(SYS_ID_AA64DFR1_EL1, ftr_raz),

	/* Op1 = 0, CRn = 0, CRm = 6 */
	ARM64_FTR_REG(SYS_ID_AA64ISAR0_EL1, ftr_id_aa64isar0),
	ARM64_FTR_REG(SYS_ID_AA64ISAR1_EL1, ftr_id_aa64isar1),

	/* Op1 = 0, CRn = 0, CRm = 7 */
	ARM64_FTR_REG(SYS_ID_AA64MMFR0_EL1, ftr_id_aa64mmfr0),
	ARM64_FTR_REG(SYS_ID_AA64MMFR1_EL1, ftr_id_aa64mmfr1),
	ARM64_FTR_REG(SYS_ID_AA64MMFR2_EL1, ftr_id_aa64mmfr2),

	/* Op1 = 0, CRn = 1, CRm = 2 */
	ARM64_FTR_REG(SYS_ZCR_EL1, ftr_zcr),

	/* Op1 = 3, CRn = 0, CRm = 0 */
	{ SYS_CTR_EL0, &arm64_ftr_reg_ctrel0 },
	ARM64_FTR_REG(SYS_DCZID_EL0, ftr_dczid),

	/* Op1 = 3, CRn = 14, CRm = 0 */
	ARM64_FTR_REG(SYS_CNTFRQ_EL0, ftr_single32),
};

static int search_cmp_ftr_reg(const void *id, const void *regp)
{
	return (int)(unsigned long)id - (int)((const struct __ftr_reg_entry *)regp)->sys_id;
}

/*
 * get_arm64_ftr_reg - Lookup a feature register entry using its
 * sys_reg() encoding. With the array arm64_ftr_regs sorted in the
 * ascending order of sys_id , we use binary search to find a matching
 * entry.
 *
 * returns - Upon success,  matching ftr_reg entry for id.
 *         - NULL on failure. It is upto the caller to decide
 *	     the impact of a failure.
 */
static struct arm64_ftr_reg *get_arm64_ftr_reg(u32 sys_id)
{
	const struct __ftr_reg_entry *ret;

	ret = bsearch((const void *)(unsigned long)sys_id,
			arm64_ftr_regs,
			ARRAY_SIZE(arm64_ftr_regs),
			sizeof(arm64_ftr_regs[0]),
			search_cmp_ftr_reg);
	if (ret)
		return ret->reg;
	return NULL;
}

static u64 arm64_ftr_set_value(const struct arm64_ftr_bits *ftrp, s64 reg,
			       s64 ftr_val)
{
	u64 mask = arm64_ftr_mask(ftrp);

	reg &= ~mask;
	reg |= (ftr_val << ftrp->shift) & mask;
	return reg;
}

static s64 arm64_ftr_safe_value(const struct arm64_ftr_bits *ftrp, s64 new,
				s64 cur)
{
	s64 ret = 0;

	switch (ftrp->type) {
	case FTR_EXACT:
		ret = ftrp->safe_val;
		break;
	case FTR_LOWER_SAFE:
		ret = new < cur ? new : cur;
		break;
	case FTR_HIGHER_SAFE:
		ret = new > cur ? new : cur;
		break;
	default:
		BUG();
	}

	return ret;
}

static void __init sort_ftr_regs(void)
{
	int i;

	/* Check that the array is sorted so that we can do the binary search */
	for (i = 1; i < ARRAY_SIZE(arm64_ftr_regs); i++)
		BUG_ON(arm64_ftr_regs[i].sys_id < arm64_ftr_regs[i - 1].sys_id);
}

/*
 * Initialise the CPU feature register from Boot CPU values.
 * Also initiliases the strict_mask for the register.
 * Any bits that are not covered by an arm64_ftr_bits entry are considered
 * RES0 for the system-wide value, and must strictly match.
 */
static void __init init_cpu_ftr_reg(u32 sys_reg, u64 new)
{
	u64 val = 0;
	u64 strict_mask = ~0x0ULL;
	u64 user_mask = 0;
	u64 valid_mask = 0;

	const struct arm64_ftr_bits *ftrp;
	struct arm64_ftr_reg *reg = get_arm64_ftr_reg(sys_reg);

	BUG_ON(!reg);

	for (ftrp  = reg->ftr_bits; ftrp->width; ftrp++) {
		u64 ftr_mask = arm64_ftr_mask(ftrp);
		s64 ftr_new = arm64_ftr_value(ftrp, new);

		val = arm64_ftr_set_value(ftrp, val, ftr_new);

		valid_mask |= ftr_mask;
		if (!ftrp->strict)
			strict_mask &= ~ftr_mask;
		if (ftrp->visible)
			user_mask |= ftr_mask;
		else
			reg->user_val = arm64_ftr_set_value(ftrp,
							    reg->user_val,
							    ftrp->safe_val);
	}

	val &= valid_mask;

	reg->sys_val = val;
	reg->strict_mask = strict_mask;
	reg->user_mask = user_mask;
}

extern const struct arm64_cpu_capabilities arm64_errata[];
static void __init setup_boot_cpu_capabilities(void);

void __init init_cpu_features(struct cpuinfo_arm64 *info)
{
	/* Before we start using the tables, make sure it is sorted */
	sort_ftr_regs();

	init_cpu_ftr_reg(SYS_CTR_EL0, info->reg_ctr);
	init_cpu_ftr_reg(SYS_DCZID_EL0, info->reg_dczid);
	init_cpu_ftr_reg(SYS_CNTFRQ_EL0, info->reg_cntfrq);
	init_cpu_ftr_reg(SYS_ID_AA64DFR0_EL1, info->reg_id_aa64dfr0);
	init_cpu_ftr_reg(SYS_ID_AA64DFR1_EL1, info->reg_id_aa64dfr1);
	init_cpu_ftr_reg(SYS_ID_AA64ISAR0_EL1, info->reg_id_aa64isar0);
	init_cpu_ftr_reg(SYS_ID_AA64ISAR1_EL1, info->reg_id_aa64isar1);
	init_cpu_ftr_reg(SYS_ID_AA64MMFR0_EL1, info->reg_id_aa64mmfr0);
	init_cpu_ftr_reg(SYS_ID_AA64MMFR1_EL1, info->reg_id_aa64mmfr1);
	init_cpu_ftr_reg(SYS_ID_AA64MMFR2_EL1, info->reg_id_aa64mmfr2);
	init_cpu_ftr_reg(SYS_ID_AA64PFR0_EL1, info->reg_id_aa64pfr0);
	init_cpu_ftr_reg(SYS_ID_AA64PFR1_EL1, info->reg_id_aa64pfr1);
	init_cpu_ftr_reg(SYS_ID_AA64ZFR0_EL1, info->reg_id_aa64zfr0);

	if (id_aa64pfr0_32bit_el0(info->reg_id_aa64pfr0)) {
		init_cpu_ftr_reg(SYS_ID_DFR0_EL1, info->reg_id_dfr0);
		init_cpu_ftr_reg(SYS_ID_ISAR0_EL1, info->reg_id_isar0);
		init_cpu_ftr_reg(SYS_ID_ISAR1_EL1, info->reg_id_isar1);
		init_cpu_ftr_reg(SYS_ID_ISAR2_EL1, info->reg_id_isar2);
		init_cpu_ftr_reg(SYS_ID_ISAR3_EL1, info->reg_id_isar3);
		init_cpu_ftr_reg(SYS_ID_ISAR4_EL1, info->reg_id_isar4);
		init_cpu_ftr_reg(SYS_ID_ISAR5_EL1, info->reg_id_isar5);
		init_cpu_ftr_reg(SYS_ID_MMFR0_EL1, info->reg_id_mmfr0);
		init_cpu_ftr_reg(SYS_ID_MMFR1_EL1, info->reg_id_mmfr1);
		init_cpu_ftr_reg(SYS_ID_MMFR2_EL1, info->reg_id_mmfr2);
		init_cpu_ftr_reg(SYS_ID_MMFR3_EL1, info->reg_id_mmfr3);
		init_cpu_ftr_reg(SYS_ID_PFR0_EL1, info->reg_id_pfr0);
		init_cpu_ftr_reg(SYS_ID_PFR1_EL1, info->reg_id_pfr1);
		init_cpu_ftr_reg(SYS_MVFR0_EL1, info->reg_mvfr0);
		init_cpu_ftr_reg(SYS_MVFR1_EL1, info->reg_mvfr1);
		init_cpu_ftr_reg(SYS_MVFR2_EL1, info->reg_mvfr2);
	}

	if (id_aa64pfr0_sve(info->reg_id_aa64pfr0)) {
		init_cpu_ftr_reg(SYS_ZCR_EL1, info->reg_zcr);
		sve_init_vq_map();
	}

	/*
	 * Detect and enable early CPU capabilities based on the boot CPU,
	 * after we have initialised the CPU feature infrastructure.
	 */
	setup_boot_cpu_capabilities();
}

static void update_cpu_ftr_reg(struct arm64_ftr_reg *reg, u64 new)
{
	const struct arm64_ftr_bits *ftrp;

	for (ftrp = reg->ftr_bits; ftrp->width; ftrp++) {
		s64 ftr_cur = arm64_ftr_value(ftrp, reg->sys_val);
		s64 ftr_new = arm64_ftr_value(ftrp, new);

		if (ftr_cur == ftr_new)
			continue;
		/* Find a safe value */
		ftr_new = arm64_ftr_safe_value(ftrp, ftr_new, ftr_cur);
		reg->sys_val = arm64_ftr_set_value(ftrp, reg->sys_val, ftr_new);
	}

}

static int check_update_ftr_reg(u32 sys_id, int cpu, u64 val, u64 boot)
{
	struct arm64_ftr_reg *regp = get_arm64_ftr_reg(sys_id);

	BUG_ON(!regp);
	update_cpu_ftr_reg(regp, val);
	if ((boot & regp->strict_mask) == (val & regp->strict_mask))
		return 0;
	pr_warn("SANITY CHECK: Unexpected variation in %s. Boot CPU: %#016llx, CPU%d: %#016llx\n",
			regp->name, boot, cpu, val);
	return 1;
}

/*
 * Update system wide CPU feature registers with the values from a
 * non-boot CPU. Also performs SANITY checks to make sure that there
 * aren't any insane variations from that of the boot CPU.
 */
void update_cpu_features(int cpu,
			 struct cpuinfo_arm64 *info,
			 struct cpuinfo_arm64 *boot)
{
	int taint = 0;

	/*
	 * The kernel can handle differing I-cache policies, but otherwise
	 * caches should look identical. Userspace JITs will make use of
	 * *minLine.
	 */
	taint |= check_update_ftr_reg(SYS_CTR_EL0, cpu,
				      info->reg_ctr, boot->reg_ctr);

	/*
	 * Userspace may perform DC ZVA instructions. Mismatched block sizes
	 * could result in too much or too little memory being zeroed if a
	 * process is preempted and migrated between CPUs.
	 */
	taint |= check_update_ftr_reg(SYS_DCZID_EL0, cpu,
				      info->reg_dczid, boot->reg_dczid);

	/* If different, timekeeping will be broken (especially with KVM) */
	taint |= check_update_ftr_reg(SYS_CNTFRQ_EL0, cpu,
				      info->reg_cntfrq, boot->reg_cntfrq);

	/*
	 * The kernel uses self-hosted debug features and expects CPUs to
	 * support identical debug features. We presently need CTX_CMPs, WRPs,
	 * and BRPs to be identical.
	 * ID_AA64DFR1 is currently RES0.
	 */
	taint |= check_update_ftr_reg(SYS_ID_AA64DFR0_EL1, cpu,
				      info->reg_id_aa64dfr0, boot->reg_id_aa64dfr0);
	taint |= check_update_ftr_reg(SYS_ID_AA64DFR1_EL1, cpu,
				      info->reg_id_aa64dfr1, boot->reg_id_aa64dfr1);
	/*
	 * Even in big.LITTLE, processors should be identical instruction-set
	 * wise.
	 */
	taint |= check_update_ftr_reg(SYS_ID_AA64ISAR0_EL1, cpu,
				      info->reg_id_aa64isar0, boot->reg_id_aa64isar0);
	taint |= check_update_ftr_reg(SYS_ID_AA64ISAR1_EL1, cpu,
				      info->reg_id_aa64isar1, boot->reg_id_aa64isar1);

	/*
	 * Differing PARange support is fine as long as all peripherals and
	 * memory are mapped within the minimum PARange of all CPUs.
	 * Linux should not care about secure memory.
	 */
	taint |= check_update_ftr_reg(SYS_ID_AA64MMFR0_EL1, cpu,
				      info->reg_id_aa64mmfr0, boot->reg_id_aa64mmfr0);
	taint |= check_update_ftr_reg(SYS_ID_AA64MMFR1_EL1, cpu,
				      info->reg_id_aa64mmfr1, boot->reg_id_aa64mmfr1);
	taint |= check_update_ftr_reg(SYS_ID_AA64MMFR2_EL1, cpu,
				      info->reg_id_aa64mmfr2, boot->reg_id_aa64mmfr2);

	/*
	 * EL3 is not our concern.
	 */
	taint |= check_update_ftr_reg(SYS_ID_AA64PFR0_EL1, cpu,
				      info->reg_id_aa64pfr0, boot->reg_id_aa64pfr0);
	taint |= check_update_ftr_reg(SYS_ID_AA64PFR1_EL1, cpu,
				      info->reg_id_aa64pfr1, boot->reg_id_aa64pfr1);

	taint |= check_update_ftr_reg(SYS_ID_AA64ZFR0_EL1, cpu,
				      info->reg_id_aa64zfr0, boot->reg_id_aa64zfr0);

	/*
	 * If we have AArch32, we care about 32-bit features for compat.
	 * If the system doesn't support AArch32, don't update them.
	 */
	if (id_aa64pfr0_32bit_el0(read_sanitised_ftr_reg(SYS_ID_AA64PFR0_EL1)) &&
		id_aa64pfr0_32bit_el0(info->reg_id_aa64pfr0)) {

		taint |= check_update_ftr_reg(SYS_ID_DFR0_EL1, cpu,
					info->reg_id_dfr0, boot->reg_id_dfr0);
		taint |= check_update_ftr_reg(SYS_ID_ISAR0_EL1, cpu,
					info->reg_id_isar0, boot->reg_id_isar0);
		taint |= check_update_ftr_reg(SYS_ID_ISAR1_EL1, cpu,
					info->reg_id_isar1, boot->reg_id_isar1);
		taint |= check_update_ftr_reg(SYS_ID_ISAR2_EL1, cpu,
					info->reg_id_isar2, boot->reg_id_isar2);
		taint |= check_update_ftr_reg(SYS_ID_ISAR3_EL1, cpu,
					info->reg_id_isar3, boot->reg_id_isar3);
		taint |= check_update_ftr_reg(SYS_ID_ISAR4_EL1, cpu,
					info->reg_id_isar4, boot->reg_id_isar4);
		taint |= check_update_ftr_reg(SYS_ID_ISAR5_EL1, cpu,
					info->reg_id_isar5, boot->reg_id_isar5);

		/*
		 * Regardless of the value of the AuxReg field, the AIFSR, ADFSR, and
		 * ACTLR formats could differ across CPUs and therefore would have to
		 * be trapped for virtualization anyway.
		 */
		taint |= check_update_ftr_reg(SYS_ID_MMFR0_EL1, cpu,
					info->reg_id_mmfr0, boot->reg_id_mmfr0);
		taint |= check_update_ftr_reg(SYS_ID_MMFR1_EL1, cpu,
					info->reg_id_mmfr1, boot->reg_id_mmfr1);
		taint |= check_update_ftr_reg(SYS_ID_MMFR2_EL1, cpu,
					info->reg_id_mmfr2, boot->reg_id_mmfr2);
		taint |= check_update_ftr_reg(SYS_ID_MMFR3_EL1, cpu,
					info->reg_id_mmfr3, boot->reg_id_mmfr3);
		taint |= check_update_ftr_reg(SYS_ID_PFR0_EL1, cpu,
					info->reg_id_pfr0, boot->reg_id_pfr0);
		taint |= check_update_ftr_reg(SYS_ID_PFR1_EL1, cpu,
					info->reg_id_pfr1, boot->reg_id_pfr1);
		taint |= check_update_ftr_reg(SYS_MVFR0_EL1, cpu,
					info->reg_mvfr0, boot->reg_mvfr0);
		taint |= check_update_ftr_reg(SYS_MVFR1_EL1, cpu,
					info->reg_mvfr1, boot->reg_mvfr1);
		taint |= check_update_ftr_reg(SYS_MVFR2_EL1, cpu,
					info->reg_mvfr2, boot->reg_mvfr2);
	}

	if (id_aa64pfr0_sve(info->reg_id_aa64pfr0)) {
		taint |= check_update_ftr_reg(SYS_ZCR_EL1, cpu,
					info->reg_zcr, boot->reg_zcr);

		/* Probe vector lengths, unless we already gave up on SVE */
		if (id_aa64pfr0_sve(read_sanitised_ftr_reg(SYS_ID_AA64PFR0_EL1)) &&
		    !sys_caps_initialised)
			sve_update_vq_map();
	}

	/*
	 * Mismatched CPU features are a recipe for disaster. Don't even
	 * pretend to support them.
	 */
	if (taint) {
		pr_warn_once("Unsupported CPU feature variation detected.\n");
		add_taint(TAINT_CPU_OUT_OF_SPEC, LOCKDEP_STILL_OK);
	}
}

u64 read_sanitised_ftr_reg(u32 id)
{
	struct arm64_ftr_reg *regp = get_arm64_ftr_reg(id);

	/* We shouldn't get a request for an unsupported register */
	BUG_ON(!regp);
	return regp->sys_val;
}

#define read_sysreg_case(r)	\
	case r:		return read_sysreg_s(r)

/*
 * __read_sysreg_by_encoding() - Used by a STARTING cpu before cpuinfo is populated.
 * Read the system register on the current CPU
 */
static u64 __read_sysreg_by_encoding(u32 sys_id)
{
	switch (sys_id) {
	read_sysreg_case(SYS_ID_PFR0_EL1);
	read_sysreg_case(SYS_ID_PFR1_EL1);
	read_sysreg_case(SYS_ID_DFR0_EL1);
	read_sysreg_case(SYS_ID_MMFR0_EL1);
	read_sysreg_case(SYS_ID_MMFR1_EL1);
	read_sysreg_case(SYS_ID_MMFR2_EL1);
	read_sysreg_case(SYS_ID_MMFR3_EL1);
	read_sysreg_case(SYS_ID_ISAR0_EL1);
	read_sysreg_case(SYS_ID_ISAR1_EL1);
	read_sysreg_case(SYS_ID_ISAR2_EL1);
	read_sysreg_case(SYS_ID_ISAR3_EL1);
	read_sysreg_case(SYS_ID_ISAR4_EL1);
	read_sysreg_case(SYS_ID_ISAR5_EL1);
	read_sysreg_case(SYS_MVFR0_EL1);
	read_sysreg_case(SYS_MVFR1_EL1);
	read_sysreg_case(SYS_MVFR2_EL1);

	read_sysreg_case(SYS_ID_AA64PFR0_EL1);
	read_sysreg_case(SYS_ID_AA64PFR1_EL1);
	read_sysreg_case(SYS_ID_AA64DFR0_EL1);
	read_sysreg_case(SYS_ID_AA64DFR1_EL1);
	read_sysreg_case(SYS_ID_AA64MMFR0_EL1);
	read_sysreg_case(SYS_ID_AA64MMFR1_EL1);
	read_sysreg_case(SYS_ID_AA64MMFR2_EL1);
	read_sysreg_case(SYS_ID_AA64ISAR0_EL1);
	read_sysreg_case(SYS_ID_AA64ISAR1_EL1);

	read_sysreg_case(SYS_CNTFRQ_EL0);
	read_sysreg_case(SYS_CTR_EL0);
	read_sysreg_case(SYS_DCZID_EL0);

	default:
		BUG();
		return 0;
	}
}

#include <linux/irqchip/arm-gic-v3.h>

static bool
feature_matches(u64 reg, const struct arm64_cpu_capabilities *entry)
{
	int val = cpuid_feature_extract_field(reg, entry->field_pos, entry->sign);

	return val >= entry->min_field_value;
}

static bool
has_cpuid_feature(const struct arm64_cpu_capabilities *entry, int scope)
{
	u64 val;

	WARN_ON(scope == SCOPE_LOCAL_CPU && preemptible());
	if (scope == SCOPE_SYSTEM)
		val = read_sanitised_ftr_reg(entry->sys_reg);
	else
		val = __read_sysreg_by_encoding(entry->sys_reg);

	return feature_matches(val, entry);
}

static bool has_useable_gicv3_cpuif(const struct arm64_cpu_capabilities *entry, int scope)
{
	bool has_sre;

	if (!has_cpuid_feature(entry, scope))
		return false;

	has_sre = gic_enable_sre();
	if (!has_sre)
		pr_warn_once("%s present but disabled by higher exception level\n",
			     entry->desc);

	return has_sre;
}

static bool has_no_hw_prefetch(const struct arm64_cpu_capabilities *entry, int __unused)
{
	u32 midr = read_cpuid_id();

	/* Cavium ThunderX pass 1.x and 2.x */
	return MIDR_IS_CPU_MODEL_RANGE(midr, MIDR_THUNDERX,
		MIDR_CPU_VAR_REV(0, 0),
		MIDR_CPU_VAR_REV(1, MIDR_REVISION_MASK));
}

static bool has_no_fpsimd(const struct arm64_cpu_capabilities *entry, int __unused)
{
	u64 pfr0 = read_sanitised_ftr_reg(SYS_ID_AA64PFR0_EL1);

	return cpuid_feature_extract_signed_field(pfr0,
					ID_AA64PFR0_FP_SHIFT) < 0;
}

static bool has_cache_idc(const struct arm64_cpu_capabilities *entry,
			  int scope)
{
	u64 ctr;

	if (scope == SCOPE_SYSTEM)
		ctr = arm64_ftr_reg_ctrel0.sys_val;
	else
		ctr = read_cpuid_effective_cachetype();

	return ctr & BIT(CTR_IDC_SHIFT);
}

static void cpu_emulate_effective_ctr(const struct arm64_cpu_capabilities *__unused)
{
	/*
	 * If the CPU exposes raw CTR_EL0.IDC = 0, while effectively
	 * CTR_EL0.IDC = 1 (from CLIDR values), we need to trap accesses
	 * to the CTR_EL0 on this CPU and emulate it with the real/safe
	 * value.
	 */
	if (!(read_cpuid_cachetype() & BIT(CTR_IDC_SHIFT)))
		sysreg_clear_set(sctlr_el1, SCTLR_EL1_UCT, 0);
}

static bool has_cache_dic(const struct arm64_cpu_capabilities *entry,
			  int scope)
{
	u64 ctr;

	if (scope == SCOPE_SYSTEM)
		ctr = arm64_ftr_reg_ctrel0.sys_val;
	else
		ctr = read_cpuid_cachetype();

	return ctr & BIT(CTR_DIC_SHIFT);
}

static bool __maybe_unused
has_useable_cnp(const struct arm64_cpu_capabilities *entry, int scope)
{
	/*
	 * Kdump isn't guaranteed to power-off all secondary CPUs, CNP
	 * may share TLB entries with a CPU stuck in the crashed
	 * kernel.
	 */
	 if (is_kdump_kernel())
		return false;

	return has_cpuid_feature(entry, scope);
}

#ifdef CONFIG_UNMAP_KERNEL_AT_EL0
static int __kpti_forced; /* 0: not forced, >0: forced on, <0: forced off */

static bool unmap_kernel_at_el0(const struct arm64_cpu_capabilities *entry,
				int scope)
{
	/* List of CPUs that are not vulnerable and don't need KPTI */
	static const struct midr_range kpti_safe_list[] = {
		MIDR_ALL_VERSIONS(MIDR_CAVIUM_THUNDERX2),
		MIDR_ALL_VERSIONS(MIDR_BRCM_VULCAN),
		{ /* sentinel */ }
	};
	char const *str = "command line option";

	/*
	 * For reasons that aren't entirely clear, enabling KPTI on Cavium
	 * ThunderX leads to apparent I-cache corruption of kernel text, which
	 * ends as well as you might imagine. Don't even try.
	 */
	if (cpus_have_const_cap(ARM64_WORKAROUND_CAVIUM_27456)) {
		str = "ARM64_WORKAROUND_CAVIUM_27456";
		__kpti_forced = -1;
	}

	/* Forced? */
	if (__kpti_forced) {
		pr_info_once("kernel page table isolation forced %s by %s\n",
			     __kpti_forced > 0 ? "ON" : "OFF", str);
		return __kpti_forced > 0;
	}

	/* Useful for KASLR robustness */
	if (IS_ENABLED(CONFIG_RANDOMIZE_BASE))
		return true;

	/* Don't force KPTI for CPUs that are not vulnerable */
	if (is_midr_in_range_list(read_cpuid_id(), kpti_safe_list))
		return false;

	/* Defer to CPU feature registers */
	return !has_cpuid_feature(entry, scope);
}

static void
kpti_install_ng_mappings(const struct arm64_cpu_capabilities *__unused)
{
	typedef void (kpti_remap_fn)(int, int, phys_addr_t);
	extern kpti_remap_fn idmap_kpti_install_ng_mappings;
	kpti_remap_fn *remap_fn;

	static bool kpti_applied = false;
	int cpu = smp_processor_id();

	if (kpti_applied)
		return;

	remap_fn = (void *)__pa_symbol(idmap_kpti_install_ng_mappings);

	cpu_install_idmap();
	remap_fn(cpu, num_online_cpus(), __pa_symbol(swapper_pg_dir));
	cpu_uninstall_idmap();

	if (!cpu)
		kpti_applied = true;

	return;
}

static int __init parse_kpti(char *str)
{
	bool enabled;
	int ret = strtobool(str, &enabled);

	if (ret)
		return ret;

	__kpti_forced = enabled ? 1 : -1;
	return 0;
}
early_param("kpti", parse_kpti);
#endif	/* CONFIG_UNMAP_KERNEL_AT_EL0 */

#ifdef CONFIG_ARM64_HW_AFDBM
static inline void __cpu_enable_hw_dbm(void)
{
	u64 tcr = read_sysreg(tcr_el1) | TCR_HD;

	write_sysreg(tcr, tcr_el1);
	isb();
}

static bool cpu_has_broken_dbm(void)
{
	/* List of CPUs which have broken DBM support. */
	static const struct midr_range cpus[] = {
#ifdef CONFIG_ARM64_ERRATUM_1024718
		MIDR_RANGE(MIDR_CORTEX_A55, 0, 0, 1, 0),  // A55 r0p0 -r1p0
#endif
		{},
	};

	return is_midr_in_range_list(read_cpuid_id(), cpus);
}

static bool cpu_can_use_dbm(const struct arm64_cpu_capabilities *cap)
{
	return has_cpuid_feature(cap, SCOPE_LOCAL_CPU) &&
	       !cpu_has_broken_dbm();
}

static void cpu_enable_hw_dbm(struct arm64_cpu_capabilities const *cap)
{
	if (cpu_can_use_dbm(cap))
		__cpu_enable_hw_dbm();
}

static bool has_hw_dbm(const struct arm64_cpu_capabilities *cap,
		       int __unused)
{
	static bool detected = false;
	/*
	 * DBM is a non-conflicting feature. i.e, the kernel can safely
	 * run a mix of CPUs with and without the feature. So, we
	 * unconditionally enable the capability to allow any late CPU
	 * to use the feature. We only enable the control bits on the
	 * CPU, if it actually supports.
	 *
	 * We have to make sure we print the "feature" detection only
	 * when at least one CPU actually uses it. So check if this CPU
	 * can actually use it and print the message exactly once.
	 *
	 * This is safe as all CPUs (including secondary CPUs - due to the
	 * LOCAL_CPU scope - and the hotplugged CPUs - via verification)
	 * goes through the "matches" check exactly once. Also if a CPU
	 * matches the criteria, it is guaranteed that the CPU will turn
	 * the DBM on, as the capability is unconditionally enabled.
	 */
	if (!detected && cpu_can_use_dbm(cap)) {
		detected = true;
		pr_info("detected: Hardware dirty bit management\n");
	}

	return true;
}

#endif

#ifdef CONFIG_ARM64_VHE
static bool runs_at_el2(const struct arm64_cpu_capabilities *entry, int __unused)
{
	return is_kernel_in_hyp_mode();
}

static void cpu_copy_el2regs(const struct arm64_cpu_capabilities *__unused)
{
	/*
	 * Copy register values that aren't redirected by hardware.
	 *
	 * Before code patching, we only set tpidr_el1, all CPUs need to copy
	 * this value to tpidr_el2 before we patch the code. Once we've done
	 * that, freshly-onlined CPUs will set tpidr_el2, so we don't need to
	 * do anything here.
	 */
	if (!alternatives_applied)
		write_sysreg(read_sysreg(tpidr_el1), tpidr_el2);
}
#endif

static void cpu_has_fwb(const struct arm64_cpu_capabilities *__unused)
{
	u64 val = read_sysreg_s(SYS_CLIDR_EL1);

	/* Check that CLIDR_EL1.LOU{U,IS} are both 0 */
	WARN_ON(val & (7 << 27 | 7 << 21));
}

<<<<<<< HEAD
=======
#ifdef CONFIG_ARM64_SSBD
static int ssbs_emulation_handler(struct pt_regs *regs, u32 instr)
{
	if (user_mode(regs))
		return 1;

	if (instr & BIT(PSTATE_Imm_shift))
		regs->pstate |= PSR_SSBS_BIT;
	else
		regs->pstate &= ~PSR_SSBS_BIT;

	arm64_skip_faulting_instruction(regs, 4);
	return 0;
}

static struct undef_hook ssbs_emulation_hook = {
	.instr_mask	= ~(1U << PSTATE_Imm_shift),
	.instr_val	= 0xd500401f | PSTATE_SSBS,
	.fn		= ssbs_emulation_handler,
};

static void cpu_enable_ssbs(const struct arm64_cpu_capabilities *__unused)
{
	static bool undef_hook_registered = false;
	static DEFINE_SPINLOCK(hook_lock);

	spin_lock(&hook_lock);
	if (!undef_hook_registered) {
		register_undef_hook(&ssbs_emulation_hook);
		undef_hook_registered = true;
	}
	spin_unlock(&hook_lock);

	if (arm64_get_ssbd_state() == ARM64_SSBD_FORCE_DISABLE) {
		sysreg_clear_set(sctlr_el1, 0, SCTLR_ELx_DSSBS);
		arm64_set_ssbd_mitigation(false);
	} else {
		arm64_set_ssbd_mitigation(true);
	}
}
#endif /* CONFIG_ARM64_SSBD */

#ifdef CONFIG_ARM64_PAN
static void cpu_enable_pan(const struct arm64_cpu_capabilities *__unused)
{
	/*
	 * We modify PSTATE. This won't work from irq context as the PSTATE
	 * is discarded once we return from the exception.
	 */
	WARN_ON_ONCE(in_interrupt());

	sysreg_clear_set(sctlr_el1, SCTLR_EL1_SPAN, 0);
	asm(SET_PSTATE_PAN(1));
}
#endif /* CONFIG_ARM64_PAN */

#ifdef CONFIG_ARM64_RAS_EXTN
static void cpu_clear_disr(const struct arm64_cpu_capabilities *__unused)
{
	/* Firmware may have left a deferred SError in this register. */
	write_sysreg_s(0, SYS_DISR_EL1);
}
#endif /* CONFIG_ARM64_RAS_EXTN */

>>>>>>> 0fd79184
static const struct arm64_cpu_capabilities arm64_features[] = {
	{
		.desc = "GIC system register CPU interface",
		.capability = ARM64_HAS_SYSREG_GIC_CPUIF,
		.type = ARM64_CPUCAP_SYSTEM_FEATURE,
		.matches = has_useable_gicv3_cpuif,
		.sys_reg = SYS_ID_AA64PFR0_EL1,
		.field_pos = ID_AA64PFR0_GIC_SHIFT,
		.sign = FTR_UNSIGNED,
		.min_field_value = 1,
	},
#ifdef CONFIG_ARM64_PAN
	{
		.desc = "Privileged Access Never",
		.capability = ARM64_HAS_PAN,
		.type = ARM64_CPUCAP_SYSTEM_FEATURE,
		.matches = has_cpuid_feature,
		.sys_reg = SYS_ID_AA64MMFR1_EL1,
		.field_pos = ID_AA64MMFR1_PAN_SHIFT,
		.sign = FTR_UNSIGNED,
		.min_field_value = 1,
		.cpu_enable = cpu_enable_pan,
	},
#endif /* CONFIG_ARM64_PAN */
#if defined(CONFIG_AS_LSE) && defined(CONFIG_ARM64_LSE_ATOMICS)
	{
		.desc = "LSE atomic instructions",
		.capability = ARM64_HAS_LSE_ATOMICS,
		.type = ARM64_CPUCAP_SYSTEM_FEATURE,
		.matches = has_cpuid_feature,
		.sys_reg = SYS_ID_AA64ISAR0_EL1,
		.field_pos = ID_AA64ISAR0_ATOMICS_SHIFT,
		.sign = FTR_UNSIGNED,
		.min_field_value = 2,
	},
#endif /* CONFIG_AS_LSE && CONFIG_ARM64_LSE_ATOMICS */
	{
		.desc = "Software prefetching using PRFM",
		.capability = ARM64_HAS_NO_HW_PREFETCH,
		.type = ARM64_CPUCAP_WEAK_LOCAL_CPU_FEATURE,
		.matches = has_no_hw_prefetch,
	},
#ifdef CONFIG_ARM64_UAO
	{
		.desc = "User Access Override",
		.capability = ARM64_HAS_UAO,
		.type = ARM64_CPUCAP_SYSTEM_FEATURE,
		.matches = has_cpuid_feature,
		.sys_reg = SYS_ID_AA64MMFR2_EL1,
		.field_pos = ID_AA64MMFR2_UAO_SHIFT,
		.min_field_value = 1,
		/*
		 * We rely on stop_machine() calling uao_thread_switch() to set
		 * UAO immediately after patching.
		 */
	},
#endif /* CONFIG_ARM64_UAO */
#ifdef CONFIG_ARM64_PAN
	{
		.capability = ARM64_ALT_PAN_NOT_UAO,
		.type = ARM64_CPUCAP_SYSTEM_FEATURE,
		.matches = cpufeature_pan_not_uao,
	},
#endif /* CONFIG_ARM64_PAN */
#ifdef CONFIG_ARM64_VHE
	{
		.desc = "Virtualization Host Extensions",
		.capability = ARM64_HAS_VIRT_HOST_EXTN,
		.type = ARM64_CPUCAP_STRICT_BOOT_CPU_FEATURE,
		.matches = runs_at_el2,
		.cpu_enable = cpu_copy_el2regs,
	},
#endif	/* CONFIG_ARM64_VHE */
	{
		.desc = "32-bit EL0 Support",
		.capability = ARM64_HAS_32BIT_EL0,
		.type = ARM64_CPUCAP_SYSTEM_FEATURE,
		.matches = has_cpuid_feature,
		.sys_reg = SYS_ID_AA64PFR0_EL1,
		.sign = FTR_UNSIGNED,
		.field_pos = ID_AA64PFR0_EL0_SHIFT,
		.min_field_value = ID_AA64PFR0_EL0_32BIT_64BIT,
	},
#ifdef CONFIG_UNMAP_KERNEL_AT_EL0
	{
		.desc = "Kernel page table isolation (KPTI)",
		.capability = ARM64_UNMAP_KERNEL_AT_EL0,
		.type = ARM64_CPUCAP_BOOT_RESTRICTED_CPU_LOCAL_FEATURE,
		/*
		 * The ID feature fields below are used to indicate that
		 * the CPU doesn't need KPTI. See unmap_kernel_at_el0 for
		 * more details.
		 */
		.sys_reg = SYS_ID_AA64PFR0_EL1,
		.field_pos = ID_AA64PFR0_CSV3_SHIFT,
		.min_field_value = 1,
		.matches = unmap_kernel_at_el0,
		.cpu_enable = kpti_install_ng_mappings,
	},
#endif
	{
		/* FP/SIMD is not implemented */
		.capability = ARM64_HAS_NO_FPSIMD,
		.type = ARM64_CPUCAP_SYSTEM_FEATURE,
		.min_field_value = 0,
		.matches = has_no_fpsimd,
	},
#ifdef CONFIG_ARM64_PMEM
	{
		.desc = "Data cache clean to Point of Persistence",
		.capability = ARM64_HAS_DCPOP,
		.type = ARM64_CPUCAP_SYSTEM_FEATURE,
		.matches = has_cpuid_feature,
		.sys_reg = SYS_ID_AA64ISAR1_EL1,
		.field_pos = ID_AA64ISAR1_DPB_SHIFT,
		.min_field_value = 1,
	},
#endif
#ifdef CONFIG_ARM64_SVE
	{
		.desc = "Scalable Vector Extension",
		.type = ARM64_CPUCAP_SYSTEM_FEATURE,
		.capability = ARM64_SVE,
		.sys_reg = SYS_ID_AA64PFR0_EL1,
		.sign = FTR_UNSIGNED,
		.field_pos = ID_AA64PFR0_SVE_SHIFT,
		.min_field_value = ID_AA64PFR0_SVE,
		.matches = has_cpuid_feature,
		.cpu_enable = sve_kernel_enable,
	},
#endif /* CONFIG_ARM64_SVE */
#ifdef CONFIG_ARM64_RAS_EXTN
	{
		.desc = "RAS Extension Support",
		.capability = ARM64_HAS_RAS_EXTN,
		.type = ARM64_CPUCAP_SYSTEM_FEATURE,
		.matches = has_cpuid_feature,
		.sys_reg = SYS_ID_AA64PFR0_EL1,
		.sign = FTR_UNSIGNED,
		.field_pos = ID_AA64PFR0_RAS_SHIFT,
		.min_field_value = ID_AA64PFR0_RAS_V1,
		.cpu_enable = cpu_clear_disr,
	},
#endif /* CONFIG_ARM64_RAS_EXTN */
	{
		.desc = "Data cache clean to the PoU not required for I/D coherence",
		.capability = ARM64_HAS_CACHE_IDC,
		.type = ARM64_CPUCAP_SYSTEM_FEATURE,
		.matches = has_cache_idc,
		.cpu_enable = cpu_emulate_effective_ctr,
	},
	{
		.desc = "Instruction cache invalidation not required for I/D coherence",
		.capability = ARM64_HAS_CACHE_DIC,
		.type = ARM64_CPUCAP_SYSTEM_FEATURE,
		.matches = has_cache_dic,
	},
	{
		.desc = "Stage-2 Force Write-Back",
		.type = ARM64_CPUCAP_SYSTEM_FEATURE,
		.capability = ARM64_HAS_STAGE2_FWB,
		.sys_reg = SYS_ID_AA64MMFR2_EL1,
		.sign = FTR_UNSIGNED,
		.field_pos = ID_AA64MMFR2_FWB_SHIFT,
		.min_field_value = 1,
		.matches = has_cpuid_feature,
		.cpu_enable = cpu_has_fwb,
	},
#ifdef CONFIG_ARM64_HW_AFDBM
	{
		/*
		 * Since we turn this on always, we don't want the user to
		 * think that the feature is available when it may not be.
		 * So hide the description.
		 *
		 * .desc = "Hardware pagetable Dirty Bit Management",
		 *
		 */
		.type = ARM64_CPUCAP_WEAK_LOCAL_CPU_FEATURE,
		.capability = ARM64_HW_DBM,
		.sys_reg = SYS_ID_AA64MMFR1_EL1,
		.sign = FTR_UNSIGNED,
		.field_pos = ID_AA64MMFR1_HADBS_SHIFT,
		.min_field_value = 2,
		.matches = has_hw_dbm,
		.cpu_enable = cpu_enable_hw_dbm,
	},
#endif
#ifdef CONFIG_ARM64_SSBD
	{
		.desc = "CRC32 instructions",
		.capability = ARM64_HAS_CRC32,
		.type = ARM64_CPUCAP_SYSTEM_FEATURE,
		.matches = has_cpuid_feature,
		.sys_reg = SYS_ID_AA64ISAR0_EL1,
		.field_pos = ID_AA64ISAR0_CRC32_SHIFT,
		.min_field_value = 1,
	},
	{
		.desc = "Speculative Store Bypassing Safe (SSBS)",
		.capability = ARM64_SSBS,
		.type = ARM64_CPUCAP_WEAK_LOCAL_CPU_FEATURE,
		.matches = has_cpuid_feature,
		.sys_reg = SYS_ID_AA64PFR1_EL1,
		.field_pos = ID_AA64PFR1_SSBS_SHIFT,
		.sign = FTR_UNSIGNED,
		.min_field_value = ID_AA64PFR1_SSBS_PSTATE_ONLY,
		.cpu_enable = cpu_enable_ssbs,
	},
#endif
#ifdef CONFIG_ARM64_CNP
	{
		.desc = "Common not Private translations",
		.capability = ARM64_HAS_CNP,
		.type = ARM64_CPUCAP_SYSTEM_FEATURE,
		.matches = has_useable_cnp,
		.sys_reg = SYS_ID_AA64MMFR2_EL1,
		.sign = FTR_UNSIGNED,
		.field_pos = ID_AA64MMFR2_CNP_SHIFT,
		.min_field_value = 1,
		.cpu_enable = cpu_enable_cnp,
	},
#endif
	{},
};

#define HWCAP_CAP(reg, field, s, min_value, cap_type, cap)	\
	{							\
		.desc = #cap,					\
		.type = ARM64_CPUCAP_SYSTEM_FEATURE,		\
		.matches = has_cpuid_feature,			\
		.sys_reg = reg,					\
		.field_pos = field,				\
		.sign = s,					\
		.min_field_value = min_value,			\
		.hwcap_type = cap_type,				\
		.hwcap = cap,					\
	}

static const struct arm64_cpu_capabilities arm64_elf_hwcaps[] = {
	HWCAP_CAP(SYS_ID_AA64ISAR0_EL1, ID_AA64ISAR0_AES_SHIFT, FTR_UNSIGNED, 2, CAP_HWCAP, HWCAP_PMULL),
	HWCAP_CAP(SYS_ID_AA64ISAR0_EL1, ID_AA64ISAR0_AES_SHIFT, FTR_UNSIGNED, 1, CAP_HWCAP, HWCAP_AES),
	HWCAP_CAP(SYS_ID_AA64ISAR0_EL1, ID_AA64ISAR0_SHA1_SHIFT, FTR_UNSIGNED, 1, CAP_HWCAP, HWCAP_SHA1),
	HWCAP_CAP(SYS_ID_AA64ISAR0_EL1, ID_AA64ISAR0_SHA2_SHIFT, FTR_UNSIGNED, 1, CAP_HWCAP, HWCAP_SHA2),
	HWCAP_CAP(SYS_ID_AA64ISAR0_EL1, ID_AA64ISAR0_SHA2_SHIFT, FTR_UNSIGNED, 2, CAP_HWCAP, HWCAP_SHA512),
	HWCAP_CAP(SYS_ID_AA64ISAR0_EL1, ID_AA64ISAR0_CRC32_SHIFT, FTR_UNSIGNED, 1, CAP_HWCAP, HWCAP_CRC32),
	HWCAP_CAP(SYS_ID_AA64ISAR0_EL1, ID_AA64ISAR0_ATOMICS_SHIFT, FTR_UNSIGNED, 2, CAP_HWCAP, HWCAP_ATOMICS),
	HWCAP_CAP(SYS_ID_AA64ISAR0_EL1, ID_AA64ISAR0_RDM_SHIFT, FTR_UNSIGNED, 1, CAP_HWCAP, HWCAP_ASIMDRDM),
	HWCAP_CAP(SYS_ID_AA64ISAR0_EL1, ID_AA64ISAR0_SHA3_SHIFT, FTR_UNSIGNED, 1, CAP_HWCAP, HWCAP_SHA3),
	HWCAP_CAP(SYS_ID_AA64ISAR0_EL1, ID_AA64ISAR0_SM3_SHIFT, FTR_UNSIGNED, 1, CAP_HWCAP, HWCAP_SM3),
	HWCAP_CAP(SYS_ID_AA64ISAR0_EL1, ID_AA64ISAR0_SM4_SHIFT, FTR_UNSIGNED, 1, CAP_HWCAP, HWCAP_SM4),
	HWCAP_CAP(SYS_ID_AA64ISAR0_EL1, ID_AA64ISAR0_DP_SHIFT, FTR_UNSIGNED, 1, CAP_HWCAP, HWCAP_ASIMDDP),
	HWCAP_CAP(SYS_ID_AA64ISAR0_EL1, ID_AA64ISAR0_FHM_SHIFT, FTR_UNSIGNED, 1, CAP_HWCAP, HWCAP_ASIMDFHM),
	HWCAP_CAP(SYS_ID_AA64ISAR0_EL1, ID_AA64ISAR0_TS_SHIFT, FTR_UNSIGNED, 1, CAP_HWCAP, HWCAP_FLAGM),
	HWCAP_CAP(SYS_ID_AA64PFR0_EL1, ID_AA64PFR0_FP_SHIFT, FTR_SIGNED, 0, CAP_HWCAP, HWCAP_FP),
	HWCAP_CAP(SYS_ID_AA64PFR0_EL1, ID_AA64PFR0_FP_SHIFT, FTR_SIGNED, 1, CAP_HWCAP, HWCAP_FPHP),
	HWCAP_CAP(SYS_ID_AA64PFR0_EL1, ID_AA64PFR0_ASIMD_SHIFT, FTR_SIGNED, 0, CAP_HWCAP, HWCAP_ASIMD),
	HWCAP_CAP(SYS_ID_AA64PFR0_EL1, ID_AA64PFR0_ASIMD_SHIFT, FTR_SIGNED, 1, CAP_HWCAP, HWCAP_ASIMDHP),
	HWCAP_CAP(SYS_ID_AA64PFR0_EL1, ID_AA64PFR0_DIT_SHIFT, FTR_SIGNED, 1, CAP_HWCAP, HWCAP_DIT),
	HWCAP_CAP(SYS_ID_AA64ISAR1_EL1, ID_AA64ISAR1_DPB_SHIFT, FTR_UNSIGNED, 1, CAP_HWCAP, HWCAP_DCPOP),
	HWCAP_CAP(SYS_ID_AA64ISAR1_EL1, ID_AA64ISAR1_JSCVT_SHIFT, FTR_UNSIGNED, 1, CAP_HWCAP, HWCAP_JSCVT),
	HWCAP_CAP(SYS_ID_AA64ISAR1_EL1, ID_AA64ISAR1_FCMA_SHIFT, FTR_UNSIGNED, 1, CAP_HWCAP, HWCAP_FCMA),
	HWCAP_CAP(SYS_ID_AA64ISAR1_EL1, ID_AA64ISAR1_LRCPC_SHIFT, FTR_UNSIGNED, 1, CAP_HWCAP, HWCAP_LRCPC),
	HWCAP_CAP(SYS_ID_AA64ISAR1_EL1, ID_AA64ISAR1_LRCPC_SHIFT, FTR_UNSIGNED, 2, CAP_HWCAP, HWCAP_ILRCPC),
	HWCAP_CAP(SYS_ID_AA64MMFR2_EL1, ID_AA64MMFR2_AT_SHIFT, FTR_UNSIGNED, 1, CAP_HWCAP, HWCAP_USCAT),
#ifdef CONFIG_ARM64_SVE
	HWCAP_CAP(SYS_ID_AA64PFR0_EL1, ID_AA64PFR0_SVE_SHIFT, FTR_UNSIGNED, ID_AA64PFR0_SVE, CAP_HWCAP, HWCAP_SVE),
#endif
	HWCAP_CAP(SYS_ID_AA64PFR1_EL1, ID_AA64PFR1_SSBS_SHIFT, FTR_UNSIGNED, ID_AA64PFR1_SSBS_PSTATE_INSNS, CAP_HWCAP, HWCAP_SSBS),
	{},
};

static const struct arm64_cpu_capabilities compat_elf_hwcaps[] = {
#ifdef CONFIG_COMPAT
	HWCAP_CAP(SYS_ID_ISAR5_EL1, ID_ISAR5_AES_SHIFT, FTR_UNSIGNED, 2, CAP_COMPAT_HWCAP2, COMPAT_HWCAP2_PMULL),
	HWCAP_CAP(SYS_ID_ISAR5_EL1, ID_ISAR5_AES_SHIFT, FTR_UNSIGNED, 1, CAP_COMPAT_HWCAP2, COMPAT_HWCAP2_AES),
	HWCAP_CAP(SYS_ID_ISAR5_EL1, ID_ISAR5_SHA1_SHIFT, FTR_UNSIGNED, 1, CAP_COMPAT_HWCAP2, COMPAT_HWCAP2_SHA1),
	HWCAP_CAP(SYS_ID_ISAR5_EL1, ID_ISAR5_SHA2_SHIFT, FTR_UNSIGNED, 1, CAP_COMPAT_HWCAP2, COMPAT_HWCAP2_SHA2),
	HWCAP_CAP(SYS_ID_ISAR5_EL1, ID_ISAR5_CRC32_SHIFT, FTR_UNSIGNED, 1, CAP_COMPAT_HWCAP2, COMPAT_HWCAP2_CRC32),
#endif
	{},
};

static void __init cap_set_elf_hwcap(const struct arm64_cpu_capabilities *cap)
{
	switch (cap->hwcap_type) {
	case CAP_HWCAP:
		elf_hwcap |= cap->hwcap;
		break;
#ifdef CONFIG_COMPAT
	case CAP_COMPAT_HWCAP:
		compat_elf_hwcap |= (u32)cap->hwcap;
		break;
	case CAP_COMPAT_HWCAP2:
		compat_elf_hwcap2 |= (u32)cap->hwcap;
		break;
#endif
	default:
		WARN_ON(1);
		break;
	}
}

/* Check if we have a particular HWCAP enabled */
static bool cpus_have_elf_hwcap(const struct arm64_cpu_capabilities *cap)
{
	bool rc;

	switch (cap->hwcap_type) {
	case CAP_HWCAP:
		rc = (elf_hwcap & cap->hwcap) != 0;
		break;
#ifdef CONFIG_COMPAT
	case CAP_COMPAT_HWCAP:
		rc = (compat_elf_hwcap & (u32)cap->hwcap) != 0;
		break;
	case CAP_COMPAT_HWCAP2:
		rc = (compat_elf_hwcap2 & (u32)cap->hwcap) != 0;
		break;
#endif
	default:
		WARN_ON(1);
		rc = false;
	}

	return rc;
}

static void __init setup_elf_hwcaps(const struct arm64_cpu_capabilities *hwcaps)
{
	/* We support emulation of accesses to CPU ID feature registers */
	elf_hwcap |= HWCAP_CPUID;
	for (; hwcaps->matches; hwcaps++)
		if (hwcaps->matches(hwcaps, cpucap_default_scope(hwcaps)))
			cap_set_elf_hwcap(hwcaps);
}

/*
 * Check if the current CPU has a given feature capability.
 * Should be called from non-preemptible context.
 */
static bool __this_cpu_has_cap(const struct arm64_cpu_capabilities *cap_array,
			       unsigned int cap)
{
	const struct arm64_cpu_capabilities *caps;

	if (WARN_ON(preemptible()))
		return false;

	for (caps = cap_array; caps->matches; caps++)
		if (caps->capability == cap)
			return caps->matches(caps, SCOPE_LOCAL_CPU);

	return false;
}

static void __update_cpu_capabilities(const struct arm64_cpu_capabilities *caps,
				      u16 scope_mask, const char *info)
{
	scope_mask &= ARM64_CPUCAP_SCOPE_MASK;
	for (; caps->matches; caps++) {
		if (!(caps->type & scope_mask) ||
		    !caps->matches(caps, cpucap_default_scope(caps)))
			continue;

		if (!cpus_have_cap(caps->capability) && caps->desc)
			pr_info("%s %s\n", info, caps->desc);
		cpus_set_cap(caps->capability);
	}
}

static void update_cpu_capabilities(u16 scope_mask)
{
	__update_cpu_capabilities(arm64_errata, scope_mask,
				  "enabling workaround for");
	__update_cpu_capabilities(arm64_features, scope_mask, "detected:");
}

static int __enable_cpu_capability(void *arg)
{
	const struct arm64_cpu_capabilities *cap = arg;

	cap->cpu_enable(cap);
	return 0;
}

/*
 * Run through the enabled capabilities and enable() it on all active
 * CPUs
 */
static void __init
__enable_cpu_capabilities(const struct arm64_cpu_capabilities *caps,
			  u16 scope_mask)
{
	scope_mask &= ARM64_CPUCAP_SCOPE_MASK;
	for (; caps->matches; caps++) {
		unsigned int num = caps->capability;

		if (!(caps->type & scope_mask) || !cpus_have_cap(num))
			continue;

		/* Ensure cpus_have_const_cap(num) works */
		static_branch_enable(&cpu_hwcap_keys[num]);

		if (caps->cpu_enable) {
			/*
			 * Capabilities with SCOPE_BOOT_CPU scope are finalised
			 * before any secondary CPU boots. Thus, each secondary
			 * will enable the capability as appropriate via
			 * check_local_cpu_capabilities(). The only exception is
			 * the boot CPU, for which the capability must be
			 * enabled here. This approach avoids costly
			 * stop_machine() calls for this case.
			 *
			 * Otherwise, use stop_machine() as it schedules the
			 * work allowing us to modify PSTATE, instead of
			 * on_each_cpu() which uses an IPI, giving us a PSTATE
			 * that disappears when we return.
			 */
			if (scope_mask & SCOPE_BOOT_CPU)
				caps->cpu_enable(caps);
			else
				stop_machine(__enable_cpu_capability,
					     (void *)caps, cpu_online_mask);
		}
	}
}

static void __init enable_cpu_capabilities(u16 scope_mask)
{
	__enable_cpu_capabilities(arm64_errata, scope_mask);
	__enable_cpu_capabilities(arm64_features, scope_mask);
}

/*
 * Run through the list of capabilities to check for conflicts.
 * If the system has already detected a capability, take necessary
 * action on this CPU.
 *
 * Returns "false" on conflicts.
 */
static bool
__verify_local_cpu_caps(const struct arm64_cpu_capabilities *caps,
			u16 scope_mask)
{
	bool cpu_has_cap, system_has_cap;

	scope_mask &= ARM64_CPUCAP_SCOPE_MASK;

	for (; caps->matches; caps++) {
		if (!(caps->type & scope_mask))
			continue;

		cpu_has_cap = caps->matches(caps, SCOPE_LOCAL_CPU);
		system_has_cap = cpus_have_cap(caps->capability);

		if (system_has_cap) {
			/*
			 * Check if the new CPU misses an advertised feature,
			 * which is not safe to miss.
			 */
			if (!cpu_has_cap && !cpucap_late_cpu_optional(caps))
				break;
			/*
			 * We have to issue cpu_enable() irrespective of
			 * whether the CPU has it or not, as it is enabeld
			 * system wide. It is upto the call back to take
			 * appropriate action on this CPU.
			 */
			if (caps->cpu_enable)
				caps->cpu_enable(caps);
		} else {
			/*
			 * Check if the CPU has this capability if it isn't
			 * safe to have when the system doesn't.
			 */
			if (cpu_has_cap && !cpucap_late_cpu_permitted(caps))
				break;
		}
	}

	if (caps->matches) {
		pr_crit("CPU%d: Detected conflict for capability %d (%s), System: %d, CPU: %d\n",
			smp_processor_id(), caps->capability,
			caps->desc, system_has_cap, cpu_has_cap);
		return false;
	}

	return true;
}

static bool verify_local_cpu_caps(u16 scope_mask)
{
	return __verify_local_cpu_caps(arm64_errata, scope_mask) &&
	       __verify_local_cpu_caps(arm64_features, scope_mask);
}

/*
 * Check for CPU features that are used in early boot
 * based on the Boot CPU value.
 */
static void check_early_cpu_features(void)
{
	verify_cpu_asid_bits();
	/*
	 * Early features are used by the kernel already. If there
	 * is a conflict, we cannot proceed further.
	 */
	if (!verify_local_cpu_caps(SCOPE_BOOT_CPU))
		cpu_panic_kernel();
}

static void
verify_local_elf_hwcaps(const struct arm64_cpu_capabilities *caps)
{

	for (; caps->matches; caps++)
		if (cpus_have_elf_hwcap(caps) && !caps->matches(caps, SCOPE_LOCAL_CPU)) {
			pr_crit("CPU%d: missing HWCAP: %s\n",
					smp_processor_id(), caps->desc);
			cpu_die_early();
		}
}

static void verify_sve_features(void)
{
	u64 safe_zcr = read_sanitised_ftr_reg(SYS_ZCR_EL1);
	u64 zcr = read_zcr_features();

	unsigned int safe_len = safe_zcr & ZCR_ELx_LEN_MASK;
	unsigned int len = zcr & ZCR_ELx_LEN_MASK;

	if (len < safe_len || sve_verify_vq_map()) {
		pr_crit("CPU%d: SVE: required vector length(s) missing\n",
			smp_processor_id());
		cpu_die_early();
	}

	/* Add checks on other ZCR bits here if necessary */
}


/*
 * Run through the enabled system capabilities and enable() it on this CPU.
 * The capabilities were decided based on the available CPUs at the boot time.
 * Any new CPU should match the system wide status of the capability. If the
 * new CPU doesn't have a capability which the system now has enabled, we
 * cannot do anything to fix it up and could cause unexpected failures. So
 * we park the CPU.
 */
static void verify_local_cpu_capabilities(void)
{
	/*
	 * The capabilities with SCOPE_BOOT_CPU are checked from
	 * check_early_cpu_features(), as they need to be verified
	 * on all secondary CPUs.
	 */
	if (!verify_local_cpu_caps(SCOPE_ALL & ~SCOPE_BOOT_CPU))
		cpu_die_early();

	verify_local_elf_hwcaps(arm64_elf_hwcaps);

	if (system_supports_32bit_el0())
		verify_local_elf_hwcaps(compat_elf_hwcaps);

	if (system_supports_sve())
		verify_sve_features();
}

void check_local_cpu_capabilities(void)
{
	/*
	 * All secondary CPUs should conform to the early CPU features
	 * in use by the kernel based on boot CPU.
	 */
	check_early_cpu_features();

	/*
	 * If we haven't finalised the system capabilities, this CPU gets
	 * a chance to update the errata work arounds and local features.
	 * Otherwise, this CPU should verify that it has all the system
	 * advertised capabilities.
	 */
	if (!sys_caps_initialised)
		update_cpu_capabilities(SCOPE_LOCAL_CPU);
	else
		verify_local_cpu_capabilities();
}

static void __init setup_boot_cpu_capabilities(void)
{
	/* Detect capabilities with either SCOPE_BOOT_CPU or SCOPE_LOCAL_CPU */
	update_cpu_capabilities(SCOPE_BOOT_CPU | SCOPE_LOCAL_CPU);
	/* Enable the SCOPE_BOOT_CPU capabilities alone right away */
	enable_cpu_capabilities(SCOPE_BOOT_CPU);
}

DEFINE_STATIC_KEY_FALSE(arm64_const_caps_ready);
EXPORT_SYMBOL(arm64_const_caps_ready);

static void __init mark_const_caps_ready(void)
{
	static_branch_enable(&arm64_const_caps_ready);
}

extern const struct arm64_cpu_capabilities arm64_errata[];

bool this_cpu_has_cap(unsigned int cap)
{
	return (__this_cpu_has_cap(arm64_features, cap) ||
		__this_cpu_has_cap(arm64_errata, cap));
}

static void __init setup_system_capabilities(void)
{
	/*
	 * We have finalised the system-wide safe feature
	 * registers, finalise the capabilities that depend
	 * on it. Also enable all the available capabilities,
	 * that are not enabled already.
	 */
	update_cpu_capabilities(SCOPE_SYSTEM);
	enable_cpu_capabilities(SCOPE_ALL & ~SCOPE_BOOT_CPU);
}

void __init setup_cpu_features(void)
{
	u32 cwg;

	setup_system_capabilities();
	mark_const_caps_ready();
	setup_elf_hwcaps(arm64_elf_hwcaps);

	if (system_supports_32bit_el0())
		setup_elf_hwcaps(compat_elf_hwcaps);

	if (system_uses_ttbr0_pan())
		pr_info("emulated: Privileged Access Never (PAN) using TTBR0_EL1 switching\n");

	sve_setup();
	minsigstksz_setup();

	/* Advertise that we have computed the system capabilities */
	set_sys_caps_initialised();

	/*
	 * Check for sane CTR_EL0.CWG value.
	 */
	cwg = cache_type_cwg();
	if (!cwg)
		pr_warn("No Cache Writeback Granule information, assuming %d\n",
			ARCH_DMA_MINALIGN);
}

static bool __maybe_unused
cpufeature_pan_not_uao(const struct arm64_cpu_capabilities *entry, int __unused)
{
	return (cpus_have_const_cap(ARM64_HAS_PAN) && !cpus_have_const_cap(ARM64_HAS_UAO));
}

static void __maybe_unused cpu_enable_cnp(struct arm64_cpu_capabilities const *cap)
{
	cpu_replace_ttbr1(lm_alias(swapper_pg_dir));
}

/*
 * We emulate only the following system register space.
 * Op0 = 0x3, CRn = 0x0, Op1 = 0x0, CRm = [0, 4 - 7]
 * See Table C5-6 System instruction encodings for System register accesses,
 * ARMv8 ARM(ARM DDI 0487A.f) for more details.
 */
static inline bool __attribute_const__ is_emulated(u32 id)
{
	return (sys_reg_Op0(id) == 0x3 &&
		sys_reg_CRn(id) == 0x0 &&
		sys_reg_Op1(id) == 0x0 &&
		(sys_reg_CRm(id) == 0 ||
		 ((sys_reg_CRm(id) >= 4) && (sys_reg_CRm(id) <= 7))));
}

/*
 * With CRm == 0, reg should be one of :
 * MIDR_EL1, MPIDR_EL1 or REVIDR_EL1.
 */
static inline int emulate_id_reg(u32 id, u64 *valp)
{
	switch (id) {
	case SYS_MIDR_EL1:
		*valp = read_cpuid_id();
		break;
	case SYS_MPIDR_EL1:
		*valp = SYS_MPIDR_SAFE_VAL;
		break;
	case SYS_REVIDR_EL1:
		/* IMPLEMENTATION DEFINED values are emulated with 0 */
		*valp = 0;
		break;
	default:
		return -EINVAL;
	}

	return 0;
}

static int emulate_sys_reg(u32 id, u64 *valp)
{
	struct arm64_ftr_reg *regp;

	if (!is_emulated(id))
		return -EINVAL;

	if (sys_reg_CRm(id) == 0)
		return emulate_id_reg(id, valp);

	regp = get_arm64_ftr_reg(id);
	if (regp)
		*valp = arm64_ftr_reg_user_value(regp);
	else
		/*
		 * The untracked registers are either IMPLEMENTATION DEFINED
		 * (e.g, ID_AFR0_EL1) or reserved RAZ.
		 */
		*valp = 0;
	return 0;
}

int do_emulate_mrs(struct pt_regs *regs, u32 sys_reg, u32 rt)
{
	int rc;
	u64 val;

	rc = emulate_sys_reg(sys_reg, &val);
	if (!rc) {
		pt_regs_write_reg(regs, rt, val);
		arm64_skip_faulting_instruction(regs, AARCH64_INSN_SIZE);
	}
	return rc;
}

static int emulate_mrs(struct pt_regs *regs, u32 insn)
{
	u32 sys_reg, rt;

	/*
	 * sys_reg values are defined as used in mrs/msr instruction.
	 * shift the imm value to get the encoding.
	 */
	sys_reg = (u32)aarch64_insn_decode_immediate(AARCH64_INSN_IMM_16, insn) << 5;
	rt = aarch64_insn_decode_register(AARCH64_INSN_REGTYPE_RT, insn);
	return do_emulate_mrs(regs, sys_reg, rt);
}

static struct undef_hook mrs_hook = {
	.instr_mask = 0xfff00000,
	.instr_val  = 0xd5300000,
	.pstate_mask = PSR_AA32_MODE_MASK,
	.pstate_val = PSR_MODE_EL0t,
	.fn = emulate_mrs,
};

static int __init enable_mrs_emulation(void)
{
	register_undef_hook(&mrs_hook);
	return 0;
}

core_initcall(enable_mrs_emulation);<|MERGE_RESOLUTION|>--- conflicted
+++ resolved
@@ -1081,8 +1081,6 @@
 	WARN_ON(val & (7 << 27 | 7 << 21));
 }
 
-<<<<<<< HEAD
-=======
 #ifdef CONFIG_ARM64_SSBD
 static int ssbs_emulation_handler(struct pt_regs *regs, u32 instr)
 {
@@ -1147,7 +1145,6 @@
 }
 #endif /* CONFIG_ARM64_RAS_EXTN */
 
->>>>>>> 0fd79184
 static const struct arm64_cpu_capabilities arm64_features[] = {
 	{
 		.desc = "GIC system register CPU interface",
