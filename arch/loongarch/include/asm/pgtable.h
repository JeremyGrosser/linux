/* SPDX-License-Identifier: GPL-2.0 */
/*
 * Copyright (C) 2020-2022 Loongson Technology Corporation Limited
 *
 * Derived from MIPS:
 * Copyright (C) 1994, 95, 96, 97, 98, 99, 2000, 2003 Ralf Baechle
 * Copyright (C) 1999, 2000, 2001 Silicon Graphics, Inc.
 */
#ifndef _ASM_PGTABLE_H
#define _ASM_PGTABLE_H

#include <linux/compiler.h>
#include <asm/addrspace.h>
#include <asm/page.h>
#include <asm/pgtable-bits.h>

#if CONFIG_PGTABLE_LEVELS == 2
#include <asm-generic/pgtable-nopmd.h>
#elif CONFIG_PGTABLE_LEVELS == 3
#include <asm-generic/pgtable-nopud.h>
#else
#include <asm-generic/pgtable-nop4d.h>
#endif

#if CONFIG_PGTABLE_LEVELS == 2
#define PGDIR_SHIFT	(PAGE_SHIFT + (PAGE_SHIFT - 3))
#elif CONFIG_PGTABLE_LEVELS == 3
#define PMD_SHIFT	(PAGE_SHIFT + (PAGE_SHIFT - 3))
#define PMD_SIZE	(1UL << PMD_SHIFT)
#define PMD_MASK	(~(PMD_SIZE-1))
#define PGDIR_SHIFT	(PMD_SHIFT + (PAGE_SHIFT - 3))
#elif CONFIG_PGTABLE_LEVELS == 4
#define PMD_SHIFT	(PAGE_SHIFT + (PAGE_SHIFT - 3))
#define PMD_SIZE	(1UL << PMD_SHIFT)
#define PMD_MASK	(~(PMD_SIZE-1))
#define PUD_SHIFT	(PMD_SHIFT + (PAGE_SHIFT - 3))
#define PUD_SIZE	(1UL << PUD_SHIFT)
#define PUD_MASK	(~(PUD_SIZE-1))
#define PGDIR_SHIFT	(PUD_SHIFT + (PAGE_SHIFT - 3))
#endif

#define PGDIR_SIZE	(1UL << PGDIR_SHIFT)
#define PGDIR_MASK	(~(PGDIR_SIZE-1))

#define VA_BITS		(PGDIR_SHIFT + (PAGE_SHIFT - 3))

#define PTRS_PER_PGD	(PAGE_SIZE >> 3)
#if CONFIG_PGTABLE_LEVELS > 3
#define PTRS_PER_PUD	(PAGE_SIZE >> 3)
#endif
#if CONFIG_PGTABLE_LEVELS > 2
#define PTRS_PER_PMD	(PAGE_SIZE >> 3)
#endif
#define PTRS_PER_PTE	(PAGE_SIZE >> 3)

#define USER_PTRS_PER_PGD       ((TASK_SIZE64 / PGDIR_SIZE)?(TASK_SIZE64 / PGDIR_SIZE):1)

#ifndef __ASSEMBLY__

#include <linux/mm_types.h>
#include <linux/mmzone.h>
#include <asm/fixmap.h>
#include <asm/sparsemem.h>

struct mm_struct;
struct vm_area_struct;

/*
 * ZERO_PAGE is a global shared page that is always zero; used
 * for zero-mapped memory areas etc..
 */

extern unsigned long empty_zero_page[PAGE_SIZE / sizeof(unsigned long)];

#define ZERO_PAGE(vaddr)	virt_to_page(empty_zero_page)

/*
 * TLB refill handlers may also map the vmalloc area into xkvrange.
 * Avoid the first couple of pages so NULL pointer dereferences will
 * still reliably trap.
 */
#define MODULES_VADDR	(vm_map_base + PCI_IOSIZE + (2 * PAGE_SIZE))
#define MODULES_END	(MODULES_VADDR + SZ_256M)

#ifdef CONFIG_KFENCE
#define KFENCE_AREA_SIZE	(((CONFIG_KFENCE_NUM_OBJECTS + 1) * 2 + 2) * PAGE_SIZE)
#else
#define KFENCE_AREA_SIZE	0
#endif

#define VMALLOC_START	MODULES_END

#ifndef CONFIG_KASAN
#define VMALLOC_END	\
	(vm_map_base +	\
	 min(PTRS_PER_PGD * PTRS_PER_PUD * PTRS_PER_PMD * PTRS_PER_PTE * PAGE_SIZE, (1UL << cpu_vabits)) - PMD_SIZE - VMEMMAP_SIZE - KFENCE_AREA_SIZE)
#else
#define VMALLOC_END	\
	(vm_map_base +	\
	 min(PTRS_PER_PGD * PTRS_PER_PUD * PTRS_PER_PMD * PTRS_PER_PTE * PAGE_SIZE, (1UL << cpu_vabits) / 2) - PMD_SIZE - VMEMMAP_SIZE - KFENCE_AREA_SIZE)
#endif

#define vmemmap		((struct page *)((VMALLOC_END + PMD_SIZE) & PMD_MASK))
#define VMEMMAP_END	((unsigned long)vmemmap + VMEMMAP_SIZE - 1)

#define KFENCE_AREA_START	(VMEMMAP_END + 1)
#define KFENCE_AREA_END		(KFENCE_AREA_START + KFENCE_AREA_SIZE - 1)

#define ptep_get(ptep) READ_ONCE(*(ptep))
#define pmdp_get(pmdp) READ_ONCE(*(pmdp))

#define pte_ERROR(e) \
	pr_err("%s:%d: bad pte %016lx.\n", __FILE__, __LINE__, pte_val(e))
#ifndef __PAGETABLE_PMD_FOLDED
#define pmd_ERROR(e) \
	pr_err("%s:%d: bad pmd %016lx.\n", __FILE__, __LINE__, pmd_val(e))
#endif
#ifndef __PAGETABLE_PUD_FOLDED
#define pud_ERROR(e) \
	pr_err("%s:%d: bad pud %016lx.\n", __FILE__, __LINE__, pud_val(e))
#endif
#define pgd_ERROR(e) \
	pr_err("%s:%d: bad pgd %016lx.\n", __FILE__, __LINE__, pgd_val(e))

extern pte_t invalid_pte_table[PTRS_PER_PTE];

#ifndef __PAGETABLE_PUD_FOLDED

typedef struct { unsigned long pud; } pud_t;
#define pud_val(x)	((x).pud)
#define __pud(x)	((pud_t) { (x) })

extern pud_t invalid_pud_table[PTRS_PER_PUD];

/*
 * Empty pgd/p4d entries point to the invalid_pud_table.
 */
static inline int p4d_none(p4d_t p4d)
{
	return p4d_val(p4d) == (unsigned long)invalid_pud_table;
}

static inline int p4d_bad(p4d_t p4d)
{
	return p4d_val(p4d) & ~PAGE_MASK;
}

static inline int p4d_present(p4d_t p4d)
{
	return p4d_val(p4d) != (unsigned long)invalid_pud_table;
}

static inline pud_t *p4d_pgtable(p4d_t p4d)
{
	return (pud_t *)p4d_val(p4d);
}

static inline void set_p4d(p4d_t *p4d, p4d_t p4dval)
{
	WRITE_ONCE(*p4d, p4dval);
}

static inline void p4d_clear(p4d_t *p4dp)
{
	set_p4d(p4dp, __p4d((unsigned long)invalid_pud_table));
}

#define p4d_phys(p4d)		PHYSADDR(p4d_val(p4d))
#define p4d_page(p4d)		(pfn_to_page(p4d_phys(p4d) >> PAGE_SHIFT))

#endif

#ifndef __PAGETABLE_PMD_FOLDED

typedef struct { unsigned long pmd; } pmd_t;
#define pmd_val(x)	((x).pmd)
#define __pmd(x)	((pmd_t) { (x) })

extern pmd_t invalid_pmd_table[PTRS_PER_PMD];

/*
 * Empty pud entries point to the invalid_pmd_table.
 */
static inline int pud_none(pud_t pud)
{
	return pud_val(pud) == (unsigned long)invalid_pmd_table;
}

static inline int pud_bad(pud_t pud)
{
	return pud_val(pud) & ~PAGE_MASK;
}

static inline int pud_present(pud_t pud)
{
	return pud_val(pud) != (unsigned long)invalid_pmd_table;
}

static inline pmd_t *pud_pgtable(pud_t pud)
{
	return (pmd_t *)pud_val(pud);
}

static inline void set_pud(pud_t *pud, pud_t pudval)
{
	WRITE_ONCE(*pud, pudval);
}

static inline void pud_clear(pud_t *pudp)
{
	set_pud(pudp, __pud((unsigned long)invalid_pmd_table));
}

#define pud_phys(pud)		PHYSADDR(pud_val(pud))
#define pud_page(pud)		(pfn_to_page(pud_phys(pud) >> PAGE_SHIFT))

#endif

/*
 * Empty pmd entries point to the invalid_pte_table.
 */
static inline int pmd_none(pmd_t pmd)
{
	return pmd_val(pmd) == (unsigned long)invalid_pte_table;
}

static inline int pmd_bad(pmd_t pmd)
{
	return (pmd_val(pmd) & ~PAGE_MASK);
}

static inline int pmd_present(pmd_t pmd)
{
	if (unlikely(pmd_val(pmd) & _PAGE_HUGE))
		return !!(pmd_val(pmd) & (_PAGE_PRESENT | _PAGE_PROTNONE | _PAGE_PRESENT_INVALID));

	return pmd_val(pmd) != (unsigned long)invalid_pte_table;
}

static inline void set_pmd(pmd_t *pmd, pmd_t pmdval)
{
	WRITE_ONCE(*pmd, pmdval);
}

static inline void pmd_clear(pmd_t *pmdp)
{
	set_pmd(pmdp, __pmd((unsigned long)invalid_pte_table));
}

#define pmd_phys(pmd)		PHYSADDR(pmd_val(pmd))

#ifndef CONFIG_TRANSPARENT_HUGEPAGE
#define pmd_page(pmd)		(pfn_to_page(pmd_phys(pmd) >> PAGE_SHIFT))
#endif /* CONFIG_TRANSPARENT_HUGEPAGE  */

#define pmd_page_vaddr(pmd)	pmd_val(pmd)

extern pmd_t mk_pmd(struct page *page, pgprot_t prot);
extern void set_pmd_at(struct mm_struct *mm, unsigned long addr, pmd_t *pmdp, pmd_t pmd);

#define pte_page(x)		pfn_to_page(pte_pfn(x))
#define pte_pfn(x)		((unsigned long)(((x).pte & _PFN_MASK) >> PFN_PTE_SHIFT))
#define pfn_pte(pfn, prot)	__pte(((pfn) << PFN_PTE_SHIFT) | pgprot_val(prot))
#define pfn_pmd(pfn, prot)	__pmd(((pfn) << PFN_PTE_SHIFT) | pgprot_val(prot))

/*
 * Initialize a new pgd / pud / pmd table with invalid pointers.
 */
extern void pgd_init(void *addr);
extern void pud_init(void *addr);
extern void pmd_init(void *addr);
extern void kernel_pte_init(void *addr);

/*
 * Encode/decode swap entries and swap PTEs. Swap PTEs are all PTEs that
 * are !pte_none() && !pte_present().
 *
 * Format of swap PTEs:
 *
 *   6 6 6 6 5 5 5 5 5 5 5 5 5 5 4 4 4 4 4 4 4 4 4 4 3 3 3 3 3 3 3 3
 *   3 2 1 0 9 8 7 6 5 4 3 2 1 0 9 8 7 6 5 4 3 2 1 0 9 8 7 6 5 4 3 2
 *   <--------------------------- offset ---------------------------
 *
 *   3 3 2 2 2 2 2 2 2 2 2 2 1 1 1 1 1 1 1 1 1 1
 *   1 0 9 8 7 6 5 4 3 2 1 0 9 8 7 6 5 4 3 2 1 0 9 8 7 6 5 4 3 2 1 0
 *   --------------> E <--- type ---> <---------- zeroes ---------->
 *
 *   E is the exclusive marker that is not stored in swap entries.
 *   The zero'ed bits include _PAGE_PRESENT and _PAGE_PROTNONE.
 */
static inline pte_t mk_swap_pte(unsigned long type, unsigned long offset)
{ pte_t pte; pte_val(pte) = ((type & 0x7f) << 16) | (offset << 24); return pte; }

#define __swp_type(x)		(((x).val >> 16) & 0x7f)
#define __swp_offset(x)		((x).val >> 24)
#define __swp_entry(type, offset) ((swp_entry_t) { pte_val(mk_swap_pte((type), (offset))) })
#define __pte_to_swp_entry(pte) ((swp_entry_t) { pte_val(pte) })
#define __swp_entry_to_pte(x)	((pte_t) { (x).val })
#define __pmd_to_swp_entry(pmd) ((swp_entry_t) { pmd_val(pmd) })
#define __swp_entry_to_pmd(x)	((pmd_t) { (x).val | _PAGE_HUGE })

static inline int pte_swp_exclusive(pte_t pte)
{
	return pte_val(pte) & _PAGE_SWP_EXCLUSIVE;
}

static inline pte_t pte_swp_mkexclusive(pte_t pte)
{
	pte_val(pte) |= _PAGE_SWP_EXCLUSIVE;
	return pte;
}

static inline pte_t pte_swp_clear_exclusive(pte_t pte)
{
	pte_val(pte) &= ~_PAGE_SWP_EXCLUSIVE;
	return pte;
}

extern void paging_init(void);

#define pte_none(pte)		(!(pte_val(pte) & ~_PAGE_GLOBAL))
#define pte_present(pte)	(pte_val(pte) & (_PAGE_PRESENT | _PAGE_PROTNONE))
#define pte_no_exec(pte)	(pte_val(pte) & _PAGE_NO_EXEC)

static inline void set_pte(pte_t *ptep, pte_t pteval)
{
	WRITE_ONCE(*ptep, pteval);

<<<<<<< HEAD
	if (pte_val(pteval) & _PAGE_GLOBAL) {
		pte_t *buddy = ptep_buddy(ptep);
		/*
		 * Make sure the buddy is global too (if it's !none,
		 * it better already be global)
		 */
		if (pte_none(ptep_get(buddy))) {
#ifdef CONFIG_SMP
			/*
			 * For SMP, multiple CPUs can race, so we need
			 * to do this atomically.
			 */
			__asm__ __volatile__(
			__AMOR "$zero, %[global], %[buddy] \n"
			: [buddy] "+ZB" (buddy->pte)
			: [global] "r" (_PAGE_GLOBAL)
			: "memory");

			DBAR(0b11000); /* o_wrw = 0b11000 */
#else /* !CONFIG_SMP */
			WRITE_ONCE(*buddy, __pte(pte_val(ptep_get(buddy)) | _PAGE_GLOBAL));
#endif /* CONFIG_SMP */
		}
	}
=======
#ifdef CONFIG_SMP
	if (pte_val(pteval) & _PAGE_GLOBAL)
		DBAR(0b11000); /* o_wrw = 0b11000 */
#endif
>>>>>>> 8ee0f23e
}

static inline void pte_clear(struct mm_struct *mm, unsigned long addr, pte_t *ptep)
{
	pte_t pte = ptep_get(ptep);
	pte_val(pte) &= _PAGE_GLOBAL;
	set_pte(ptep, pte);
}

#define PGD_T_LOG2	(__builtin_ffs(sizeof(pgd_t)) - 1)
#define PMD_T_LOG2	(__builtin_ffs(sizeof(pmd_t)) - 1)
#define PTE_T_LOG2	(__builtin_ffs(sizeof(pte_t)) - 1)

extern pgd_t swapper_pg_dir[];
extern pgd_t invalid_pg_dir[];

/*
 * The following only work if pte_present() is true.
 * Undefined behaviour if not..
 */
static inline int pte_write(pte_t pte)	{ return pte_val(pte) & _PAGE_WRITE; }
static inline int pte_young(pte_t pte)	{ return pte_val(pte) & _PAGE_ACCESSED; }
static inline int pte_dirty(pte_t pte)	{ return pte_val(pte) & (_PAGE_DIRTY | _PAGE_MODIFIED); }

static inline pte_t pte_mkold(pte_t pte)
{
	pte_val(pte) &= ~_PAGE_ACCESSED;
	return pte;
}

static inline pte_t pte_mkyoung(pte_t pte)
{
	pte_val(pte) |= _PAGE_ACCESSED;
	return pte;
}

static inline pte_t pte_mkclean(pte_t pte)
{
	pte_val(pte) &= ~(_PAGE_DIRTY | _PAGE_MODIFIED);
	return pte;
}

static inline pte_t pte_mkdirty(pte_t pte)
{
	pte_val(pte) |= _PAGE_MODIFIED;
	if (pte_val(pte) & _PAGE_WRITE)
		pte_val(pte) |= _PAGE_DIRTY;
	return pte;
}

static inline pte_t pte_mkwrite_novma(pte_t pte)
{
	pte_val(pte) |= _PAGE_WRITE;
	if (pte_val(pte) & _PAGE_MODIFIED)
		pte_val(pte) |= _PAGE_DIRTY;
	return pte;
}

static inline pte_t pte_wrprotect(pte_t pte)
{
	pte_val(pte) &= ~(_PAGE_WRITE | _PAGE_DIRTY);
	return pte;
}

static inline int pte_huge(pte_t pte)	{ return pte_val(pte) & _PAGE_HUGE; }

static inline pte_t pte_mkhuge(pte_t pte)
{
	pte_val(pte) |= _PAGE_HUGE;
	return pte;
}

#if defined(CONFIG_ARCH_HAS_PTE_SPECIAL)
static inline int pte_special(pte_t pte)	{ return pte_val(pte) & _PAGE_SPECIAL; }
static inline pte_t pte_mkspecial(pte_t pte)	{ pte_val(pte) |= _PAGE_SPECIAL; return pte; }
#endif /* CONFIG_ARCH_HAS_PTE_SPECIAL */

static inline int pte_devmap(pte_t pte)		{ return !!(pte_val(pte) & _PAGE_DEVMAP); }
static inline pte_t pte_mkdevmap(pte_t pte)	{ pte_val(pte) |= _PAGE_DEVMAP; return pte; }

#define pte_accessible pte_accessible
static inline unsigned long pte_accessible(struct mm_struct *mm, pte_t a)
{
	if (pte_val(a) & _PAGE_PRESENT)
		return true;

	if ((pte_val(a) & _PAGE_PROTNONE) &&
			atomic_read(&mm->tlb_flush_pending))
		return true;

	return false;
}

/*
 * Conversion functions: convert a page and protection to a page entry,
 * and a page entry and page directory to the page they refer to.
 */
#define mk_pte(page, pgprot)	pfn_pte(page_to_pfn(page), (pgprot))

static inline pte_t pte_modify(pte_t pte, pgprot_t newprot)
{
	return __pte((pte_val(pte) & _PAGE_CHG_MASK) |
		     (pgprot_val(newprot) & ~_PAGE_CHG_MASK));
}

extern void __update_tlb(struct vm_area_struct *vma,
			unsigned long address, pte_t *ptep);

static inline void update_mmu_cache_range(struct vm_fault *vmf,
		struct vm_area_struct *vma, unsigned long address,
		pte_t *ptep, unsigned int nr)
{
	for (;;) {
		__update_tlb(vma, address, ptep);
		if (--nr == 0)
			break;
		address += PAGE_SIZE;
		ptep++;
	}
}
#define update_mmu_cache(vma, addr, ptep) \
	update_mmu_cache_range(NULL, vma, addr, ptep, 1)

#define update_mmu_tlb_range(vma, addr, ptep, nr) \
	update_mmu_cache_range(NULL, vma, addr, ptep, nr)

static inline void update_mmu_cache_pmd(struct vm_area_struct *vma,
			unsigned long address, pmd_t *pmdp)
{
	__update_tlb(vma, address, (pte_t *)pmdp);
}

static inline unsigned long pmd_pfn(pmd_t pmd)
{
	return (pmd_val(pmd) & _PFN_MASK) >> PFN_PTE_SHIFT;
}

#ifdef CONFIG_TRANSPARENT_HUGEPAGE

/* We don't have hardware dirty/accessed bits, generic_pmdp_establish is fine.*/
#define pmdp_establish generic_pmdp_establish

static inline int pmd_trans_huge(pmd_t pmd)
{
	return !!(pmd_val(pmd) & _PAGE_HUGE) && pmd_present(pmd);
}

static inline pmd_t pmd_mkhuge(pmd_t pmd)
{
	pmd_val(pmd) = (pmd_val(pmd) & ~(_PAGE_GLOBAL)) |
		((pmd_val(pmd) & _PAGE_GLOBAL) << (_PAGE_HGLOBAL_SHIFT - _PAGE_GLOBAL_SHIFT));
	pmd_val(pmd) |= _PAGE_HUGE;

	return pmd;
}

#define pmd_write pmd_write
static inline int pmd_write(pmd_t pmd)
{
	return !!(pmd_val(pmd) & _PAGE_WRITE);
}

static inline pmd_t pmd_mkwrite_novma(pmd_t pmd)
{
	pmd_val(pmd) |= _PAGE_WRITE;
	if (pmd_val(pmd) & _PAGE_MODIFIED)
		pmd_val(pmd) |= _PAGE_DIRTY;
	return pmd;
}

static inline pmd_t pmd_wrprotect(pmd_t pmd)
{
	pmd_val(pmd) &= ~(_PAGE_WRITE | _PAGE_DIRTY);
	return pmd;
}

#define pmd_dirty pmd_dirty
static inline int pmd_dirty(pmd_t pmd)
{
	return !!(pmd_val(pmd) & (_PAGE_DIRTY | _PAGE_MODIFIED));
}

static inline pmd_t pmd_mkclean(pmd_t pmd)
{
	pmd_val(pmd) &= ~(_PAGE_DIRTY | _PAGE_MODIFIED);
	return pmd;
}

static inline pmd_t pmd_mkdirty(pmd_t pmd)
{
	pmd_val(pmd) |= _PAGE_MODIFIED;
	if (pmd_val(pmd) & _PAGE_WRITE)
		pmd_val(pmd) |= _PAGE_DIRTY;
	return pmd;
}

#define pmd_young pmd_young
static inline int pmd_young(pmd_t pmd)
{
	return !!(pmd_val(pmd) & _PAGE_ACCESSED);
}

static inline pmd_t pmd_mkold(pmd_t pmd)
{
	pmd_val(pmd) &= ~_PAGE_ACCESSED;
	return pmd;
}

static inline pmd_t pmd_mkyoung(pmd_t pmd)
{
	pmd_val(pmd) |= _PAGE_ACCESSED;
	return pmd;
}

static inline int pmd_devmap(pmd_t pmd)
{
	return !!(pmd_val(pmd) & _PAGE_DEVMAP);
}

static inline pmd_t pmd_mkdevmap(pmd_t pmd)
{
	pmd_val(pmd) |= _PAGE_DEVMAP;
	return pmd;
}

static inline struct page *pmd_page(pmd_t pmd)
{
	if (pmd_trans_huge(pmd))
		return pfn_to_page(pmd_pfn(pmd));

	return pfn_to_page(pmd_phys(pmd) >> PAGE_SHIFT);
}

static inline pmd_t pmd_modify(pmd_t pmd, pgprot_t newprot)
{
	pmd_val(pmd) = (pmd_val(pmd) & _HPAGE_CHG_MASK) |
				(pgprot_val(newprot) & ~_HPAGE_CHG_MASK);
	return pmd;
}

static inline pmd_t pmd_mkinvalid(pmd_t pmd)
{
	pmd_val(pmd) |= _PAGE_PRESENT_INVALID;
	pmd_val(pmd) &= ~(_PAGE_PRESENT | _PAGE_VALID | _PAGE_DIRTY | _PAGE_PROTNONE);

	return pmd;
}

/*
 * The generic version pmdp_huge_get_and_clear uses a version of pmd_clear() with a
 * different prototype.
 */
#define __HAVE_ARCH_PMDP_HUGE_GET_AND_CLEAR
static inline pmd_t pmdp_huge_get_and_clear(struct mm_struct *mm,
					    unsigned long address, pmd_t *pmdp)
{
	pmd_t old = pmdp_get(pmdp);

	pmd_clear(pmdp);

	return old;
}

#endif /* CONFIG_TRANSPARENT_HUGEPAGE */

#ifdef CONFIG_NUMA_BALANCING
static inline long pte_protnone(pte_t pte)
{
	return (pte_val(pte) & _PAGE_PROTNONE);
}

static inline long pmd_protnone(pmd_t pmd)
{
	return (pmd_val(pmd) & _PAGE_PROTNONE);
}
#endif /* CONFIG_NUMA_BALANCING */

#define pmd_leaf(pmd)		((pmd_val(pmd) & _PAGE_HUGE) != 0)
#define pud_leaf(pud)		((pud_val(pud) & _PAGE_HUGE) != 0)

#ifdef CONFIG_TRANSPARENT_HUGEPAGE
#define pud_devmap(pud)		(0)
#define pgd_devmap(pgd)		(0)
#endif /* CONFIG_TRANSPARENT_HUGEPAGE */

/*
 * We provide our own get_unmapped area to cope with the virtual aliasing
 * constraints placed on us by the cache architecture.
 */
#define HAVE_ARCH_UNMAPPED_AREA
#define HAVE_ARCH_UNMAPPED_AREA_TOPDOWN

#endif /* !__ASSEMBLY__ */

#endif /* _ASM_PGTABLE_H */<|MERGE_RESOLUTION|>--- conflicted
+++ resolved
@@ -326,37 +326,10 @@
 {
 	WRITE_ONCE(*ptep, pteval);
 
-<<<<<<< HEAD
-	if (pte_val(pteval) & _PAGE_GLOBAL) {
-		pte_t *buddy = ptep_buddy(ptep);
-		/*
-		 * Make sure the buddy is global too (if it's !none,
-		 * it better already be global)
-		 */
-		if (pte_none(ptep_get(buddy))) {
-#ifdef CONFIG_SMP
-			/*
-			 * For SMP, multiple CPUs can race, so we need
-			 * to do this atomically.
-			 */
-			__asm__ __volatile__(
-			__AMOR "$zero, %[global], %[buddy] \n"
-			: [buddy] "+ZB" (buddy->pte)
-			: [global] "r" (_PAGE_GLOBAL)
-			: "memory");
-
-			DBAR(0b11000); /* o_wrw = 0b11000 */
-#else /* !CONFIG_SMP */
-			WRITE_ONCE(*buddy, __pte(pte_val(ptep_get(buddy)) | _PAGE_GLOBAL));
-#endif /* CONFIG_SMP */
-		}
-	}
-=======
 #ifdef CONFIG_SMP
 	if (pte_val(pteval) & _PAGE_GLOBAL)
 		DBAR(0b11000); /* o_wrw = 0b11000 */
 #endif
->>>>>>> 8ee0f23e
 }
 
 static inline void pte_clear(struct mm_struct *mm, unsigned long addr, pte_t *ptep)
