--- conflicted
+++ resolved
@@ -1088,11 +1088,7 @@
 	struct rb_node *rbp;
 	struct epitem *epi;
 
-<<<<<<< HEAD
-	for (rbp = rb_first(&ep->rbr); rbp; rbp = rb_next(rbp)) {
-=======
 	for (rbp = rb_first_cached(&ep->rbr); rbp; rbp = rb_next(rbp)) {
->>>>>>> bb176f67
 		epi = rb_entry(rbp, struct epitem, rbn);
 		if (epi->ffd.fd == tfd) {
 			if (toff == 0)
@@ -1228,7 +1224,6 @@
 
 	if (!(epi->event.events & EPOLLEXCLUSIVE))
 		ewake = 1;
-<<<<<<< HEAD
 
 	if ((unsigned long)key & POLLFREE) {
 		/*
@@ -1246,25 +1241,6 @@
 		smp_store_release(&ep_pwq_from_wait(wait)->whead, NULL);
 	}
 
-=======
-
-	if ((unsigned long)key & POLLFREE) {
-		/*
-		 * If we race with ep_remove_wait_queue() it can miss
-		 * ->whead = NULL and do another remove_wait_queue() after
-		 * us, so we can't use __remove_wait_queue().
-		 */
-		list_del_init(&wait->entry);
-		/*
-		 * ->whead != NULL protects us from the race with ep_free()
-		 * or ep_remove(), ep_remove_wait_queue() takes whead->lock
-		 * held by the caller. Once we nullify it, nothing protects
-		 * ep/epi or even wait.
-		 */
-		smp_store_release(&ep_pwq_from_wait(wait)->whead, NULL);
-	}
-
->>>>>>> bb176f67
 	return ewake;
 }
 
