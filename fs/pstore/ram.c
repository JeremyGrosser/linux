--- conflicted
+++ resolved
@@ -791,21 +791,9 @@
 	 * if there are regions present. For ramoops_init_prz() cases,
 	 * the single region size is how to check.
 	 */
-<<<<<<< HEAD
-	cxt->pstore.bufsize = cxt->dprzs[0]->buffer_size;
-	cxt->pstore.buf = kzalloc(cxt->pstore.bufsize, GFP_KERNEL);
-	if (!cxt->pstore.buf) {
-		pr_err("cannot allocate pstore crash dump buffer\n");
-		err = -ENOMEM;
-		goto fail_clear;
-	}
-
-	cxt->pstore.flags = PSTORE_FLAGS_DMESG;
-=======
 	cxt->pstore.flags = 0;
 	if (cxt->max_dump_cnt)
 		cxt->pstore.flags |= PSTORE_FLAGS_DMESG;
->>>>>>> 0ecfebd2
 	if (cxt->console_size)
 		cxt->pstore.flags |= PSTORE_FLAGS_CONSOLE;
 	if (cxt->max_ftrace_cnt)
