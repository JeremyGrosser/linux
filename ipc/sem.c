--- conflicted
+++ resolved
@@ -299,7 +299,6 @@
 		sem_wait_array(sma);
 		return -1;
 	}
-<<<<<<< HEAD
 
 	/*
 	 * Only one semaphore affected - try to optimize locking.
@@ -318,26 +317,6 @@
 	 */
 	sem = sma->sem_base + sops->sem_num;
 
-=======
-
-	/*
-	 * Only one semaphore affected - try to optimize locking.
-	 * The rules are:
-	 * - optimized locking is possible if no complex operation
-	 *   is either enqueued or processed right now.
-	 * - The test for enqueued complex ops is simple:
-	 *      sma->complex_count != 0
-	 * - Testing for complex ops that are processed right now is
-	 *   a bit more difficult. Complex ops acquire the full lock
-	 *   and first wait that the running simple ops have completed.
-	 *   (see above)
-	 *   Thus: If we own a simple lock and the global lock is free
-	 *	and complex_count is now 0, then it will stay 0 and
-	 *	thus just locking sem->lock is sufficient.
-	 */
-	sem = sma->sem_base + sops->sem_num;
-
->>>>>>> 425f051d
 	if (sma->complex_count == 0) {
 		/*
 		 * It appears that no complex operation is around.
@@ -361,17 +340,10 @@
 		}
 		spin_unlock(&sem->lock);
 	}
-<<<<<<< HEAD
 
 	/* slow path: acquire the full lock */
 	ipc_lock_object(&sma->sem_perm);
 
-=======
-
-	/* slow path: acquire the full lock */
-	ipc_lock_object(&sma->sem_perm);
-
->>>>>>> 425f051d
 	if (sma->complex_count == 0) {
 		/* False alarm:
 		 * There is no complex operation, thus we can switch
@@ -794,7 +766,6 @@
 	struct list_head *walk;
 	struct list_head *pending_list;
 	int semop_completed = 0;
-<<<<<<< HEAD
 
 	if (semnum == -1)
 		pending_list = &sma->pending_const;
@@ -848,61 +819,6 @@
 		for (i = 0; i < nsops; i++) {
 			int num = sops[i].sem_num;
 
-=======
-
-	if (semnum == -1)
-		pending_list = &sma->pending_const;
-	else
-		pending_list = &sma->sem_base[semnum].pending_const;
-
-	walk = pending_list->next;
-	while (walk != pending_list) {
-		int error;
-
-		q = container_of(walk, struct sem_queue, list);
-		walk = walk->next;
-
-		error = perform_atomic_semop(sma, q->sops, q->nsops,
-						 q->undo, q->pid);
-
-		if (error <= 0) {
-			/* operation completed, remove from queue & wakeup */
-
-			unlink_queue(sma, q);
-
-			wake_up_sem_queue_prepare(pt, q, error);
-			if (error == 0)
-				semop_completed = 1;
-		}
-	}
-	return semop_completed;
-}
-
-/**
- * do_smart_wakeup_zero(sma, sops, nsops, pt) - wakeup all wait for zero tasks
- * @sma: semaphore array
- * @sops: operations that were performed
- * @nsops: number of operations
- * @pt: list head of the tasks that must be woken up.
- *
- * do_smart_wakeup_zero() checks all required queue for wait-for-zero
- * operations, based on the actual changes that were performed on the
- * semaphore array.
- * The function returns 1 if at least one operation was completed successfully.
- */
-static int do_smart_wakeup_zero(struct sem_array *sma, struct sembuf *sops,
-					int nsops, struct list_head *pt)
-{
-	int i;
-	int semop_completed = 0;
-	int got_zero = 0;
-
-	/* first: the per-semaphore queues, if known */
-	if (sops) {
-		for (i = 0; i < nsops; i++) {
-			int num = sops[i].sem_num;
-
->>>>>>> 425f051d
 			if (sma->sem_base[num].semval == 0) {
 				got_zero = 1;
 				semop_completed |= wake_const_ops(sma, num, pt);
